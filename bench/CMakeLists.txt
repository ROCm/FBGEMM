--- conflicted
+++ resolved
@@ -1,12 +1,9 @@
-<<<<<<< HEAD
-=======
 # Copyright (c) Meta Platforms, Inc. and affiliates.
 # All rights reserved.
 #
 # This source code is licensed under the BSD-style license found in the
 # LICENSE file in the root directory of this source tree.
 
->>>>>>> f97fe45d
 cmake_minimum_required(VERSION 3.16 FATAL_ERROR)
 
 set(CMAKE_CXX_STANDARD 17)
