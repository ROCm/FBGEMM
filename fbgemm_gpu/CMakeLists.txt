cmake_minimum_required(VERSION 3.11.0 FATAL_ERROR)

option(FBGEMM_CPU_ONLY "Build fbgemm_gpu without GPU support" OFF)

set(message_line
    "-------------------------------------------------------------")
message("${message_line}")

if(SKBUILD)
  message("The project is built using scikit-build")
endif()

option(USE_CUDA "Use CUDA" ON)
option(USE_ROCM "Use ROCm" OFF)

<<<<<<< HEAD
if((EXISTS "/bin/hipcc") AND NOT(EXISTS "/bin/nvcc"))
  message("AMD GPU detected.")
  SET(USE_CUDA OFF)
  SET(USE_ROCM ON)
=======
if((EXISTS "/bin/hipcc") AND NOT (EXISTS "/bin/nvcc"))
  message("AMD GPU detected.")
  set(USE_CUDA OFF)
  set(USE_ROCM ON)
>>>>>>> 3c1fc794
endif()

if(FBGEMM_CPU_ONLY)
  message("Building for CPU-only")
endif()

message("${message_line}")
message(STATUS "USE_ROCM ${USE_ROCM}")

if(FBGEMM_CPU_ONLY OR USE_ROCM)
  project(
    fbgemm_gpu
    VERSION 0.0.1
    LANGUAGES CXX C)
else()
  project(
    fbgemm_gpu
    VERSION 0.0.1
    LANGUAGES CXX C CUDA)
endif()

find_package(Torch REQUIRED)
find_package(PythonExtensions REQUIRED)

set(FBGEMM ${CMAKE_CURRENT_SOURCE_DIR}/..)
set(THIRDPARTY ${FBGEMM}/third_party)

if(DEFINED GLIBCXX_USE_CXX11_ABI)
  if(${GLIBCXX_USE_CXX11_ABI} EQUAL 1)
    set(CXX_STANDARD_REQUIRED ON)
    set(CMAKE_CXX_FLAGS "${CMAKE_CXX_FLAGS} -D_GLIBCXX_USE_CXX11_ABI=1")
    message("${CMAKE_CXX_FLAGS}")
  endif()
endif()

#
# Toch Cuda Extensions are normally compiled with the flags below. However we
# disabled -D__CUDA_NO_HALF_CONVERSIONS__ here as it caused "error: no suitable
# constructor exists to convert from "int" to "__half" errors in
# gen_embedding_forward_quantized_split_[un]weighted_codegen_cuda.cu
#

set(TORCH_CUDA_OPTIONS
    --expt-relaxed-constexpr -D__CUDA_NO_HALF_OPERATORS__
    # -D__CUDA_NO_HALF_CONVERSIONS__
    -D__CUDA_NO_BFLOAT16_CONVERSIONS__ -D__CUDA_NO_HALF2_OPERATORS__)

if(USE_ROCM)
  list(APPEND CMAKE_MODULE_PATH "${PROJECT_SOURCE_DIR}/cmake"
       "${THIRDPARTY}/hipify_torch/cmake")
  include(Hip)
  include(Hipify)

  message("${message_line}")
  message(STATUS "hip found ${ROCM_FOUND}")
endif()


if(USE_ROCM)
  list(APPEND CMAKE_MODULE_PATH "${PROJECT_SOURCE_DIR}/cmake" "${THIRDPARTY}/hipify_torch/cmake")
  include(Hip)
  include(Hipify)

  message("${message_line}")
  message(STATUS "hip found ${ROCM_FOUND}")
endif()

#
# GENERATED CUDA, CPP and Python code
#

set(OPTIMIZERS
    adagrad
    adam
    approx_rowwise_adagrad
    approx_rowwise_adagrad_with_weight_decay
    approx_rowwise_adagrad_with_counter
    approx_sgd
    lamb
    lars_sgd
    partial_rowwise_adam
    partial_rowwise_lamb
    rowwise_adagrad
    rowwise_adagrad_with_weight_decay
    rowwise_adagrad_with_counter
    rowwise_weighted_adagrad
    sgd)

set(gen_gpu_source_files
    "gen_embedding_forward_dense_weighted_codegen_cuda.cu"
    "gen_embedding_forward_dense_unweighted_codegen_cuda.cu"
    "gen_embedding_forward_quantized_split_unweighted_codegen_cuda.cu"
    "gen_embedding_forward_quantized_split_weighted_codegen_cuda.cu"
    "gen_embedding_forward_split_weighted_codegen_cuda.cu"
    "gen_embedding_forward_split_unweighted_codegen_cuda.cu"
    "gen_embedding_backward_split_indice_weights_codegen_cuda.cu"
    "gen_embedding_backward_dense_indice_weights_codegen_cuda.cu"
    "gen_embedding_backward_dense_split_unweighted_cuda.cu"
    "gen_embedding_backward_dense_split_weighted_cuda.cu")

set(gen_cpu_source_files
    "gen_embedding_forward_quantized_unweighted_codegen_cpu.cpp"
    "gen_embedding_forward_quantized_weighted_codegen_cpu.cpp"
    "gen_embedding_backward_dense_split_cpu.cpp")

set(gen_python_files ${CMAKE_BINARY_DIR}/__init__.py)

foreach(optimizer ${OPTIMIZERS})
  list(APPEND gen_gpu_host_source_files
       "gen_embedding_backward_split_${optimizer}.cpp")

  list(APPEND gen_cpu_source_files
       "gen_embedding_backward_split_${optimizer}_cpu.cpp")
  list(APPEND gen_cpu_source_files
       "gen_embedding_backward_${optimizer}_split_cpu.cpp")

  list(APPEND gen_python_files "${CMAKE_BINARY_DIR}/lookup_${optimizer}.py")

  foreach(weight weighted unweighted)
    list(APPEND gen_gpu_source_files
         "gen_embedding_backward_${optimizer}_split_${weight}_cuda.cu")
  endforeach()
endforeach()

set(CMAKE_CODEGEN_DIR ${CMAKE_CURRENT_SOURCE_DIR}/codegen)

set(codegen_dependencies
    ${CMAKE_CODEGEN_DIR}/embedding_backward_code_generator.py
    ${CMAKE_CODEGEN_DIR}/embedding_backward_dense_host.cpp
    ${CMAKE_CODEGEN_DIR}/embedding_backward_dense_host_cpu.cpp
    ${CMAKE_CODEGEN_DIR}/embedding_backward_split_cpu_approx_template.cpp
    ${CMAKE_CODEGEN_DIR}/embedding_backward_split_cpu_template.cpp
    ${CMAKE_CODEGEN_DIR}/embedding_backward_split_host_cpu_template.cpp
    ${CMAKE_CODEGEN_DIR}/embedding_backward_split_host_template.cpp
    ${CMAKE_CODEGEN_DIR}/embedding_backward_split_indice_weights_template.cu
    ${CMAKE_CODEGEN_DIR}/embedding_backward_split_template.cu
    ${CMAKE_CODEGEN_DIR}/embedding_forward_quantized_cpu_template.cpp
    ${CMAKE_CODEGEN_DIR}/embedding_forward_quantized_host.cpp
    ${CMAKE_CODEGEN_DIR}/embedding_forward_quantized_host_cpu.cpp
    ${CMAKE_CODEGEN_DIR}/embedding_forward_quantized_split_template.cu
    ${CMAKE_CODEGEN_DIR}/embedding_forward_split_cpu.cpp
    ${CMAKE_CODEGEN_DIR}/embedding_forward_split_cpu.h
    ${CMAKE_CODEGEN_DIR}/embedding_forward_split_template.cu
    ${CMAKE_CODEGEN_DIR}/embedding_forward_template_helpers.cuh
    ${CMAKE_CODEGEN_DIR}/__init__.template
    ${CMAKE_CODEGEN_DIR}/lookup_args.py
    ${CMAKE_CODEGEN_DIR}/split_embedding_codegen_lookup_invoker.template
    ${CMAKE_CURRENT_SOURCE_DIR}/include/fbgemm_gpu/cpu_utils.h
    ${CMAKE_CURRENT_SOURCE_DIR}/include/fbgemm_gpu/cub_namespace_postfix.cuh
    ${CMAKE_CURRENT_SOURCE_DIR}/include/fbgemm_gpu/dispatch_macros.h
    ${CMAKE_CURRENT_SOURCE_DIR}/include/fbgemm_gpu/embedding_backward_template_helpers.cuh
    ${CMAKE_CURRENT_SOURCE_DIR}/include/fbgemm_gpu/embedding_common.h
    ${CMAKE_CURRENT_SOURCE_DIR}/include/fbgemm_gpu/fbgemm_cuda_utils.cuh
    ${CMAKE_CURRENT_SOURCE_DIR}/include/fbgemm_gpu/quantize_ops_utils.h
    ${CMAKE_CURRENT_SOURCE_DIR}/include/fbgemm_gpu/split_embeddings_utils.cuh
    ${CMAKE_CURRENT_SOURCE_DIR}/include/fbgemm_gpu/sparse_ops_utils.h)

if(USE_ROCM)
  execute_process(
    COMMAND
      "${PYTHON_EXECUTABLE}"
      "${CMAKE_CODEGEN_DIR}/embedding_backward_code_generator.py"
      "--opensource" DEPENDS "${codegen_dependencies}")

<<<<<<< HEAD
if(USE_ROCM)
  execute_process(
    COMMAND
    "${PYTHON_EXECUTABLE}"
    "${CMAKE_CODEGEN_DIR}/embedding_backward_code_generator.py"
    "--opensource"
    DEPENDS "${codegen_dependencies}")

  set(header_include_dir
      ${CMAKE_CURRENT_SOURCE_DIR}/include
      ${CMAKE_CURRENT_SOURCE_DIR}/src
      ${CMAKE_CURRENT_SOURCE_DIR})

  hipify(CUDA_SOURCE_DIR ${PROJECT_SOURCE_DIR} HEADER_INCLUDE_DIR ${header_include_dir})
else()
  add_custom_command(
    OUTPUT ${gen_cpu_source_files} ${gen_gpu_source_files}
       ${gen_gpu_host_source_files} ${gen_python_files}
    COMMAND
    "${PYTHON_EXECUTABLE}"
    "${CMAKE_CODEGEN_DIR}/embedding_backward_code_generator.py"
    "--opensource"
=======
  set(header_include_dir
      ${CMAKE_CURRENT_SOURCE_DIR}/include ${CMAKE_CURRENT_SOURCE_DIR}/src
      ${CMAKE_CURRENT_SOURCE_DIR})

  hipify(CUDA_SOURCE_DIR ${PROJECT_SOURCE_DIR} HEADER_INCLUDE_DIR
         ${header_include_dir})
else()
  add_custom_command(
    OUTPUT ${gen_cpu_source_files} ${gen_gpu_source_files}
           ${gen_gpu_host_source_files} ${gen_python_files}
    COMMAND
      "${PYTHON_EXECUTABLE}"
      "${CMAKE_CODEGEN_DIR}/embedding_backward_code_generator.py" "--opensource"
>>>>>>> 3c1fc794
    DEPENDS "${codegen_dependencies}")
endif()

set_source_files_properties(
  ${gen_cpu_source_files} PROPERTIES COMPILE_OPTIONS
                                     "-mavx2;-mf16c;-mfma;-fopenmp")
set_source_files_properties(
  ${gen_cpu_source_files}
  PROPERTIES
    INCLUDE_DIRECTORIES
    "${CMAKE_CURRENT_SOURCE_DIR};${CMAKE_CURRENT_SOURCE_DIR}/include;${CMAKE_CURRENT_SOURCE_DIR}/../include"
)

set_source_files_properties(
  ${gen_gpu_host_source_files}
  PROPERTIES
    INCLUDE_DIRECTORIES
    "${CMAKE_CURRENT_SOURCE_DIR};${CMAKE_CURRENT_SOURCE_DIR}/include;${CMAKE_CURRENT_SOURCE_DIR}/../include"
)

set_source_files_properties(
  ${gen_gpu_source_files}
  PROPERTIES INCLUDE_DIRECTORIES
             "${CMAKE_CURRENT_SOURCE_DIR};${CMAKE_CURRENT_SOURCE_DIR}/include")
set_source_files_properties(${gen_gpu_source_files}
                            PROPERTIES COMPILE_OPTIONS "${TORCH_CUDA_OPTIONS}")

if(NOT FBGEMM_CPU_ONLY)
  set(gen_source_files ${gen_gpu_source_files} ${gen_gpu_host_source_files}
                       ${gen_cpu_source_files})
else()
  set(gen_source_files ${gen_cpu_source_files})
endif()

#
# CPP FBGEMM support
#

file(GLOB_RECURSE cpp_asmjit_files
     "${CMAKE_CURRENT_SOURCE_DIR}/../third_party/asmjit/src/asmjit/*/*.cpp")

set(cpp_fbgemm_files_normal
    "../src/EmbeddingSpMDM.cc"
    "../src/EmbeddingSpMDMNBit.cc"
    "../src/QuantUtils.cc"
    "../src/RefImplementations.cc"
    "../src/RowWiseSparseAdagradFused.cc"
    "../src/SparseAdagrad.cc"
    "../src/Utils.cc")

set(cpp_fbgemm_files_avx2 "../src/EmbeddingSpMDMAvx2.cc"
                          "../src/QuantUtilsAvx2.cc")

set_source_files_properties(${cpp_fbgemm_files_avx2}
                            PROPERTIES COMPILE_OPTIONS "-mavx2;-mf16c;-mfma")

set(cpp_fbgemm_files_avx512 "../src/EmbeddingSpMDMAvx512.cc")

set_source_files_properties(
  ${cpp_fbgemm_files_avx512}
  PROPERTIES COMPILE_OPTIONS
             "-mavx2;-mf16c;-mfma;-mavx512f;-mavx512bw;-mavx512dq;-mavx512vl")

if(USE_ROCM)
  set(cpp_fbgemm_files ${cpp_fbgemm_files_normal} ${cpp_fbgemm_files_avx2})
else()
  set(cpp_fbgemm_files ${cpp_fbgemm_files_normal} ${cpp_fbgemm_files_avx2}
<<<<<<< HEAD
                      ${cpp_fbgemm_files_avx512})
=======
                       ${cpp_fbgemm_files_avx512})
>>>>>>> 3c1fc794
endif()

set(cpp_fbgemm_files_include_directories
    ${CMAKE_CURRENT_SOURCE_DIR} ${CMAKE_CURRENT_SOURCE_DIR}/include
    ${FBGEMM}/include ${THIRDPARTY}/asmjit/src ${THIRDPARTY}/cpuinfo/include)

set_source_files_properties(
  ${cpp_fbgemm_files} PROPERTIES INCLUDE_DIRECTORIES
                                 "${cpp_fbgemm_files_include_directories}")

#
# Actual static SOURCES
#

# Ensure NVML_LIB_PATH is empty if it wasn't set and if the default lib path
# doesn't exist.
if(NOT NVML_LIB_PATH)
  set(DEFAULT_NVML_LIB_PATH
      "${CUDA_TOOLKIT_ROOT_DIR}/lib64/stubs/libnvidia-ml.so")

  if(EXISTS ${DEFAULT_NVML_LIB_PATH})
    message(STATUS "Setting NVML_LIB_PATH: \
      ${CUDA_TOOLKIT_ROOT_DIR}/lib64/stubs/libnvidia-ml.so")
    set(NVML_LIB_PATH "${CUDA_TOOLKIT_ROOT_DIR}/lib64/stubs/libnvidia-ml.so")
  endif()
endif()

set(fbgemm_gpu_sources_cpu
    codegen/embedding_forward_split_cpu.cpp
    codegen/embedding_forward_quantized_host_cpu.cpp
    codegen/embedding_backward_dense_host_cpu.cpp
    codegen/embedding_bounds_check_host_cpu.cpp
    src/cpu_utils.cpp
    src/jagged_tensor_ops_cpu.cpp
    src/input_combine_cpu.cpp
    src/layout_transform_ops_cpu.cpp
    src/quantize_ops_cpu.cpp
    src/sparse_ops_cpu.cpp)

if(NOT FBGEMM_CPU_ONLY)
  list(
    APPEND
    fbgemm_gpu_sources_cpu
    codegen/embedding_forward_quantized_host.cpp
    codegen/embedding_backward_dense_host.cpp
    codegen/embedding_bounds_check_host.cpp
    src/cumem_utils_host.cpp
    src/layout_transform_ops_gpu.cpp
    src/permute_pooled_embedding_ops_gpu.cpp
    src/permute_pooled_embedding_ops_split_gpu.cpp
    src/permute_pooled_embedding_ops_split_cpu.cpp
    src/quantize_ops_gpu.cpp
    src/sparse_ops_gpu.cpp
    src/split_table_batched_embeddings.cpp)

  if(NVML_LIB_PATH)
    list(APPEND fbgemm_gpu_sources_cpu src/merge_pooled_embeddings_cpu.cpp
         src/merge_pooled_embeddings_gpu.cpp)
  endif()
endif()

set_source_files_properties(
  ${fbgemm_gpu_sources_cpu} PROPERTIES COMPILE_OPTIONS
                                       "-mavx;-mf16c;-mfma;-mavx2;-fopenmp")

if(NOT FBGEMM_CPU_ONLY)
  set(fbgemm_gpu_sources_gpu
      codegen/embedding_bounds_check.cu
      src/cumem_utils.cu
      src/histogram_binning_calibration_ops.cu
      src/jagged_tensor_ops.cu
      src/layout_transform_ops.cu
      src/permute_pooled_embedding_ops.cu
      src/permute_pooled_embedding_ops_split.cu
      src/quantize_ops.cu
      src/sparse_ops.cu
      src/split_embeddings_cache_cuda.cu
      src/split_embeddings_utils.cu)

  set_source_files_properties(
    ${fbgemm_gpu_sources_gpu} PROPERTIES COMPILE_OPTIONS
                                         "${TORCH_CUDA_OPTIONS}")

  # XXXUPS!!! Replace with real
  set_source_files_properties(
    ${fbgemm_gpu_sources_gpu}
    PROPERTIES INCLUDE_DIRECTORIES "${cpp_fbgemm_files_include_directories}")
endif()

set_source_files_properties(
  ${fbgemm_gpu_sources_cpu}
  PROPERTIES INCLUDE_DIRECTORIES "${cpp_fbgemm_files_include_directories}")

if(NOT FBGEMM_CPU_ONLY)
  set(fbgemm_gpu_sources ${fbgemm_gpu_sources_gpu} ${fbgemm_gpu_sources_cpu})
else()
  set(fbgemm_gpu_sources ${fbgemm_gpu_sources_cpu})
endif()

if(USE_ROCM)
  set(abspath_gen_source_files)
  foreach(filename_gen_source_file ${gen_source_files})
<<<<<<< HEAD
    list(APPEND abspath_gen_source_files "${CMAKE_BINARY_DIR}/${filename_gen_source_file}")
=======
    list(APPEND abspath_gen_source_files
         "${CMAKE_BINARY_DIR}/${filename_gen_source_file}")
>>>>>>> 3c1fc794
  endforeach()
endif()

#
# MODULE
#

if(USE_ROCM)
  get_hipified_list("${fbgemm_gpu_sources}" fbgemm_gpu_sources)
  get_hipified_list("${abspath_gen_source_files}" abspath_gen_source_files)
  get_hipified_list("${cpp_fbgemm_files}" cpp_fbgemm_files)
<<<<<<< HEAD

  set(FBGEMM_ALL_HIP_FILES ${fbgemm_gpu_sources} ${abspath_gen_source_files} ${cpp_fbgemm_files})
  set_source_files_properties(${FBGEMM_ALL_HIP_FILES} PROPERTIES HIP_SOURCE_PROPERTY_FORMAT 1)
  hip_include_directories("${cpp_fbgemm_files_include_directories}")

  hip_add_library(fbgemm_gpu_py SHARED ${cpp_asmjit_files} ${FBGEMM_ALL_HIP_FILES} ${FBGEMM_HIP_HCC_LIBRARIES}
                  HIPCC_OPTIONS ${HIP_HCC_FLAGS})
  target_include_directories(fbgemm_gpu_py PUBLIC ${FBGEMM_HIP_INCLUDE} ${ROCRAND_INCLUDE} ${ROCM_SMI_INCLUDE})
  list(GET TORCH_INCLUDE_DIRS 0 TORCH_PATH)
else()
  add_library(fbgemm_gpu_py MODULE ${fbgemm_gpu_sources} ${gen_source_files}
                                  ${cpp_asmjit_files} ${cpp_fbgemm_files})
  set_property(TARGET fbgemm_gpu_py PROPERTY CUDA_ARCHITECTURES
                                  "${cuda_architectures}")

=======

  set(FBGEMM_ALL_HIP_FILES ${fbgemm_gpu_sources} ${abspath_gen_source_files}
                           ${cpp_fbgemm_files})
  set_source_files_properties(${FBGEMM_ALL_HIP_FILES}
                              PROPERTIES HIP_SOURCE_PROPERTY_FORMAT 1)
  hip_include_directories("${cpp_fbgemm_files_include_directories}")

  hip_add_library(
    fbgemm_gpu_py
    SHARED
    ${cpp_asmjit_files}
    ${FBGEMM_ALL_HIP_FILES}
    ${FBGEMM_HIP_HCC_LIBRARIES}
    HIPCC_OPTIONS
    ${HIP_HCC_FLAGS})
  target_include_directories(
    fbgemm_gpu_py PUBLIC ${FBGEMM_HIP_INCLUDE} ${ROCRAND_INCLUDE}
                         ${ROCM_SMI_INCLUDE})
  list(GET TORCH_INCLUDE_DIRS 0 TORCH_PATH)
else()
  add_library(fbgemm_gpu_py MODULE ${fbgemm_gpu_sources} ${gen_source_files}
                                   ${cpp_asmjit_files} ${cpp_fbgemm_files})
  set_property(TARGET fbgemm_gpu_py PROPERTY CUDA_ARCHITECTURES
                                             "${cuda_architectures}")

>>>>>>> 3c1fc794
  if(NOT FBGEMM_CPU_ONLY)
    target_compile_definitions(fbgemm_gpu_py PRIVATE FBGEMM_CUB_USE_NAMESPACE)
  endif()
endif()

set_target_properties(fbgemm_gpu_py PROPERTIES PREFIX "")

target_link_libraries(fbgemm_gpu_py ${TORCH_LIBRARIES})
if(NVML_LIB_PATH)
  target_link_libraries(fbgemm_gpu_py ${NVML_LIB_PATH})
endif()
target_include_directories(fbgemm_gpu_py PRIVATE ${TORCH_INCLUDE_DIRS})
set_property(TARGET fbgemm_gpu_py PROPERTY CXX_STANDARD 17)

install(TARGETS fbgemm_gpu_py DESTINATION fbgemm_gpu)

# Python

install(FILES ${gen_python_files}
        DESTINATION fbgemm_gpu/split_embedding_codegen_lookup_invokers)
install(FILES ${CMAKE_CODEGEN_DIR}/lookup_args.py
        DESTINATION fbgemm_gpu/split_embedding_codegen_lookup_invokers)<|MERGE_RESOLUTION|>--- conflicted
+++ resolved
@@ -13,17 +13,10 @@
 option(USE_CUDA "Use CUDA" ON)
 option(USE_ROCM "Use ROCm" OFF)
 
-<<<<<<< HEAD
-if((EXISTS "/bin/hipcc") AND NOT(EXISTS "/bin/nvcc"))
-  message("AMD GPU detected.")
-  SET(USE_CUDA OFF)
-  SET(USE_ROCM ON)
-=======
 if((EXISTS "/bin/hipcc") AND NOT (EXISTS "/bin/nvcc"))
   message("AMD GPU detected.")
   set(USE_CUDA OFF)
   set(USE_ROCM ON)
->>>>>>> 3c1fc794
 endif()
 
 if(FBGEMM_CPU_ONLY)
@@ -74,16 +67,6 @@
 if(USE_ROCM)
   list(APPEND CMAKE_MODULE_PATH "${PROJECT_SOURCE_DIR}/cmake"
        "${THIRDPARTY}/hipify_torch/cmake")
-  include(Hip)
-  include(Hipify)
-
-  message("${message_line}")
-  message(STATUS "hip found ${ROCM_FOUND}")
-endif()
-
-
-if(USE_ROCM)
-  list(APPEND CMAKE_MODULE_PATH "${PROJECT_SOURCE_DIR}/cmake" "${THIRDPARTY}/hipify_torch/cmake")
   include(Hip)
   include(Hipify)
 
@@ -188,30 +171,6 @@
       "${CMAKE_CODEGEN_DIR}/embedding_backward_code_generator.py"
       "--opensource" DEPENDS "${codegen_dependencies}")
 
-<<<<<<< HEAD
-if(USE_ROCM)
-  execute_process(
-    COMMAND
-    "${PYTHON_EXECUTABLE}"
-    "${CMAKE_CODEGEN_DIR}/embedding_backward_code_generator.py"
-    "--opensource"
-    DEPENDS "${codegen_dependencies}")
-
-  set(header_include_dir
-      ${CMAKE_CURRENT_SOURCE_DIR}/include
-      ${CMAKE_CURRENT_SOURCE_DIR}/src
-      ${CMAKE_CURRENT_SOURCE_DIR})
-
-  hipify(CUDA_SOURCE_DIR ${PROJECT_SOURCE_DIR} HEADER_INCLUDE_DIR ${header_include_dir})
-else()
-  add_custom_command(
-    OUTPUT ${gen_cpu_source_files} ${gen_gpu_source_files}
-       ${gen_gpu_host_source_files} ${gen_python_files}
-    COMMAND
-    "${PYTHON_EXECUTABLE}"
-    "${CMAKE_CODEGEN_DIR}/embedding_backward_code_generator.py"
-    "--opensource"
-=======
   set(header_include_dir
       ${CMAKE_CURRENT_SOURCE_DIR}/include ${CMAKE_CURRENT_SOURCE_DIR}/src
       ${CMAKE_CURRENT_SOURCE_DIR})
@@ -225,7 +184,6 @@
     COMMAND
       "${PYTHON_EXECUTABLE}"
       "${CMAKE_CODEGEN_DIR}/embedding_backward_code_generator.py" "--opensource"
->>>>>>> 3c1fc794
     DEPENDS "${codegen_dependencies}")
 endif()
 
@@ -293,11 +251,7 @@
   set(cpp_fbgemm_files ${cpp_fbgemm_files_normal} ${cpp_fbgemm_files_avx2})
 else()
   set(cpp_fbgemm_files ${cpp_fbgemm_files_normal} ${cpp_fbgemm_files_avx2}
-<<<<<<< HEAD
-                      ${cpp_fbgemm_files_avx512})
-=======
                        ${cpp_fbgemm_files_avx512})
->>>>>>> 3c1fc794
 endif()
 
 set(cpp_fbgemm_files_include_directories
@@ -400,12 +354,8 @@
 if(USE_ROCM)
   set(abspath_gen_source_files)
   foreach(filename_gen_source_file ${gen_source_files})
-<<<<<<< HEAD
-    list(APPEND abspath_gen_source_files "${CMAKE_BINARY_DIR}/${filename_gen_source_file}")
-=======
     list(APPEND abspath_gen_source_files
          "${CMAKE_BINARY_DIR}/${filename_gen_source_file}")
->>>>>>> 3c1fc794
   endforeach()
 endif()
 
@@ -417,23 +367,6 @@
   get_hipified_list("${fbgemm_gpu_sources}" fbgemm_gpu_sources)
   get_hipified_list("${abspath_gen_source_files}" abspath_gen_source_files)
   get_hipified_list("${cpp_fbgemm_files}" cpp_fbgemm_files)
-<<<<<<< HEAD
-
-  set(FBGEMM_ALL_HIP_FILES ${fbgemm_gpu_sources} ${abspath_gen_source_files} ${cpp_fbgemm_files})
-  set_source_files_properties(${FBGEMM_ALL_HIP_FILES} PROPERTIES HIP_SOURCE_PROPERTY_FORMAT 1)
-  hip_include_directories("${cpp_fbgemm_files_include_directories}")
-
-  hip_add_library(fbgemm_gpu_py SHARED ${cpp_asmjit_files} ${FBGEMM_ALL_HIP_FILES} ${FBGEMM_HIP_HCC_LIBRARIES}
-                  HIPCC_OPTIONS ${HIP_HCC_FLAGS})
-  target_include_directories(fbgemm_gpu_py PUBLIC ${FBGEMM_HIP_INCLUDE} ${ROCRAND_INCLUDE} ${ROCM_SMI_INCLUDE})
-  list(GET TORCH_INCLUDE_DIRS 0 TORCH_PATH)
-else()
-  add_library(fbgemm_gpu_py MODULE ${fbgemm_gpu_sources} ${gen_source_files}
-                                  ${cpp_asmjit_files} ${cpp_fbgemm_files})
-  set_property(TARGET fbgemm_gpu_py PROPERTY CUDA_ARCHITECTURES
-                                  "${cuda_architectures}")
-
-=======
 
   set(FBGEMM_ALL_HIP_FILES ${fbgemm_gpu_sources} ${abspath_gen_source_files}
                            ${cpp_fbgemm_files})
@@ -459,7 +392,6 @@
   set_property(TARGET fbgemm_gpu_py PROPERTY CUDA_ARCHITECTURES
                                              "${cuda_architectures}")
 
->>>>>>> 3c1fc794
   if(NOT FBGEMM_CPU_ONLY)
     target_compile_definitions(fbgemm_gpu_py PRIVATE FBGEMM_CUB_USE_NAMESPACE)
   endif()
