<<<<<<< HEAD
cmake_minimum_required(VERSION 3.21.0 FATAL_ERROR)

# Set the default C++ standard to C++17
# Individual targets can have this value overridden; see
# https://cmake.org/cmake/help/latest/prop_tgt/CXX_STANDARD.html
set(CMAKE_CXX_STANDARD 17)
set(CMAKE_CXX_EXTENSIONS OFF)
set(CMAKE_CXX_STANDARD_REQUIRED ON)

# Set the default C standard to C17
# Individual targets can have this value overridden; see
# https://cmake.org/cmake/help/latest/prop_tgt/C_STANDARD.html
set(CMAKE_C_STANDARD 17)
set(CMAKE_C_EXTENSIONS OFF)
set(CMAKE_C_STANDARD_REQUIRED ON)

function(BLOCK_PRINT)
  message("================================================================================")
  foreach(ARG IN LISTS ARGN)
     message("${ARG}")
  endforeach()
  message("================================================================================")
  message("")
endfunction()

if(SKBUILD)
  BLOCK_PRINT("The project is built using scikit-build")
endif()

# Build options
option(FBGEMM_CPU_ONLY "Build FBGEMM_GPU without GPU support" OFF)
option(USE_CUDA "Use CUDA" ON)
option(USE_ROCM "Use ROCm" OFF)
=======
# Copyright (c) Meta Platforms, Inc. and affiliates.
# All rights reserved.
# This source code is licensed under the BSD-style license found in the
# LICENSE file in the root directory of this source tree.

################################################################################
# CMake Prelude
################################################################################

cmake_minimum_required(VERSION 3.21.0 FATAL_ERROR)

function(BLOCK_PRINT)
  message("================================================================================")
  foreach(ARG IN LISTS ARGN)
     message("${ARG}")
  endforeach()
  message("================================================================================")
  message("")
endfunction()

set(FBGEMM ${CMAKE_CURRENT_SOURCE_DIR}/..)
set(THIRDPARTY ${FBGEMM}/third_party)


################################################################################
# FBGEMM_GPU Build Options
################################################################################

option(FBGEMM_CPU_ONLY  "Build FBGEMM_GPU without GPU support" OFF)
option(USE_ROCM         "Build FBGEMM_GPU for ROCm" OFF)
>>>>>>> f50e294f

if(((EXISTS "/opt/rocm/") OR (EXISTS $ENV{ROCM_PATH}))
   AND NOT (EXISTS "/bin/nvcc"))
  message("AMD GPU detected; setting to ROCm build")
  set(USE_ROCM ON)
endif()

if(FBGEMM_CPU_ONLY)
  BLOCK_PRINT("Building the CPU-only variant of FBGEMM-GPU")
<<<<<<< HEAD
endif()

BLOCK_PRINT("USE_ROCM: ${USE_ROCM}")
=======
elseif(USE_ROCM)
  BLOCK_PRINT("Building the ROCm variant of FBGEMM-GPU")
else()
  BLOCK_PRINT("Building the CUDA variant of FBGEMM-GPU")
endif()


################################################################################
# FBGEMM_GPU C++ Setup
################################################################################

# Set the default C++ standard to C++17
# Individual targets can have this value overridden; see
# https://cmake.org/cmake/help/latest/prop_tgt/CXX_STANDARD.html
set(CMAKE_CXX_STANDARD 17)
set(CMAKE_CXX_EXTENSIONS OFF)
set(CMAKE_CXX_STANDARD_REQUIRED ON)

# Set the default C standard to C17
# Individual targets can have this value overridden; see
# https://cmake.org/cmake/help/latest/prop_tgt/C_STANDARD.html
set(CMAKE_C_STANDARD 17)
set(CMAKE_C_EXTENSIONS OFF)
set(CMAKE_C_STANDARD_REQUIRED ON)

if(DEFINED GLIBCXX_USE_CXX11_ABI)
  if(${GLIBCXX_USE_CXX11_ABI} EQUAL 1)
    set(CMAKE_CXX_FLAGS "${CMAKE_CXX_FLAGS} -D_GLIBCXX_USE_CXX11_ABI=1")
  else()
    set(CMAKE_CXX_FLAGS "${CMAKE_CXX_FLAGS} -D_GLIBCXX_USE_CXX11_ABI=0")
  endif()
endif()

BLOCK_PRINT(
  "Default C++ compiler flags"
  "(values may be overridden by CMAKE_CXX_STANDARD and CXX_STANDARD):"
  ""
  "${CMAKE_CXX_FLAGS}"
)


################################################################################
# FBGEMM_GPU Build Kickstart
################################################################################
>>>>>>> f50e294f

if(FBGEMM_CPU_ONLY OR USE_ROCM)
  project(
    fbgemm_gpu
    VERSION 0.3.1
    LANGUAGES CXX C)
else()
  project(
    fbgemm_gpu
    VERSION 0.3.1
    LANGUAGES CXX C CUDA)
endif()

if(SKBUILD)
  BLOCK_PRINT("The project is built using scikit-build")
endif()


<<<<<<< HEAD
if(DEFINED GLIBCXX_USE_CXX11_ABI)
  if(${GLIBCXX_USE_CXX11_ABI} EQUAL 1)
    set(CMAKE_CXX_FLAGS "${CMAKE_CXX_FLAGS} -D_GLIBCXX_USE_CXX11_ABI=1")
  else()
    set(CMAKE_CXX_FLAGS "${CMAKE_CXX_FLAGS} -D_GLIBCXX_USE_CXX11_ABI=0")
  endif()
  BLOCK_PRINT(
    "Default C++ compiler flags"
    "(values may be overridden by CMAKE_CXX_STANDARD and CXX_STANDARD):"
    ""
    "${CMAKE_CXX_FLAGS}"
  )
endif()
=======
################################################################################
# PyTorch Dependencies Setup
################################################################################

find_package(Torch REQUIRED)
>>>>>>> f50e294f

#
# Toch Cuda Extensions are normally compiled with the flags below. However we
# disabled -D__CUDA_NO_HALF_CONVERSIONS__ here as it caused "error: no suitable
# constructor exists to convert from "int" to "__half" errors in
# gen_embedding_forward_quantized_split_[un]weighted_codegen_cuda.cu
#

set(TORCH_CUDA_OPTIONS
    --expt-relaxed-constexpr -D__CUDA_NO_HALF_OPERATORS__
    # -D__CUDA_NO_HALF_CONVERSIONS__
    -D__CUDA_NO_BFLOAT16_CONVERSIONS__ -D__CUDA_NO_HALF2_OPERATORS__)


################################################################################
# ROCm and HIPify Setup
################################################################################

if(USE_ROCM)
  list(APPEND CMAKE_MODULE_PATH
    "${PROJECT_SOURCE_DIR}/cmake"
    "${THIRDPARTY}/hipify_torch/cmake")
  include(Hip)
  include(Hipify)

<<<<<<< HEAD
  BLOCK_PRINT("HIP found: ${HIP_FOUND}")
=======
  list(APPEND HIP_HCC_FLAGS
    " \"-Wno-#pragma-messages\" "
    " \"-Wno-#warnings\" "
    -Wno-cuda-compat
    -Wno-deprecated-declarations
    -Wno-format
    -Wno-ignored-attributes
    -Wno-unused-result)

  BLOCK_PRINT(
    "HIP found: ${HIP_FOUND}"
    "HIPCC compiler flags:"
    ""
    "${HIP_HCC_FLAGS}"
  )
>>>>>>> f50e294f
endif()


################################################################################
# Third Party Sources
################################################################################

file(GLOB_RECURSE asmjit_sources
  "${CMAKE_CURRENT_SOURCE_DIR}/../third_party/asmjit/src/asmjit/*/*.cpp")


################################################################################
# FBGEMM_GPU Generated Sources
################################################################################

set(OPTIMIZERS
    adagrad
    adam
    approx_rowwise_adagrad
    approx_rowwise_adagrad_with_weight_decay
    approx_rowwise_adagrad_with_counter
    approx_sgd
    lamb
    lars_sgd
    partial_rowwise_adam
    partial_rowwise_lamb
    rowwise_adagrad
    rowwise_adagrad_with_weight_decay
    rowwise_adagrad_with_counter
    rowwise_weighted_adagrad
    sgd)

set(gen_gpu_kernel_source_files
    "gen_embedding_forward_dense_weighted_codegen_cuda.cu"
    "gen_embedding_forward_dense_unweighted_codegen_cuda.cu"
    "gen_embedding_forward_split_weighted_codegen_cuda.cu"
    "gen_embedding_forward_split_unweighted_codegen_cuda.cu"
    "gen_embedding_backward_dense_indice_weights_codegen_cuda.cu"
    "gen_embedding_backward_split_indice_weights_codegen_cuda.cu"
    "gen_embedding_backward_split_grad.cu")

<<<<<<< HEAD
foreach(wdesc weighted unweighted_nobag unweighted)
  list(APPEND gen_gpu_source_files
      "gen_embedding_forward_quantized_split_nbit_host_${wdesc}_codegen_cuda.cu")

  foreach(etype fp32 fp16 fp8 int8 int4 int2)
    list(APPEND gen_gpu_source_files
       "gen_embedding_forward_quantized_split_nbit_kernel_${wdesc}_${etype}_codegen_cuda.cu")
  endforeach()

  list(APPEND gen_gpu_source_files
    "gen_embedding_backward_dense_split_${wdesc}_cuda.cu")
=======
foreach(wdesc dense split)
  list(APPEND gen_gpu_kernel_source_files
    "gen_embedding_forward_${wdesc}_unweighted_nobag_kernel_small.cu")
endforeach()

foreach(wdesc weighted unweighted_nobag unweighted)
  list(APPEND gen_gpu_kernel_source_files
      "gen_embedding_forward_split_${wdesc}_kernel.cu"
      "gen_embedding_forward_dense_${wdesc}_kernel.cu"
      "gen_embedding_forward_quantized_split_nbit_host_${wdesc}_codegen_cuda.cu"
      "gen_embedding_backward_dense_split_${wdesc}_cuda.cu"
      "gen_embedding_backward_dense_split_${wdesc}_kernel_cta.cu"
      "gen_embedding_backward_dense_split_${wdesc}_kernel_warp.cu")

  foreach(etype fp32 fp16 fp8 int8 int4 int2)
    list(APPEND gen_gpu_kernel_source_files
       "gen_embedding_forward_quantized_split_nbit_kernel_${wdesc}_${etype}_codegen_cuda.cu")
  endforeach()
>>>>>>> f50e294f
endforeach()

set(gen_cpu_source_files
    "gen_embedding_forward_quantized_unweighted_codegen_cpu.cpp"
    "gen_embedding_forward_quantized_weighted_codegen_cpu.cpp"
    "gen_embedding_backward_dense_split_cpu.cpp")

set(gen_python_source_files ${CMAKE_BINARY_DIR}/__init__.py)

foreach(optimizer ${OPTIMIZERS})
<<<<<<< HEAD
  list(APPEND gen_gpu_host_source_files
    "gen_embedding_backward_split_${optimizer}.cpp")

  list(APPEND gen_cpu_source_files
    "gen_embedding_backward_split_${optimizer}_cpu.cpp")

  list(APPEND gen_cpu_source_files
    "gen_embedding_backward_${optimizer}_split_cpu.cpp")

  list(APPEND gen_python_files
    "${CMAKE_BINARY_DIR}/lookup_${optimizer}.py")

  foreach(wdesc weighted unweighted_nobag unweighted)
    list(APPEND gen_gpu_source_files
      "gen_embedding_backward_${optimizer}_split_${wdesc}_cuda.cu")
=======
  # For each of the optimizers, generate the backward split variant by adding
  # the Python, CPU-only, GPU host, and GPU kernel source files

  list(APPEND gen_python_source_files
    "${CMAKE_BINARY_DIR}/lookup_${optimizer}.py")

  list(APPEND gen_cpu_source_files
    "gen_embedding_backward_split_${optimizer}_cpu.cpp"
    "gen_embedding_backward_${optimizer}_split_cpu.cpp")

  list(APPEND gen_gpu_host_source_files
    "gen_embedding_backward_split_${optimizer}.cpp")

  foreach(wdesc weighted unweighted_nobag unweighted)
    list(APPEND gen_gpu_kernel_source_files
      "gen_embedding_backward_${optimizer}_split_${wdesc}_cuda.cu"
      "gen_embedding_backward_${optimizer}_split_${wdesc}_kernel_cta.cu"
      "gen_embedding_backward_${optimizer}_split_${wdesc}_kernel_warp.cu")
>>>>>>> f50e294f
  endforeach()
endforeach()

set(CMAKE_CODEGEN_DIR ${CMAKE_CURRENT_SOURCE_DIR}/codegen)

set(codegen_dependencies
    ${CMAKE_CODEGEN_DIR}/embedding_backward_code_generator.py
    ${CMAKE_CODEGEN_DIR}/embedding_backward_dense_host.cpp
    ${CMAKE_CODEGEN_DIR}/embedding_backward_dense_host_cpu.cpp
    ${CMAKE_CODEGEN_DIR}/embedding_backward_split_cpu_approx_template.cpp
    ${CMAKE_CODEGEN_DIR}/embedding_backward_split_cpu_template.cpp
    ${CMAKE_CODEGEN_DIR}/embedding_backward_split_host_cpu_template.cpp
    ${CMAKE_CODEGEN_DIR}/embedding_backward_split_host_template.cpp
    ${CMAKE_CODEGEN_DIR}/embedding_backward_split_indice_weights_template.cu
    ${CMAKE_CODEGEN_DIR}/embedding_backward_split_grad_template.cu
<<<<<<< HEAD
=======
    ${CMAKE_CODEGEN_DIR}/embedding_backward_split_kernel_cta_template.cu
    ${CMAKE_CODEGEN_DIR}/embedding_backward_split_kernel_warp_template.cu
>>>>>>> f50e294f
    ${CMAKE_CODEGEN_DIR}/embedding_backward_split_template.cu
    ${CMAKE_CODEGEN_DIR}/embedding_forward_quantized_cpu_template.cpp
    ${CMAKE_CODEGEN_DIR}/embedding_forward_quantized_host.cpp
    ${CMAKE_CODEGEN_DIR}/embedding_forward_quantized_host_cpu.cpp
    ${CMAKE_CODEGEN_DIR}/embedding_forward_quantized_split_nbit_host_template.cu
    ${CMAKE_CODEGEN_DIR}/embedding_forward_quantized_split_nbit_kernel_template.cu
    ${CMAKE_CODEGEN_DIR}/embedding_forward_split_cpu.cpp
    ${CMAKE_CODEGEN_DIR}/embedding_forward_split_cpu.h
    ${CMAKE_CODEGEN_DIR}/embedding_forward_split_kernel_template.cu
    ${CMAKE_CODEGEN_DIR}/embedding_forward_split_kernel_nobag_small_template.cu
    ${CMAKE_CODEGEN_DIR}/embedding_forward_split_template.cu
    ${CMAKE_CODEGEN_DIR}/embedding_forward_template_helpers.cuh
    ${CMAKE_CODEGEN_DIR}/__init__.template
    ${CMAKE_CODEGEN_DIR}/lookup_args.py
    ${CMAKE_CODEGEN_DIR}/split_embedding_codegen_lookup_invoker.template
    ${CMAKE_CURRENT_SOURCE_DIR}/include/fbgemm_gpu/cpu_utils.h
    ${CMAKE_CURRENT_SOURCE_DIR}/include/fbgemm_gpu/cub_namespace_prefix.cuh
    ${CMAKE_CURRENT_SOURCE_DIR}/include/fbgemm_gpu/cub_namespace_postfix.cuh
    ${CMAKE_CURRENT_SOURCE_DIR}/include/fbgemm_gpu/dispatch_macros.h
    ${CMAKE_CURRENT_SOURCE_DIR}/include/fbgemm_gpu/embedding_backward_template_helpers.cuh
    ${CMAKE_CURRENT_SOURCE_DIR}/include/fbgemm_gpu/embedding_common.h
    ${CMAKE_CURRENT_SOURCE_DIR}/include/fbgemm_gpu/embedding_inplace_update.h
    ${CMAKE_CURRENT_SOURCE_DIR}/include/fbgemm_gpu/fbgemm_cuda_utils.cuh
    ${CMAKE_CURRENT_SOURCE_DIR}/include/fbgemm_gpu/quantize_ops_utils.h
    ${CMAKE_CURRENT_SOURCE_DIR}/include/fbgemm_gpu/split_embeddings_utils.cuh
    ${CMAKE_CURRENT_SOURCE_DIR}/include/fbgemm_gpu/sparse_ops_utils.h
    ${CMAKE_CURRENT_SOURCE_DIR}/include/fbgemm_gpu/split_embeddings_cache_cuda.cuh
    ${CMAKE_CURRENT_SOURCE_DIR}/include/fbgemm_gpu/fbgemm_tensor_accessor.h)

if(USE_ROCM)
  message(STATUS "${PYTHON_EXECUTABLE}" "${CMAKE_CODEGEN_DIR}/embedding_backward_code_generator.py" "--opensource --is_rocm")

  execute_process(
    COMMAND
      "${PYTHON_EXECUTABLE}"
      "${CMAKE_CODEGEN_DIR}/embedding_backward_code_generator.py"
      "--opensource" "--is_rocm" DEPENDS "${codegen_dependencies}")

  set(header_include_dir
      ${CMAKE_CURRENT_SOURCE_DIR}/include ${CMAKE_CURRENT_SOURCE_DIR}/src
      ${CMAKE_CURRENT_SOURCE_DIR})

  hipify(CUDA_SOURCE_DIR ${PROJECT_SOURCE_DIR} HEADER_INCLUDE_DIR
         ${header_include_dir})
else()
  add_custom_command(
    OUTPUT
      ${gen_cpu_source_files}
      ${gen_gpu_kernel_source_files}
      ${gen_gpu_host_source_files}
      ${gen_python_source_files}
    COMMAND
      "${PYTHON_EXECUTABLE}"
      "${CMAKE_CODEGEN_DIR}/embedding_backward_code_generator.py" "--opensource"
    DEPENDS "${codegen_dependencies}")
endif()

set_source_files_properties(${gen_cpu_source_files}
  PROPERTIES COMPILE_OPTIONS
  "-mavx2;-mf16c;-mfma;-fopenmp")

set_source_files_properties(${gen_cpu_source_files}
  PROPERTIES INCLUDE_DIRECTORIES
  "${CMAKE_CURRENT_SOURCE_DIR};${CMAKE_CURRENT_SOURCE_DIR}/include;${CMAKE_CURRENT_SOURCE_DIR}/../include;${THIRDPARTY}/asmjit/src"
)

set_source_files_properties(${gen_gpu_host_source_files}
  PROPERTIES INCLUDE_DIRECTORIES
  "${CMAKE_CURRENT_SOURCE_DIR};${CMAKE_CURRENT_SOURCE_DIR}/include;${CMAKE_CURRENT_SOURCE_DIR}/../include"
)

set_source_files_properties(${gen_gpu_kernel_source_files}
  PROPERTIES INCLUDE_DIRECTORIES
  "${CMAKE_CURRENT_SOURCE_DIR};${CMAKE_CURRENT_SOURCE_DIR}/include")

set_source_files_properties(${gen_gpu_kernel_source_files}
  PROPERTIES COMPILE_OPTIONS
  "${TORCH_CUDA_OPTIONS}")

if(NOT FBGEMM_CPU_ONLY)
  set(fbgemm_gpu_sources_gen
    ${gen_gpu_kernel_source_files}
    ${gen_gpu_host_source_files}
    ${gen_cpu_source_files})
else()
  set(fbgemm_gpu_sources_gen
    ${gen_cpu_source_files})
endif()


################################################################################
# FBGEMM (not FBGEMM_GPU) Sources
################################################################################

set(fbgemm_sources_normal
  "${FBGEMM}/src/EmbeddingSpMDM.cc"
  "${FBGEMM}/src/EmbeddingSpMDMNBit.cc"
  "${FBGEMM}/src/QuantUtils.cc"
  "${FBGEMM}/src/RefImplementations.cc"
  "${FBGEMM}/src/RowWiseSparseAdagradFused.cc"
  "${FBGEMM}/src/SparseAdagrad.cc"
  "${FBGEMM}/src/Utils.cc")

set(fbgemm_sources_avx2
  "${FBGEMM}/src/EmbeddingSpMDMAvx2.cc"
  "${FBGEMM}/src/QuantUtilsAvx2.cc")

set(fbgemm_sources_avx512
  "${FBGEMM}/src/EmbeddingSpMDMAvx512.cc")

# Add compilation flags
set_source_files_properties(${fbgemm_sources_avx2}
  PROPERTIES COMPILE_OPTIONS
  "-mavx2;-mf16c;-mfma")

set_source_files_properties(${fbgemm_sources_avx512}
  PROPERTIES COMPILE_OPTIONS
  "-mavx2;-mf16c;-mfma;-mavx512f;-mavx512bw;-mavx512dq;-mavx512vl")

if(USE_ROCM)
  set(fbgemm_sources
    ${fbgemm_sources_normal}
    ${fbgemm_sources_avx2})
else()
  set(fbgemm_sources
    ${fbgemm_sources_normal}
    ${fbgemm_sources_avx2}
    ${fbgemm_sources_avx512})
endif()

set(fbgemm_sources_include_directories
  ${CMAKE_CURRENT_SOURCE_DIR}
  ${CMAKE_CURRENT_SOURCE_DIR}/include
  ${FBGEMM}/include
  ${THIRDPARTY}/asmjit/src
  ${THIRDPARTY}/cpuinfo/include)

set_source_files_properties(${fbgemm_sources}
  PROPERTIES INCLUDE_DIRECTORIES
  "${fbgemm_sources_include_directories}")


################################################################################
# FBGEMM_GPU Static Sources
################################################################################

# Set NVML_LIB_PATH if provided, or detect the default lib path
if(NOT NVML_LIB_PATH)
  set(DEFAULT_NVML_LIB_PATH
      "${CUDA_TOOLKIT_ROOT_DIR}/lib64/stubs/libnvidia-ml.so")

  if(EXISTS ${DEFAULT_NVML_LIB_PATH})
    message(STATUS "Setting NVML_LIB_PATH: \
      ${CUDA_TOOLKIT_ROOT_DIR}/lib64/stubs/libnvidia-ml.so")
    set(NVML_LIB_PATH "${CUDA_TOOLKIT_ROOT_DIR}/lib64/stubs/libnvidia-ml.so")
  endif()
endif()

set(fbgemm_gpu_sources_static_cpu
    codegen/embedding_forward_split_cpu.cpp
    codegen/embedding_forward_quantized_host_cpu.cpp
    codegen/embedding_backward_dense_host_cpu.cpp
    codegen/embedding_bounds_check_host_cpu.cpp
    src/permute_pooled_embedding_ops_split_cpu.cpp
    src/jagged_tensor_ops_autograd.cpp
    src/jagged_tensor_ops_meta.cpp
    src/jagged_tensor_ops_cpu.cpp
    src/input_combine_cpu.cpp
    src/layout_transform_ops_cpu.cpp
    src/quantize_ops_cpu.cpp
    src/sparse_ops_cpu.cpp
    src/embedding_inplace_update_cpu.cpp)

if(NOT FBGEMM_CPU_ONLY)
  list(APPEND fbgemm_gpu_sources_static_cpu
    codegen/embedding_forward_quantized_host.cpp
    codegen/embedding_backward_dense_host.cpp
    codegen/embedding_bounds_check_host.cpp
    src/cumem_utils_host.cpp
    src/layout_transform_ops_gpu.cpp
    src/permute_pooled_embedding_ops_gpu.cpp
    src/permute_pooled_embedding_ops_split_gpu.cpp
    src/quantize_ops_gpu.cpp
    src/sparse_ops_gpu.cpp
    src/split_embeddings_utils.cpp
    src/split_table_batched_embeddings.cpp
    src/metric_ops_host.cpp
    src/embedding_inplace_update_gpu.cpp
    src/input_combine_gpu.cpp)

  if(NVML_LIB_PATH)
    message(STATUS "Found NVML_LIB_PATH: ${NVML_LIB_PATH}")
  endif()

  if(NVML_LIB_PATH OR USE_ROCM)
    message(STATUS "Adding merge_pooled_embeddings sources")
<<<<<<< HEAD
    list(
      APPEND
      fbgemm_gpu_sources_cpu
=======
    list(APPEND fbgemm_gpu_sources_static_cpu
>>>>>>> f50e294f
      src/merge_pooled_embeddings_cpu.cpp
      src/merge_pooled_embeddings_gpu.cpp
      src/topology_utils.cpp)
  else()
    message(STATUS "Skipping merge_pooled_embeddings sources")
  endif()
endif()

set_source_files_properties(${fbgemm_gpu_sources_static_cpu}
  PROPERTIES COMPILE_OPTIONS
  "-mavx;-mf16c;-mfma;-mavx2;-fopenmp")

if(NOT FBGEMM_CPU_ONLY)
  set(fbgemm_gpu_sources_static_gpu
      codegen/embedding_bounds_check.cu
      codegen/embedding_forward_quantized_split_lookup.cu
      src/cumem_utils.cu
      src/histogram_binning_calibration_ops.cu
      src/jagged_tensor_ops.cu
      src/layout_transform_ops.cu
      src/permute_pooled_embedding_ops.cu
      src/permute_pooled_embedding_ops_split.cu
      src/quantize_ops.cu
      src/sparse_ops.cu
      src/split_embeddings_cache_cuda.cu
      src/split_embeddings_utils.cu
      src/metric_ops.cu
      src/embedding_inplace_update.cu
      src/input_combine.cu)

  set_source_files_properties(${fbgemm_gpu_sources_static_gpu}
    PROPERTIES COMPILE_OPTIONS
    "${TORCH_CUDA_OPTIONS}")

  set_source_files_properties(${fbgemm_gpu_sources_static_gpu}
    PROPERTIES INCLUDE_DIRECTORIES
    "${fbgemm_sources_include_directories}")
endif()

set_source_files_properties(${fbgemm_gpu_sources_static_cpu}
  PROPERTIES INCLUDE_DIRECTORIES
  "${fbgemm_sources_include_directories}")

if(NOT FBGEMM_CPU_ONLY)
  set(fbgemm_gpu_sources_static
    ${fbgemm_gpu_sources_static_gpu}
    ${fbgemm_gpu_sources_static_cpu})
else()
  set(fbgemm_gpu_sources_static
    ${fbgemm_gpu_sources_static_cpu})
endif()


################################################################################
# FBGEMM_GPU HIP Code Generation
################################################################################

if(USE_ROCM)
  # Get the absolute paths of all generated sources
  set(fbgemm_gpu_sources_gen_abs)
  foreach(source_gen_filename ${fbgemm_gpu_sources_gen})
    list(APPEND fbgemm_gpu_sources_gen_abs
      "${CMAKE_BINARY_DIR}/${source_gen_filename}")
  endforeach()

  # HIPify FBGEMM, FBGEMM_GPU static, and FBGEMM_GPU generated sources
  get_hipified_list("${fbgemm_gpu_sources_static}" fbgemm_gpu_sources_static)
  get_hipified_list("${fbgemm_gpu_sources_gen_abs}" fbgemm_gpu_sources_gen_abs)
  get_hipified_list("${fbgemm_sources}" fbgemm_sources)

  # Combine all HIPified sources
  set(fbgemm_gpu_sources_hip
    ${fbgemm_sources}
    ${fbgemm_gpu_sources_static}
    ${fbgemm_gpu_sources_gen_abs})

  set_source_files_properties(${fbgemm_gpu_sources_hip}
                              PROPERTIES HIP_SOURCE_PROPERTY_FORMAT 1)

  # Add FBGEMM include/
  hip_include_directories("${fbgemm_sources_include_directories}")
endif()


################################################################################
# FBGEMM_GPU Full Python Module
################################################################################

if(USE_ROCM)
  # Create a HIP library if using ROCm
  hip_add_library(fbgemm_gpu_py SHARED
    ${asmjit_sources}
    ${fbgemm_gpu_sources_hip}
    ${FBGEMM_HIP_HCC_LIBRARIES}
    HIPCC_OPTIONS
    ${HIP_HCC_FLAGS})

  target_include_directories(fbgemm_gpu_py PUBLIC
    ${FBGEMM_HIP_INCLUDE}
    ${ROCRAND_INCLUDE}
    ${ROCM_SMI_INCLUDE})

  list(GET TORCH_INCLUDE_DIRS 0 TORCH_PATH)

else()
<<<<<<< HEAD
  add_library(fbgemm_gpu_py MODULE ${fbgemm_gpu_sources} ${gen_source_files}
                                   ${cpp_asmjit_files} ${cpp_fbgemm_files})
=======
  # Else create a regular library
  add_library(fbgemm_gpu_py MODULE
    ${asmjit_sources}
    ${fbgemm_sources}
    ${fbgemm_gpu_sources_static}
    ${fbgemm_gpu_sources_gen})
>>>>>>> f50e294f
endif()

# Add PyTorch include/
target_include_directories(fbgemm_gpu_py PRIVATE
  ${TORCH_INCLUDE_DIRS})

# Remove `lib` from the output artifact name `libfbgemm_gpu_py.so`
set_target_properties(fbgemm_gpu_py
  PROPERTIES PREFIX
  "")

# Link to PyTorch
target_link_libraries(fbgemm_gpu_py
  ${TORCH_LIBRARIES})

# Link to NVML
if(NVML_LIB_PATH)
  target_link_libraries(fbgemm_gpu_py
    ${NVML_LIB_PATH})
endif()
<<<<<<< HEAD
target_include_directories(fbgemm_gpu_py PRIVATE ${TORCH_INCLUDE_DIRS})
=======
>>>>>>> f50e294f


################################################################################
# FBGEMM_GPU Install
################################################################################

install(TARGETS fbgemm_gpu_py
        DESTINATION fbgemm_gpu)

install(FILES ${gen_python_source_files}
        DESTINATION fbgemm_gpu/split_embedding_codegen_lookup_invokers)

install(FILES ${CMAKE_CODEGEN_DIR}/lookup_args.py
        DESTINATION fbgemm_gpu/split_embedding_codegen_lookup_invokers)<|MERGE_RESOLUTION|>--- conflicted
+++ resolved
@@ -1,19 +1,13 @@
-<<<<<<< HEAD
+# Copyright (c) Meta Platforms, Inc. and affiliates.
+# All rights reserved.
+# This source code is licensed under the BSD-style license found in the
+# LICENSE file in the root directory of this source tree.
+
+################################################################################
+# CMake Prelude
+################################################################################
+
 cmake_minimum_required(VERSION 3.21.0 FATAL_ERROR)
-
-# Set the default C++ standard to C++17
-# Individual targets can have this value overridden; see
-# https://cmake.org/cmake/help/latest/prop_tgt/CXX_STANDARD.html
-set(CMAKE_CXX_STANDARD 17)
-set(CMAKE_CXX_EXTENSIONS OFF)
-set(CMAKE_CXX_STANDARD_REQUIRED ON)
-
-# Set the default C standard to C17
-# Individual targets can have this value overridden; see
-# https://cmake.org/cmake/help/latest/prop_tgt/C_STANDARD.html
-set(CMAKE_C_STANDARD 17)
-set(CMAKE_C_EXTENSIONS OFF)
-set(CMAKE_C_STANDARD_REQUIRED ON)
 
 function(BLOCK_PRINT)
   message("================================================================================")
@@ -24,35 +18,6 @@
   message("")
 endfunction()
 
-if(SKBUILD)
-  BLOCK_PRINT("The project is built using scikit-build")
-endif()
-
-# Build options
-option(FBGEMM_CPU_ONLY "Build FBGEMM_GPU without GPU support" OFF)
-option(USE_CUDA "Use CUDA" ON)
-option(USE_ROCM "Use ROCm" OFF)
-=======
-# Copyright (c) Meta Platforms, Inc. and affiliates.
-# All rights reserved.
-# This source code is licensed under the BSD-style license found in the
-# LICENSE file in the root directory of this source tree.
-
-################################################################################
-# CMake Prelude
-################################################################################
-
-cmake_minimum_required(VERSION 3.21.0 FATAL_ERROR)
-
-function(BLOCK_PRINT)
-  message("================================================================================")
-  foreach(ARG IN LISTS ARGN)
-     message("${ARG}")
-  endforeach()
-  message("================================================================================")
-  message("")
-endfunction()
-
 set(FBGEMM ${CMAKE_CURRENT_SOURCE_DIR}/..)
 set(THIRDPARTY ${FBGEMM}/third_party)
 
@@ -63,7 +28,6 @@
 
 option(FBGEMM_CPU_ONLY  "Build FBGEMM_GPU without GPU support" OFF)
 option(USE_ROCM         "Build FBGEMM_GPU for ROCm" OFF)
->>>>>>> f50e294f
 
 if(((EXISTS "/opt/rocm/") OR (EXISTS $ENV{ROCM_PATH}))
    AND NOT (EXISTS "/bin/nvcc"))
@@ -73,11 +37,6 @@
 
 if(FBGEMM_CPU_ONLY)
   BLOCK_PRINT("Building the CPU-only variant of FBGEMM-GPU")
-<<<<<<< HEAD
-endif()
-
-BLOCK_PRINT("USE_ROCM: ${USE_ROCM}")
-=======
 elseif(USE_ROCM)
   BLOCK_PRINT("Building the ROCm variant of FBGEMM-GPU")
 else()
@@ -122,7 +81,6 @@
 ################################################################################
 # FBGEMM_GPU Build Kickstart
 ################################################################################
->>>>>>> f50e294f
 
 if(FBGEMM_CPU_ONLY OR USE_ROCM)
   project(
@@ -141,27 +99,11 @@
 endif()
 
 
-<<<<<<< HEAD
-if(DEFINED GLIBCXX_USE_CXX11_ABI)
-  if(${GLIBCXX_USE_CXX11_ABI} EQUAL 1)
-    set(CMAKE_CXX_FLAGS "${CMAKE_CXX_FLAGS} -D_GLIBCXX_USE_CXX11_ABI=1")
-  else()
-    set(CMAKE_CXX_FLAGS "${CMAKE_CXX_FLAGS} -D_GLIBCXX_USE_CXX11_ABI=0")
-  endif()
-  BLOCK_PRINT(
-    "Default C++ compiler flags"
-    "(values may be overridden by CMAKE_CXX_STANDARD and CXX_STANDARD):"
-    ""
-    "${CMAKE_CXX_FLAGS}"
-  )
-endif()
-=======
 ################################################################################
 # PyTorch Dependencies Setup
 ################################################################################
 
 find_package(Torch REQUIRED)
->>>>>>> f50e294f
 
 #
 # Toch Cuda Extensions are normally compiled with the flags below. However we
@@ -187,9 +129,6 @@
   include(Hip)
   include(Hipify)
 
-<<<<<<< HEAD
-  BLOCK_PRINT("HIP found: ${HIP_FOUND}")
-=======
   list(APPEND HIP_HCC_FLAGS
     " \"-Wno-#pragma-messages\" "
     " \"-Wno-#warnings\" "
@@ -205,7 +144,6 @@
     ""
     "${HIP_HCC_FLAGS}"
   )
->>>>>>> f50e294f
 endif()
 
 
@@ -247,19 +185,6 @@
     "gen_embedding_backward_split_indice_weights_codegen_cuda.cu"
     "gen_embedding_backward_split_grad.cu")
 
-<<<<<<< HEAD
-foreach(wdesc weighted unweighted_nobag unweighted)
-  list(APPEND gen_gpu_source_files
-      "gen_embedding_forward_quantized_split_nbit_host_${wdesc}_codegen_cuda.cu")
-
-  foreach(etype fp32 fp16 fp8 int8 int4 int2)
-    list(APPEND gen_gpu_source_files
-       "gen_embedding_forward_quantized_split_nbit_kernel_${wdesc}_${etype}_codegen_cuda.cu")
-  endforeach()
-
-  list(APPEND gen_gpu_source_files
-    "gen_embedding_backward_dense_split_${wdesc}_cuda.cu")
-=======
 foreach(wdesc dense split)
   list(APPEND gen_gpu_kernel_source_files
     "gen_embedding_forward_${wdesc}_unweighted_nobag_kernel_small.cu")
@@ -278,7 +203,6 @@
     list(APPEND gen_gpu_kernel_source_files
        "gen_embedding_forward_quantized_split_nbit_kernel_${wdesc}_${etype}_codegen_cuda.cu")
   endforeach()
->>>>>>> f50e294f
 endforeach()
 
 set(gen_cpu_source_files
@@ -289,23 +213,6 @@
 set(gen_python_source_files ${CMAKE_BINARY_DIR}/__init__.py)
 
 foreach(optimizer ${OPTIMIZERS})
-<<<<<<< HEAD
-  list(APPEND gen_gpu_host_source_files
-    "gen_embedding_backward_split_${optimizer}.cpp")
-
-  list(APPEND gen_cpu_source_files
-    "gen_embedding_backward_split_${optimizer}_cpu.cpp")
-
-  list(APPEND gen_cpu_source_files
-    "gen_embedding_backward_${optimizer}_split_cpu.cpp")
-
-  list(APPEND gen_python_files
-    "${CMAKE_BINARY_DIR}/lookup_${optimizer}.py")
-
-  foreach(wdesc weighted unweighted_nobag unweighted)
-    list(APPEND gen_gpu_source_files
-      "gen_embedding_backward_${optimizer}_split_${wdesc}_cuda.cu")
-=======
   # For each of the optimizers, generate the backward split variant by adding
   # the Python, CPU-only, GPU host, and GPU kernel source files
 
@@ -324,7 +231,6 @@
       "gen_embedding_backward_${optimizer}_split_${wdesc}_cuda.cu"
       "gen_embedding_backward_${optimizer}_split_${wdesc}_kernel_cta.cu"
       "gen_embedding_backward_${optimizer}_split_${wdesc}_kernel_warp.cu")
->>>>>>> f50e294f
   endforeach()
 endforeach()
 
@@ -340,11 +246,8 @@
     ${CMAKE_CODEGEN_DIR}/embedding_backward_split_host_template.cpp
     ${CMAKE_CODEGEN_DIR}/embedding_backward_split_indice_weights_template.cu
     ${CMAKE_CODEGEN_DIR}/embedding_backward_split_grad_template.cu
-<<<<<<< HEAD
-=======
     ${CMAKE_CODEGEN_DIR}/embedding_backward_split_kernel_cta_template.cu
     ${CMAKE_CODEGEN_DIR}/embedding_backward_split_kernel_warp_template.cu
->>>>>>> f50e294f
     ${CMAKE_CODEGEN_DIR}/embedding_backward_split_template.cu
     ${CMAKE_CODEGEN_DIR}/embedding_forward_quantized_cpu_template.cpp
     ${CMAKE_CODEGEN_DIR}/embedding_forward_quantized_host.cpp
@@ -541,13 +444,7 @@
 
   if(NVML_LIB_PATH OR USE_ROCM)
     message(STATUS "Adding merge_pooled_embeddings sources")
-<<<<<<< HEAD
-    list(
-      APPEND
-      fbgemm_gpu_sources_cpu
-=======
     list(APPEND fbgemm_gpu_sources_static_cpu
->>>>>>> f50e294f
       src/merge_pooled_embeddings_cpu.cpp
       src/merge_pooled_embeddings_gpu.cpp
       src/topology_utils.cpp)
@@ -653,17 +550,12 @@
   list(GET TORCH_INCLUDE_DIRS 0 TORCH_PATH)
 
 else()
-<<<<<<< HEAD
-  add_library(fbgemm_gpu_py MODULE ${fbgemm_gpu_sources} ${gen_source_files}
-                                   ${cpp_asmjit_files} ${cpp_fbgemm_files})
-=======
   # Else create a regular library
   add_library(fbgemm_gpu_py MODULE
     ${asmjit_sources}
     ${fbgemm_sources}
     ${fbgemm_gpu_sources_static}
     ${fbgemm_gpu_sources_gen})
->>>>>>> f50e294f
 endif()
 
 # Add PyTorch include/
@@ -684,10 +576,6 @@
   target_link_libraries(fbgemm_gpu_py
     ${NVML_LIB_PATH})
 endif()
-<<<<<<< HEAD
-target_include_directories(fbgemm_gpu_py PRIVATE ${TORCH_INCLUDE_DIRS})
-=======
->>>>>>> f50e294f
 
 
 ################################################################################
