--- conflicted
+++ resolved
@@ -1099,10 +1099,6 @@
             else cat_ad_indices.view(B, T, A, L),
         )
 
-<<<<<<< HEAD
-    # pyre-ignore [56]: Invalid decoration, was not able to infer the type of argument
-=======
->>>>>>> f97fe45d
     @given(data_type=st.sampled_from([torch.bfloat16, torch.half, torch.float32]))
     @settings(verbosity=Verbosity.verbose, deadline=None)
     def test_histogram_binning_calibration(self, data_type: torch.dtype) -> None:
