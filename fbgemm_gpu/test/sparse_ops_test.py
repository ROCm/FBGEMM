--- conflicted
+++ resolved
@@ -1001,11 +1001,7 @@
             offsets=offsets,
             max_sequence_length=max_sequence_length,
         )
-<<<<<<< HEAD
-        torch.testing.assert_allclose(ref_output_values, output_values)
-=======
         torch.testing.assert_close(ref_output_values, output_values)
->>>>>>> 5219dc42
 
         if torch.cuda.is_available():
             # test gpu forward
@@ -1021,13 +1017,6 @@
                 offsets=offsets,
                 max_sequence_length=max_sequence_length,
             )
-<<<<<<< HEAD
-            torch.testing.assert_allclose(ref_output_values, output_values)
-
-            # test gpu backward
-            output_values.backward(ref_output_values)
-            torch.testing.assert_allclose(ref_values, values.grad)
-=======
             torch.testing.assert_close(ref_output_values, output_values)
 
             # test gpu backward
@@ -1035,7 +1024,6 @@
             if is_half:
                 ref_values = ref_values.half()
             torch.testing.assert_close(ref_values, values.grad)
->>>>>>> 5219dc42
 
     def test_jagged_2d_to_dense_truncation(self) -> None:
         # Test the case where max_sequence_length < max(lengths[i])
@@ -1061,11 +1049,7 @@
             offsets=offsets,
             max_sequence_length=max_sequence_length,
         )
-<<<<<<< HEAD
-        torch.testing.assert_allclose(ref_output_values, output_values)
-=======
         torch.testing.assert_close(ref_output_values, output_values)
->>>>>>> 5219dc42
 
         if torch.cuda.is_available():
             # test gpu forward
@@ -1078,20 +1062,13 @@
                 offsets=offsets,
                 max_sequence_length=max_sequence_length,
             )
-<<<<<<< HEAD
-            torch.testing.assert_allclose(ref_output_values, output_values)
-=======
             torch.testing.assert_close(ref_output_values, output_values)
->>>>>>> 5219dc42
 
             # test gpu backward
             expected_grad = ref_values
             expected_grad[4, :] = 0  # due to truncation
             expected_grad = expected_grad.cuda()
             output_values.backward(ref_output_values)
-<<<<<<< HEAD
-            torch.testing.assert_allclose(expected_grad, values.grad)
-=======
             torch.testing.assert_close(expected_grad, values.grad)
 
     @unittest.skipIf(*gpu_unavailable)
@@ -1149,7 +1126,6 @@
         output_values = torch.cat(output_values_per_table)
         output_values.backward(ref_output_values)
         torch.testing.assert_close(ref_values, values.grad)
->>>>>>> 5219dc42
 
     @settings(
         verbosity=Verbosity.verbose,
@@ -1520,12 +1496,6 @@
             )
 
     # pyre-ignore [56]: Invalid decoration, was not able to infer the type of argument
-<<<<<<< HEAD
-    @given(data_type=st.sampled_from([torch.half, torch.float32]))
-    @settings(verbosity=Verbosity.verbose, deadline=None)
-    def test_generic_histogram_binning_calibration_by_feature(
-        self, data_type: torch.dtype
-=======
     @given(
         data_type=st.sampled_from([torch.half, torch.float32]),
         segment_value_type=st.sampled_from([torch.int, torch.long]),
@@ -1537,20 +1507,14 @@
         data_type: torch.dtype,
         segment_value_type: torch.dtype,
         segment_length_type: torch.dtype,
->>>>>>> 5219dc42
     ) -> None:
         num_bins = 5000
         num_segments = 42
 
         logit = torch.tensor([-0.0018, 0.0085, 0.0090, 0.0003, 0.0029]).type(data_type)
 
-<<<<<<< HEAD
-        segment_value = torch.tensor([40, 31, 32, 13, 31])
-        lengths = torch.tensor([[1], [1], [1], [1], [1]])
-=======
         segment_value = torch.tensor([40, 31, 32, 13, 31]).type(segment_value_type)
         lengths = torch.tensor([[1], [1], [1], [1], [1]]).type(segment_length_type)
->>>>>>> 5219dc42
 
         num_interval = num_bins * (num_segments + 1)
         bin_num_examples = torch.empty([num_interval], dtype=torch.float64).fill_(0.0)
@@ -1586,11 +1550,7 @@
             [206426, 161437, 166437, 71428, 161431], dtype=torch.long
         )
 
-<<<<<<< HEAD
-        torch.testing.assert_allclose(
-=======
         torch.testing.assert_close(
->>>>>>> 5219dc42
             calibrated_prediction,
             expected_calibrated_prediction,
             rtol=1e-03,
@@ -1621,11 +1581,7 @@
                 bin_ctr_weight_value=0.9995,
             )
 
-<<<<<<< HEAD
-            torch.testing.assert_allclose(
-=======
             torch.testing.assert_close(
->>>>>>> 5219dc42
                 calibrated_prediction_gpu,
                 expected_calibrated_prediction.cuda(),
                 rtol=1e-03,
@@ -1639,8 +1595,6 @@
                 )
             )
 
-<<<<<<< HEAD
-=======
     @unittest.skipIf(*gpu_unavailable)
     # pyre-ignore [56]: Invalid decoration, was not able to infer the type of argument
     @given(
@@ -1722,7 +1676,6 @@
             )
         )
 
->>>>>>> 5219dc42
     @settings(verbosity=Verbosity.verbose, deadline=None)
     def test_segment_sum_csr(self) -> None:
         segment_sum_cpu = torch.ops.fbgemm.segment_sum_csr(
