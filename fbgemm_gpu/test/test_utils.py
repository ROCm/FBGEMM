# Copyright (c) Meta Platforms, Inc. and affiliates.
# All rights reserved.
# This source code is licensed under the BSD-style license found in the
# LICENSE file in the root directory of this source tree.

import math
import os
import struct
import unittest
from functools import wraps
from typing import Any, Callable, List, Tuple

import hypothesis.strategies as st
import numpy as np
import torch
import os
from functools import wraps
import unittest

<<<<<<< HEAD
TEST_WITH_ROCM = os.getenv('FBGEMM_TEST_WITH_ROCM', '0') == '1'
=======
TEST_WITH_ROCM: bool = os.getenv("FBGEMM_TEST_WITH_ROCM", "0") == "1"
>>>>>>> 3c1fc794
# Eigen/Python round 0.5 away from 0, Numpy rounds to even
round_to_nearest: Callable[[np.ndarray], np.ndarray] = np.vectorize(round)


def bytes_to_floats(byte_matrix: np.ndarray) -> np.ndarray:
    floats = np.empty([np.shape(byte_matrix)[0], 1], dtype=np.float32)
    for i, byte_values in enumerate(byte_matrix):
        (floats[i],) = struct.unpack("f", bytearray(byte_values))
    return floats


def floats_to_bytes(floats: np.ndarray) -> np.ndarray:
    byte_matrix = np.empty([np.shape(floats)[0], 4], dtype=np.uint8)
    for i, value in enumerate(floats):
        assert isinstance(value, np.float32), (value, floats)
        as_bytes = struct.pack("f", value)
        # In Python3 bytes will be a list of int, in Python2 a list of string
        if isinstance(as_bytes[0], int):
            byte_matrix[i] = list(as_bytes)
        else:
            byte_matrix[i] = list(map(ord, as_bytes))
    return byte_matrix


def bytes_to_half_floats(byte_matrix: np.ndarray) -> np.ndarray:
    floats = np.empty([np.shape(byte_matrix)[0], 1], dtype=np.float16)
    for i, byte_values in enumerate(byte_matrix):
        (floats[i],) = np.frombuffer(
            memoryview(byte_values).tobytes(), dtype=np.float16
        )
    return floats


def half_floats_to_bytes(floats: np.ndarray) -> np.ndarray:
    byte_matrix = np.empty([np.shape(floats)[0], 2], dtype=np.uint8)
    for i, value in enumerate(floats):
        assert isinstance(value, np.float16), (value, floats)
        byte_matrix[i] = np.frombuffer(
            memoryview(value.tobytes()).tobytes(), dtype=np.uint8
        )
    return byte_matrix


def fused_rowwise_8bit_quantize_reference(data: np.ndarray) -> np.ndarray:
    minimum = np.min(data, axis=-1, keepdims=True)
    maximum = np.max(data, axis=-1, keepdims=True)
    span = maximum - minimum
    bias = minimum
    scale = span / 255.0
    inverse_scale = 255.0 / (span + 1e-8)
    quantized_data = round_to_nearest((data - bias) * inverse_scale)
    scale_bytes = floats_to_bytes(scale.reshape(-1))
    scale_bytes = scale_bytes.reshape(data.shape[:-1] + (scale_bytes.shape[-1],))
    bias_bytes = floats_to_bytes(bias.reshape(-1))
    bias_bytes = bias_bytes.reshape(data.shape[:-1] + (bias_bytes.shape[-1],))
    return np.concatenate([quantized_data, scale_bytes, bias_bytes], axis=-1)


def fused_rowwise_8bit_dequantize_reference(fused_quantized: np.ndarray) -> np.ndarray:
    scale = bytes_to_floats(fused_quantized[..., -8:-4].astype(np.uint8).reshape(-1, 4))
    scale = scale.reshape(fused_quantized.shape[:-1] + (scale.shape[-1],))
    bias = bytes_to_floats(fused_quantized[..., -4:].astype(np.uint8).reshape(-1, 4))
    bias = bias.reshape(fused_quantized.shape[:-1] + (bias.shape[-1],))
    quantized_data = fused_quantized[..., :-8]
    return quantized_data * scale + bias


def fused_rowwise_8bit_dequantize_reference_half(
    fused_quantized: np.ndarray,
) -> np.ndarray:
    scale = bytes_to_half_floats(
        fused_quantized[..., -8:-4].astype(np.uint8).reshape(-1, 4)
    )
    scale = scale.reshape(fused_quantized.shape[:-1] + (scale.shape[-1],))
    bias = bytes_to_half_floats(
        fused_quantized[..., -4:].astype(np.uint8).reshape(-1, 4)
    )
    bias = bias.reshape(fused_quantized.shape[:-1] + (bias.shape[-1],))
    quantized_data = fused_quantized[..., :-8]
    return quantized_data * scale + bias


def fused_rowwise_nbit_quantize_reference(data: np.ndarray, bit: int) -> np.ndarray:
    minimum = np.min(data, axis=1).astype(np.float16).astype(np.float32)
    maximum = np.max(data, axis=1)
    span = maximum - minimum
    qmax = (1 << bit) - 1
    scale = (span / qmax).astype(np.float16).astype(np.float32)
    bias = np.zeros(data.shape[0])
    quantized_data = np.zeros(data.shape).astype(np.uint8)

    for i in range(data.shape[0]):
        bias[i] = minimum[i]
        inverse_scale = 1.0 if scale[i] == 0.0 else 1 / scale[i]
        if scale[i] == 0.0 or math.isinf(inverse_scale):
            scale[i] = 1.0
            inverse_scale = 1.0
        quantized_data[i] = np.clip(
            np.round((data[i, :] - minimum[i]) * inverse_scale), 0, qmax
        )

    # pack
    assert 8 % bit == 0
    num_elem_per_byte = 8 // bit
    packed_dim = (data.shape[1] + num_elem_per_byte - 1) // num_elem_per_byte
    packed_data = np.zeros([data.shape[0], packed_dim]).astype(np.uint8)
    for i in range(data.shape[0]):
        for j in range(data.shape[1]):
            if j % num_elem_per_byte == 0:
                packed_data[i, j // num_elem_per_byte] = quantized_data[i, j]
            else:
                packed_data[i, j // num_elem_per_byte] += quantized_data[i, j] << (
                    (j % num_elem_per_byte) * bit
                )

    scale_bytes = half_floats_to_bytes(scale.astype(np.float16))
    bias_bytes = half_floats_to_bytes(bias.astype(np.float16))
    return np.concatenate([packed_data, scale_bytes, bias_bytes], axis=1)


def fused_rowwise_nbit_quantize_dequantize_reference(
    data: np.ndarray, bit: int
) -> np.ndarray:
    fused_quantized = fused_rowwise_nbit_quantize_reference(data, bit)
    scale = bytes_to_half_floats(fused_quantized[:, -4:-2].astype(np.uint8)).astype(
        np.float32
    )
    bias = bytes_to_half_floats(fused_quantized[:, -2:].astype(np.uint8)).astype(
        np.float32
    )
    quantized_data = fused_quantized[:, :-4]

    # unpack
    packed_dim = fused_quantized.shape[1] - 4
    assert 8 % bit == 0
    num_elem_per_byte = 8 // bit
    assert packed_dim == ((data.shape[1] + num_elem_per_byte - 1) // num_elem_per_byte)
    unpacked_data = np.zeros(data.shape).astype(np.uint8)
    for i in range(data.shape[0]):
        for j in range(data.shape[1]):
            unpacked_data[i, j] = (
                quantized_data[i, j // num_elem_per_byte]
                >> ((j % num_elem_per_byte) * bit)
            ) & ((1 << bit) - 1)

    return scale * unpacked_data + bias


# Used for `@unittest.skipIf`
gpu_unavailable: Tuple[bool, str] = (
    not torch.cuda.is_available() or torch.cuda.device_count() == 0,
    "CUDA is not available or no GPUs detected",
)
# Used for `if` statements inside tests
gpu_available: bool = not gpu_unavailable[0]


def cpu_and_maybe_gpu() -> st.SearchStrategy[List[torch.device]]:
    gpu_available = torch.cuda.is_available() and torch.cuda.device_count() > 0
    # st.sampled_from is not guaranteed to test all the values passed to it.
    # However, Hypothesis, by default, generates 100 test cases from the specified strategies.
    # If st.sampled_from contains >100 items or if it's used in conjunction with other strategies
    # then it may not test all values; however, for smaller tests it may work fine.
    # This is still a stopgap solution until we figure out a way to parameterize UnitTestCase.
    return st.sampled_from(
        [torch.device("cpu")] + ([torch.device("cuda")] if gpu_available else [])
    )


def cpu_only() -> st.SearchStrategy[List[torch.device]]:
    return st.sampled_from([torch.device("cpu")])

<<<<<<< HEAD
def skipIfRocm(reason="test doesn't currently work on the ROCm stack"):
    def skipIfRocmDecorator(fn):
        @wraps(fn)
        def wrapper(*args, **kwargs):
=======

# pyre-fixme[3]: Return annotation cannot be `Any`.
def skipIfRocm(reason: str = "test doesn't currently work on the ROCm stack") -> Any:
    # pyre-fixme[3]: Return annotation cannot be `Any`.
    # pyre-fixme[24]: Generic type `Callable` expects 2 type parameters.
    def skipIfRocmDecorator(fn: Callable) -> Any:
        @wraps(fn)
        # pyre-fixme[3]: Return annotation cannot be `Any`.
        def wrapper(*args: Any, **kwargs: Any) -> Any:
>>>>>>> 3c1fc794
            if TEST_WITH_ROCM:
                raise unittest.SkipTest(reason)
            else:
                fn(*args, **kwargs)
<<<<<<< HEAD
        return wrapper
=======

        return wrapper

>>>>>>> 3c1fc794
    return skipIfRocmDecorator<|MERGE_RESOLUTION|>--- conflicted
+++ resolved
@@ -13,15 +13,8 @@
 import hypothesis.strategies as st
 import numpy as np
 import torch
-import os
-from functools import wraps
-import unittest
-
-<<<<<<< HEAD
-TEST_WITH_ROCM = os.getenv('FBGEMM_TEST_WITH_ROCM', '0') == '1'
-=======
+
 TEST_WITH_ROCM: bool = os.getenv("FBGEMM_TEST_WITH_ROCM", "0") == "1"
->>>>>>> 3c1fc794
 # Eigen/Python round 0.5 away from 0, Numpy rounds to even
 round_to_nearest: Callable[[np.ndarray], np.ndarray] = np.vectorize(round)
 
@@ -194,12 +187,6 @@
 def cpu_only() -> st.SearchStrategy[List[torch.device]]:
     return st.sampled_from([torch.device("cpu")])
 
-<<<<<<< HEAD
-def skipIfRocm(reason="test doesn't currently work on the ROCm stack"):
-    def skipIfRocmDecorator(fn):
-        @wraps(fn)
-        def wrapper(*args, **kwargs):
-=======
 
 # pyre-fixme[3]: Return annotation cannot be `Any`.
 def skipIfRocm(reason: str = "test doesn't currently work on the ROCm stack") -> Any:
@@ -209,16 +196,11 @@
         @wraps(fn)
         # pyre-fixme[3]: Return annotation cannot be `Any`.
         def wrapper(*args: Any, **kwargs: Any) -> Any:
->>>>>>> 3c1fc794
             if TEST_WITH_ROCM:
                 raise unittest.SkipTest(reason)
             else:
                 fn(*args, **kwargs)
-<<<<<<< HEAD
+
         return wrapper
-=======
-
-        return wrapper
-
->>>>>>> 3c1fc794
+
     return skipIfRocmDecorator