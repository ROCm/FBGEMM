--- conflicted
+++ resolved
@@ -92,14 +92,8 @@
 
         # check grads for fc1 when permuted, equals to fc2 weights times input_sum
         permute_res = net.permute_pooled_embeddings(net.fc1.weight.grad.view(1, 10))
-<<<<<<< HEAD
-        self.assertTrue(
-            permute_res.isclose(input_sum * net.fc2.weight, rtol=1e-03).all().item()
-        )
-=======
         permute_ref = input_sum * net.fc2.weight
         torch.testing.assert_close(permute_res, permute_ref, rtol=1e-03, atol=1e-03)
->>>>>>> 5219dc42
 
     def test_compatibility(self) -> None:
         members = inspect.getmembers(sys.modules[INTERN_MODULE])
