--- conflicted
+++ resolved
@@ -800,8 +800,6 @@
         # verify forward
         assert dense.size() == dense2.size()
 
-<<<<<<< HEAD
-=======
     @unittest.skipIf(*symint_vector_unsupported())
     @given(
         num_jagged_dim=st.integers(1, 5),
@@ -865,7 +863,6 @@
         # verify forward
         assert dense.size() == dense2.size()
 
->>>>>>> f97fe45d
     @given(
         num_jagged_dim=st.integers(1, 5),
         outer_dense_size=st.integers(0, 5),
@@ -2195,8 +2192,6 @@
         torch.testing.assert_close(x_values.grad, x_values_ref.grad)
         torch.testing.assert_close(y.grad, y_ref.grad)
 
-<<<<<<< HEAD
-=======
     @unittest.skipIf(*symint_vector_unsupported())
     @given(
         B=st.integers(10, 512),
@@ -2264,7 +2259,6 @@
         torch.testing.assert_close(x_values.grad, x_values_ref.grad)
         torch.testing.assert_close(y.grad, y_ref.grad)
 
->>>>>>> f97fe45d
     @given(
         B=st.integers(10, 512),
         N=st.integers(10, 64),
