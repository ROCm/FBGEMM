#!/usr/bin/env python3

# Copyright (c) Meta Platforms, Inc. and affiliates.
# All rights reserved.
# This source code is licensed under the BSD-style license found in the
# LICENSE file in the root directory of this source tree.

import itertools
import random
import unittest
from typing import List, Tuple

import hypothesis.strategies as st
import numpy as np
import torch
from hypothesis import assume, given, settings, Verbosity

try:
    # pyre-ignore[21]
    from fbgemm_gpu import open_source  # noqa: F401

    # pyre-ignore[21]
<<<<<<< HEAD
    from test_utils import gpu_available, gpu_unavailable, running_on_github, TEST_WITH_ROCM
=======
    from test_utils import (
        gpu_available,
        gpu_unavailable,
        running_on_github,
        TEST_WITH_ROCM,
    )
>>>>>>> 99edf260
except Exception:
    torch.ops.load_library("//deeplearning/fbgemm/fbgemm_gpu:sparse_ops")
    torch.ops.load_library("//deeplearning/fbgemm/fbgemm_gpu:sparse_ops_cpu")
    from fbgemm_gpu.test.test_utils import (
        gpu_available,
        gpu_unavailable,
        running_on_github,
        TEST_WITH_ROCM,
    )


def lengths_to_segment_ids(lengths: torch.Tensor) -> torch.Tensor:
    return torch.repeat_interleave(
        torch._dim_arange(lengths, 0).long(),
        lengths.long(),
    )


# Converts lengths + values format to COO format
# [B], [N, D] -> [B, N', D].
# pyre-ignore Missing return annotation [3]
def var_list_to_coo(lengths: torch.Tensor, values: torch.Tensor, N: int, D: int):
    rows = lengths_to_segment_ids(lengths)
    num_rows = lengths.size()[0]
    offsets = torch.ops.fbgemm.asynchronous_complete_cumsum(lengths)
    output_size = lengths.sum()
    # This does D&H sync
    cols = torch.ops.fbgemm.offsets_range(offsets, output_size)
    indices = torch.stack([rows, cols])
    dims = [num_rows, N, D]
    # torch.sparse_coo_tensor is not supported by torch.fx, wrap it.
    return torch.sparse_coo_tensor(
        indices=indices,
        values=values,
        size=dims,
    )


class JaggedTensorOpsTest(unittest.TestCase):
    @staticmethod
    def expand_into_jagged_permute_ref_(
        permute: List[int],
        length: List[int],
    ) -> List[int]:
        offsets = [0] + list(itertools.accumulate(length))
        output_permute = []
        for r in permute:
            output_permute.extend(
                range(
                    offsets[r],
                    offsets[r + 1],
                )
            )
        return output_permute

    # pyre-ignore [56]: Invalid decoration, was not able to infer the type of argument
    @given(
        T=st.integers(min_value=10, max_value=20),
        W=st.integers(min_value=8, max_value=64),
    )
    @settings(verbosity=Verbosity.verbose, max_examples=10, deadline=None)
    def test_expand_into_jagged_permute(
        self,
        T: int,
        W: int,
    ) -> None:
        length_per_w = [random.randint(5000, 10000) for i in range(W)]
        length_1d = list(
            itertools.chain.from_iterable(itertools.repeat(x, T) for x in length_per_w)
        )
        permute_list = list(range(T * W))
        random.shuffle(permute_list)
        permuted_length_1d = [length_1d[r] for r in permute_list]
        permute_tensor = torch.tensor(permute_list)

        # compute offsets
        offsets_1d = [0] + list(itertools.accumulate(length_1d))
        permuted_offsets_1d = [0] + list(itertools.accumulate(permuted_length_1d))
        offsets_1d_tensor = torch.tensor(offsets_1d)
        permuted_offsets_1d_tensor = torch.tensor(permuted_offsets_1d)

        # cpu op
        output_permute_cpu = torch.ops.fbgemm.expand_into_jagged_permute(
            permute_tensor,
            offsets_1d_tensor,
            permuted_offsets_1d_tensor,
            offsets_1d[-1],
        )

        # reference solution
        output_permute_ref = self.expand_into_jagged_permute_ref_(
            permute_list,
            length_1d,
        )
        output_permute_ref_tensor = torch.tensor(output_permute_ref)

        # assert cpu and gpu ops
        torch.testing.assert_close(output_permute_cpu, output_permute_ref_tensor)
        if gpu_available:
            # gpu op
            output_permute_gpu = torch.ops.fbgemm.expand_into_jagged_permute(
                permute_tensor.cuda(),
                offsets_1d_tensor.cuda(),
                permuted_offsets_1d_tensor.cuda(),
                offsets_1d[-1],
            )
            torch.testing.assert_close(
                output_permute_gpu.cpu(), output_permute_ref_tensor
            )

    @settings(
        verbosity=Verbosity.verbose,
        max_examples=20,
        deadline=None,
    )
    # pyre-ignore [56]
    @given(
        B=st.integers(min_value=1, max_value=128),
        D=st.integers(min_value=1, max_value=128),
        max_sequence_length=st.integers(min_value=1, max_value=200),
        dtype=st.sampled_from([torch.float, torch.half, torch.bfloat16]),
    )
    def test_jagged_2d_to_dense(
        self,
        B: int,
        D: int,
        max_sequence_length: int,
        dtype: torch.dtype,
    ) -> None:
        D = D * 4
        lengths_ = np.random.randint(low=0, high=max_sequence_length, size=B)
        total_lengths = lengths_.sum()
        lengths = torch.from_numpy(lengths_)
        offsets = torch.ops.fbgemm.asynchronous_complete_cumsum(lengths)

        ref_values = torch.rand(total_lengths, D)
        ref_output_values = var_list_to_coo(
            lengths,
            ref_values,
            max_sequence_length,
            D,
        ).to_dense()
        ref_output_values = ref_output_values.to(dtype)

        # test cpu forward
        values = ref_values.clone().to(dtype).detach().requires_grad_(True)
        output_values = torch.ops.fbgemm.jagged_2d_to_dense(
            values=values,
            offsets=offsets,
            max_sequence_length=max_sequence_length,
        )
        torch.testing.assert_close(ref_output_values, output_values)

        if torch.cuda.is_available():
            # test gpu forward
            ref_values = ref_values.cuda()
            values = ref_values.clone().to(dtype).detach().requires_grad_(True)
            offsets = offsets.cuda()
            ref_output_values = ref_output_values.cuda()
            output_values = torch.ops.fbgemm.jagged_2d_to_dense(
                values=values,
                offsets=offsets,
                max_sequence_length=max_sequence_length,
            )
            torch.testing.assert_close(ref_output_values, output_values)

            # test gpu backward
            output_values.backward(ref_output_values)
            ref_values = ref_values.to(dtype)
            torch.testing.assert_close(ref_values, values.grad)

    def test_jagged_2d_to_dense_truncation(self) -> None:
        # Test the case where max_sequence_length < max(lengths[i])
        lengths_ = np.array([2, 3, 0, 1])
        lengths = torch.from_numpy(lengths_)
        total_lengths = lengths_.sum()
        offsets = torch.ops.fbgemm.asynchronous_complete_cumsum(lengths)

        embedding_dim = 16
        max_sequence_length = 2
        ref_values = torch.rand(total_lengths, embedding_dim)
        ref_output_values = var_list_to_coo(
            lengths,
            ref_values,
            3,
            embedding_dim,
        ).to_dense()[:, :max_sequence_length, :]

        # test cpu forward
        values = ref_values.clone().detach().requires_grad_(True)
        output_values = torch.ops.fbgemm.jagged_2d_to_dense(
            values=values,
            offsets=offsets,
            max_sequence_length=max_sequence_length,
        )
        torch.testing.assert_close(ref_output_values, output_values)

        if torch.cuda.is_available():
            # test gpu forward
            ref_values = ref_values.cuda()
            values = ref_values.clone().detach().requires_grad_(True)
            offsets = offsets.cuda()
            ref_output_values = ref_output_values.cuda()
            output_values = torch.ops.fbgemm.jagged_2d_to_dense(
                values=values,
                offsets=offsets,
                max_sequence_length=max_sequence_length,
            )
            torch.testing.assert_close(ref_output_values, output_values)

            # test gpu backward
            expected_grad = ref_values
            expected_grad[4, :] = 0  # due to truncation
            expected_grad = expected_grad.cuda()
            output_values.backward(ref_output_values)
            torch.testing.assert_close(expected_grad, values.grad)

    @unittest.skipIf(*gpu_unavailable)
    @settings(
        verbosity=Verbosity.verbose,
        max_examples=20,
        deadline=None,
    )
    # pyre-ignore [56]
    @given(
        T=st.integers(min_value=1, max_value=5),
        B=st.integers(min_value=1, max_value=64),
        D=st.integers(min_value=1, max_value=128),
        max_sequence_length=st.integers(min_value=1, max_value=300),
        use_cpu=st.booleans() if gpu_available else st.just(True),
    )
    def test_stacked_jagged_2d_to_dense(
        self,
        T: int,
        B: int,
        D: int,
        max_sequence_length: int,
        use_cpu: bool,
    ) -> None:
        device = torch.device("cpu" if use_cpu else "cuda")
        D = D * 4
        lengths_ = np.random.randint(low=0, high=max_sequence_length, size=B * T)
        total_lengths = lengths_.sum()
        lengths = torch.from_numpy(lengths_).to(device)
        offsets = torch.ops.fbgemm.asynchronous_complete_cumsum(lengths)
        ref_values = torch.rand(total_lengths, D, device=device)
        ref_output_values = var_list_to_coo(
            lengths,
            ref_values,
            max_sequence_length,
            D,
        ).to_dense()
        lengths = lengths.view(T, B)

        values = ref_values.clone().detach().requires_grad_(True)
        output_values_per_table = torch.ops.fbgemm.stacked_jagged_2d_to_dense(
            values=values,
            lengths=lengths,
            offset_per_key=[0]
            + np.cumsum([lengths[t].sum().item() for t in range(T)]).tolist(),
            max_lengths_per_key=[max_sequence_length] * T,
        )
        ref_output_values = torch.ops.fbgemm.jagged_2d_to_dense(
            values=ref_values,
            offsets=offsets,
            max_sequence_length=max_sequence_length,
        )
        torch.testing.assert_close(
            ref_output_values, torch.cat(output_values_per_table)
        )

        # test backward
        output_values = torch.cat(output_values_per_table)
        output_values.backward(ref_output_values)
        torch.testing.assert_close(ref_values, values.grad)

    @settings(
        verbosity=Verbosity.verbose,
        max_examples=20,
        deadline=None,
    )
    # pyre-ignore [56]
    @given(
        B=st.integers(min_value=1, max_value=128),
        max_sequence_length=st.integers(min_value=1, max_value=500),
        padding_value=st.integers(min_value=-100000, max_value=100000),
    )
    def test_jagged_1d_to_dense(
        self,
        B: int,
        max_sequence_length: int,
        padding_value: int,
    ) -> None:
        def lengths_to_segment_ids(lengths: torch.Tensor) -> torch.Tensor:
            return torch.repeat_interleave(
                torch._dim_arange(lengths, 0).long(),
                lengths.long(),
            )

        # Converts lengths + values format to COO format
        # [B], [N] -> [B, N'].
        # pyre-ignore Missing return annotation [3]
        def var_list_to_coo(
            lengths: torch.Tensor,
            values: torch.Tensor,
            N: int,
        ):
            rows = lengths_to_segment_ids(lengths)
            num_rows = lengths.size()[0]
            # This does D&H sync
            offsets = torch.ops.fbgemm.asynchronous_complete_cumsum(lengths)
            output_size = lengths.sum()
            # This does D&H sync
            cols = torch.ops.fbgemm.offsets_range(offsets, output_size)
            indices = torch.stack([rows, cols])
            dims = [num_rows, N]
            # torch.sparse_coo_tensor is not supported by torch.fx, wrap it.
            return torch.sparse_coo_tensor(
                indices=indices,
                values=values,
                size=dims,
            )

        lengths_ = np.random.randint(low=0, high=max_sequence_length, size=B)
        total_lengths = lengths_.sum()
        lengths = torch.from_numpy(lengths_)
        offsets = torch.ops.fbgemm.asynchronous_complete_cumsum(lengths)

        ref_values = torch.randint(low=0, high=1000000000, size=(total_lengths,))
        ref_values_mask = var_list_to_coo(
            lengths, torch.ones_like(ref_values), max_sequence_length
        ).to_dense()
        ref_output_values = (
            var_list_to_coo(
                lengths,
                ref_values,
                max_sequence_length,
            ).to_dense()
            + (1 - ref_values_mask) * torch.ones_like(ref_values_mask) * padding_value
        )

        # test cpu forward
        values = ref_values.clone().detach().requires_grad_(False)
        output_values = torch.ops.fbgemm.jagged_1d_to_dense(
            values=values,
            offsets=offsets,
            max_sequence_length=max_sequence_length,
            padding_value=padding_value,
        )
        torch.testing.assert_close(ref_output_values, output_values)

        if torch.cuda.is_available():
            # test gpu forward
            ref_values = ref_values.cuda()
            values = ref_values.clone().detach().requires_grad_(False)
            offsets = offsets.cuda()
            ref_output_values = ref_output_values.cuda()
            output_values = torch.ops.fbgemm.jagged_1d_to_dense(
                values=values,
                offsets=offsets,
                max_sequence_length=max_sequence_length,
                padding_value=padding_value,
            )
            torch.testing.assert_close(ref_output_values, output_values)

    def test_jagged_1d_to_dense_truncation(self) -> None:
        lengths_ = np.array([1, 3, 0, 1])
        lengths = torch.from_numpy(lengths_)
        offsets = torch.ops.fbgemm.asynchronous_complete_cumsum(lengths)

        ref_values = torch.from_numpy(np.array([100, 3, 4, 5, 6]))
        ref_output = torch.from_numpy(np.array([100, 3, -1, 6])).reshape(-1, 1)

        # test cpu forward
        values = ref_values.clone().detach().requires_grad_(False)
        output = torch.ops.fbgemm.jagged_1d_to_dense(
            values=values,
            offsets=offsets,
            max_sequence_length=1,
            padding_value=-1,
        )
        torch.testing.assert_close(ref_output, output)

        if torch.cuda.is_available():
            # test gpu forward
            ref_values = ref_values.cuda()
            values = ref_values.clone().detach().requires_grad_(False)
            offsets = offsets.cuda()
            ref_output = ref_output.cuda()
            output = torch.ops.fbgemm.jagged_1d_to_dense(
                values=values,
                offsets=offsets,
                max_sequence_length=1,
                padding_value=-1,
            )
            torch.testing.assert_close(ref_output, output)

    @unittest.skipIf(*gpu_unavailable)
    @settings(
        verbosity=Verbosity.verbose,
        max_examples=20,
        deadline=None,
    )
    # pyre-ignore [56]
    @given(
        T=st.integers(min_value=1, max_value=20),
        B=st.integers(min_value=1, max_value=128),
        max_sequence_length=st.integers(min_value=1, max_value=500),
        padding_value=st.integers(min_value=-100000, max_value=100000),
        use_cpu=st.booleans() if gpu_available else st.just(True),
    )
    def test_stacked_jagged_1d_to_dense(
        self,
        T: int,
        B: int,
        max_sequence_length: int,
        padding_value: int,
        use_cpu: bool,
    ) -> None:
        device = torch.device("cpu" if use_cpu else "cuda")

        def lengths_to_segment_ids(lengths: torch.Tensor) -> torch.Tensor:
            return torch.repeat_interleave(
                torch._dim_arange(lengths, 0).long(),
                lengths.long(),
            )

        # Converts lengths + values format to COO format
        # [B], [N] -> [B, N'].
        # pyre-ignore Missing return annotation [3]
        def var_list_to_coo(
            lengths: torch.Tensor,
            values: torch.Tensor,
            N: int,
        ):
            rows = lengths_to_segment_ids(lengths)
            num_rows = lengths.size()[0]
            # This does D&H sync
            offsets = torch.ops.fbgemm.asynchronous_complete_cumsum(lengths)
            output_size = lengths.sum()
            # This does D&H sync
            cols = torch.ops.fbgemm.offsets_range(offsets, output_size)
            indices = torch.stack([rows, cols])
            dims = [num_rows, N]
            # torch.sparse_coo_tensor is not supported by torch.fx, wrap it.
            return torch.sparse_coo_tensor(
                indices=indices,
                values=values,
                size=dims,
            )

        lengths_ = np.random.randint(low=0, high=max_sequence_length, size=B * T)
        total_lengths = lengths_.sum()
        lengths = torch.from_numpy(lengths_).to(device)
        offsets = torch.ops.fbgemm.asynchronous_complete_cumsum(lengths)
        lengths = lengths.view(T, B)
        ref_values = torch.randint(
            low=0, high=1000000000, size=(total_lengths,), device=device
        )

        values = ref_values.clone().detach().requires_grad_(False)
        output_values_per_table = torch.ops.fbgemm.stacked_jagged_1d_to_dense(
            values=values,
            lengths=lengths,
            offset_per_key=[0]
            + np.cumsum([lengths[t].sum().item() for t in range(T)]).tolist(),
            max_lengths_per_key=[max_sequence_length] * T,
            padding_value=padding_value,
        )
        ref_output_values = torch.ops.fbgemm.jagged_1d_to_dense(
            values=ref_values,
            offsets=offsets,
            max_sequence_length=max_sequence_length,
            padding_value=padding_value,
        )
        torch.testing.assert_close(
            ref_output_values, torch.cat(output_values_per_table)
        )

        # TODO: reuse code with var_list_to_coo and to_dense

    def _to_padded_dense(
        self,
        values: torch.Tensor,
        offsets: List[torch.LongTensor],
        max_lengths: List[int],
        padding_value: float = 0,
    ) -> torch.Tensor:
        outer_dense_size = len(offsets[0]) - 1
        # canonicalize by unsqueeze the last dim if the inner dense dimension
        # is 1 and folded.
        inner_dense_size = 1 if values.ndim == 1 else values.size(-1)
        dense = torch.empty(
            (outer_dense_size,) + tuple(max_lengths) + (inner_dense_size,),
            dtype=values.dtype,
            device=values.device,
        )
        for i in range(outer_dense_size):
            for jagged_coord in itertools.product(
                *(list(range(max_l)) for max_l in max_lengths)
            ):
                cur_offset = i
                is_zero = False
                for d in range(len(max_lengths)):
                    begin = offsets[d][cur_offset].item()
                    end = offsets[d][cur_offset + 1].item()
                    # pyre-fixme[6]: For 1st param expected `int` but got
                    #  `Union[bool, float, int]`.
                    if jagged_coord[d] >= end - begin:
                        is_zero = True
                        break
                    cur_offset = begin + jagged_coord[d]
                dense[(i,) + jagged_coord] = (
                    padding_value if is_zero else values[cur_offset]
                )
        return dense.squeeze(-1) if values.ndim == 1 else dense

    # TODO: reuse this code in test_(stacked)_jagged_1/2d
    def _generate_jagged_tensor(
        self,
        num_jagged_dim: int,
        outer_dense_size: int,
        inner_dense_size: int,
        dtype: torch.dtype,
        device: torch.device,
        fold_inner_dense: bool = False,
    ) -> Tuple[torch.Tensor, List[torch.LongTensor], List[int]]:
        max_lengths = np.random.randint(low=1, high=10, size=(num_jagged_dim,))
        x_offsets: List[torch.LongTensor] = []
        num_lengths = outer_dense_size
        for d in range(num_jagged_dim):
            # Sometimes length[i] exceed max_L meaning jagged->dense will be
            # truncation vs. padding
            lengths = torch.randint(
                low=0,
                high=max_lengths[d] * 2,
                # pyre-fixme[6]: For 3rd param expected `Union[List[int], Size,
                #  typing.Tuple[int, ...]]` but got `Tuple[Union[bool, float, int]]`.
                size=(num_lengths,),
                device=device,
            )
            x_offsets.append(torch.ops.fbgemm.asynchronous_complete_cumsum(lengths))
            num_lengths = x_offsets[-1][-1].item()

        x_values = torch.rand(
            # pyre-fixme[6]: For 1st param expected `Union[List[int], Size,
            #  typing.Tuple[int, ...]]` but got `Tensor`.
            x_offsets[-1][-1] * inner_dense_size,
            dtype=dtype,
            device=device,
        )
        if inner_dense_size != 1 or not fold_inner_dense:
            # pyre-fixme[6]: For 1st param expected `int` but got `Union[bool, float, int]`.
            x_values = x_values.reshape(x_offsets[-1][-1].item(), inner_dense_size)

        return x_values, x_offsets, max_lengths

    def _test_dense_to_jagged(
        self,
        num_jagged_dim: int,
        outer_dense_size: int,
        inner_dense_size: int,
        dtype: torch.dtype,
        device_type: str,
        precompute_total_L: bool,
    ) -> None:
        # Generate multi-dim jagged tensor
        device = torch.device(device_type)
        values_2d, offsets, max_lengths = self._generate_jagged_tensor(
            num_jagged_dim, outer_dense_size, inner_dense_size, dtype, device
        )
        values_2d = values_2d.clone().detach().requires_grad_(True)

        # jagged -> dense
        dense = torch.ops.fbgemm.jagged_to_padded_dense(values_2d, offsets, max_lengths)

        # dense -> jagged (op which is being tested)
        if precompute_total_L:
            total_L = values_2d.size(0)
            jagged_values, jagged_offsets = torch.ops.fbgemm.dense_to_jagged(
                dense, offsets, total_L
            )
        else:
            jagged_values, jagged_offsets = torch.ops.fbgemm.dense_to_jagged(
                dense, offsets
            )

        # jagged -> dense
        dense2 = torch.ops.fbgemm.jagged_to_padded_dense(
            jagged_values, jagged_offsets, max_lengths
        )

        # verify forward
        torch.testing.assert_close(dense, dense2)

        # verify backward
        dense.retain_grad()
        ref_output_values = jagged_values.clone().detach().requires_grad_(True)
        ref_values = dense.clone().detach().requires_grad_(True)
        jagged_values.backward(ref_output_values)
        torch.testing.assert_close(dense.grad, ref_values)

    # pyre-ignore [56]
    @given(
        num_jagged_dim=st.integers(1, 5),
        outer_dense_size=st.integers(0, 5),
        inner_dense_size=st.integers(0, 5),
        dtype=st.sampled_from([torch.float, torch.half, torch.bfloat16]),
        device_type=st.sampled_from(["cpu", "cuda"])
        if gpu_available
        else st.just("cpu"),
        precompute_total_L=st.booleans(),
    )
    @settings(verbosity=Verbosity.verbose, max_examples=20, deadline=None)
    def test_dense_to_jagged(
        self,
        num_jagged_dim: int,
        outer_dense_size: int,
        inner_dense_size: int,
        dtype: torch.dtype,
        device_type: str,
        precompute_total_L: bool,
    ) -> None:
        self._test_dense_to_jagged(
            num_jagged_dim,
            outer_dense_size,
            inner_dense_size,
            dtype,
            device_type,
            precompute_total_L,
        )

    @unittest.skipIf(*gpu_unavailable)
    # pyre-ignore [56]
    @given(
        num_jagged_dim=st.just(1),
        outer_dense_size=st.integers(0, 6000),
        inner_dense_size=st.sampled_from([8, 16, 23, 24, 48, 50, 64, 72, 96, 192]),
        dtype=st.just(torch.half),
        device_type=st.sampled_from(["cpu", "cuda"])
        if gpu_available
        else st.just("cpu"),
        precompute_total_L=st.booleans(),
    )
    @settings(verbosity=Verbosity.verbose, max_examples=20, deadline=None)
    def test_dense_to_jagged_opt(
        self,
        num_jagged_dim: int,
        outer_dense_size: int,
        inner_dense_size: int,
        dtype: torch.dtype,
        device_type: str,
        precompute_total_L: bool,
    ) -> None:
        self._test_dense_to_jagged(
            num_jagged_dim,
            outer_dense_size,
            inner_dense_size,
            dtype,
            device_type,
            precompute_total_L,
        )

    # (8000+1) * 8 (size of the element of LongTensor/int64_t offsets)
    # = ~62.5KB > 48KB default shared memory on V100/A100.
    @unittest.skipIf(*gpu_unavailable)
    # pyre-ignore [56]
    @given(
        num_jagged_dim=st.just(1),
        outer_dense_size=st.just(8000),
        inner_dense_size=st.just(16),
        dtype=st.just(torch.half),
        device_type=st.sampled_from(["cpu", "cuda"])
        if gpu_available
        else st.just("cpu"),
        precompute_total_L=st.booleans(),
    )
    @settings(verbosity=Verbosity.verbose, max_examples=1, deadline=None)
    def test_dense_to_jagged_opt_large_batch(
        self,
        num_jagged_dim: int,
        outer_dense_size: int,
        inner_dense_size: int,
        dtype: torch.dtype,
        device_type: str,
        precompute_total_L: bool,
    ) -> None:
        self._test_dense_to_jagged(
            num_jagged_dim,
            outer_dense_size,
            inner_dense_size,
            dtype,
            device_type,
            precompute_total_L,
        )

    # pyre-ignore [56]
    @given(
        num_jagged_dim=st.integers(1, 5),
        outer_dense_size=st.integers(0, 5),
        inner_dense_size=st.integers(0, 5),
        dtype=st.sampled_from([torch.float, torch.half, torch.bfloat16]),
        device_type=st.sampled_from(["meta"]),
        precompute_total_L=st.booleans(),
    )
    @settings(verbosity=Verbosity.verbose, max_examples=20, deadline=None)
    def test_dense_to_jagged_meta_backend(
        self,
        num_jagged_dim: int,
        outer_dense_size: int,
        inner_dense_size: int,
        dtype: torch.dtype,
        device_type: str,
        precompute_total_L: bool,
    ) -> None:
        device = torch.device("cpu")
        values_2d, offsets, max_lengths = self._generate_jagged_tensor(
            num_jagged_dim, outer_dense_size, inner_dense_size, dtype, device
        )
        values_2d = values_2d.clone().detach().requires_grad_(True)

        # jagged -> dense
        dense = torch.ops.fbgemm.jagged_to_padded_dense(values_2d, offsets, max_lengths)

        # dense -> jagged (op which is being tested)
        if precompute_total_L:
            total_L = values_2d.size(0)
            dense.to(device_type)
            jagged_values, jagged_offsets = torch.ops.fbgemm.dense_to_jagged(
                dense, offsets, total_L
            )
        else:
            dense.to(device_type)
            jagged_values, jagged_offsets = torch.ops.fbgemm.dense_to_jagged(
                dense, offsets
            )

        jagged_values.to(device_type)
        # jagged -> dense
        dense2 = torch.ops.fbgemm.jagged_to_padded_dense(
            jagged_values, jagged_offsets, max_lengths
        )

        # verify forward
        assert dense.size() == dense2.size()

    # pyre-ignore [56]
    @given(
        num_jagged_dim=st.integers(1, 5),
        outer_dense_size=st.integers(0, 5),
        inner_dense_size=st.integers(0, 5),
        fold_inner_dense=st.booleans(),
        padding_value=st.sampled_from([0, -1e-8]),
        dtype=st.sampled_from([torch.float, torch.half, torch.bfloat16, torch.double]),
        device_type=st.sampled_from(["cpu", "cuda"])
        if gpu_available
        else st.just("cpu"),
    )
    @settings(verbosity=Verbosity.verbose, max_examples=20, deadline=None)
    def test_jagged_to_padded_dense(
        self,
        num_jagged_dim: int,
        outer_dense_size: int,
        inner_dense_size: int,
        fold_inner_dense: bool,
        padding_value: float,
        dtype: torch.dtype,
        device_type: str,
    ) -> None:
        # CPU doesn't support bfloat16
        assume(device_type != "cpu" or dtype != torch.bfloat16)
        assume(not fold_inner_dense or inner_dense_size == 1)

        # Testing with a basic crafted example.
        # dense representation is
        # [[[[0, 1], [ 0,  0], [0, 0]],
        #   [[2, 3], [ 4,  5], [6, 7]],
        #   [[0, 0], [ 0,  0], [0, 0]],
        #   [[0, 0], [ 0,  0], [0, 0]]],
        #  [[[0, 0], [ 0,  0], [0, 0]],
        #   [[0, 0], [ 0,  0], [0, 0]],
        #   [[0, 0], [ 0,  0], [0, 0]],
        #   [[0, 0], [ 0,  0], [0, 0]]],
        #  [[[8, 9], [10, 11], [0, 0]],
        #   [[0, 0], [ 0,  0], [0, 0]],
        #   [[0, 0], [ 0,  0], [0, 0]],
        #   [[0, 0], [ 0,  0], [0, 0]]]],
        # inner_dense_size = 2
        # x_offsets = [
        #     torch.LongTensor([0, 2, 2, 3]),  # lengths torch.Tensor([2, 0, 1]),
        #     torch.LongTensor([0, 1, 4, 6]),  # lengths torch.Tensor([1, 3, 2]),
        # ]
        # outer_dense_size = len(x_offsets[0]) - 1
        # max_lengths = [4, 3]

        device = torch.device(device_type)

        x_values, x_offsets, max_lengths = self._generate_jagged_tensor(
            num_jagged_dim,
            outer_dense_size,
            inner_dense_size,
            torch.float,
            device,
            fold_inner_dense,
        )

        output_ref = self._to_padded_dense(
            x_values, x_offsets, max_lengths, padding_value=padding_value
        )
        output = torch.ops.fbgemm.jagged_to_padded_dense(
            x_values,
            x_offsets,
            max_lengths,
            padding_value=padding_value,
        )

        torch.testing.assert_close(output, output_ref)

        torch.autograd.gradcheck(
            torch.ops.fbgemm.jagged_to_padded_dense,
            (
                x_values.double().requires_grad_(True),
                x_offsets,
                max_lengths,
                padding_value,
            ),
        )

    # pyre-ignore [56]
    @given(
        num_jagged_dim=st.integers(1, 5),
        outer_dense_size=st.integers(0, 5),
        inner_dense_size=st.integers(0, 5),
        padding_value=st.just(0),
        dtype=st.sampled_from([torch.float, torch.half, torch.bfloat16, torch.double]),
        device_type=st.just("meta"),
    )
    @settings(verbosity=Verbosity.verbose, max_examples=20, deadline=None)
    def test_jagged_to_padded_dense_meta_backend(
        self,
        num_jagged_dim: int,
        outer_dense_size: int,
        inner_dense_size: int,
        padding_value: float,
        dtype: torch.dtype,
        device_type: str,
    ) -> None:
        assume(device_type != "cpu" or dtype != torch.bfloat16)
        device = torch.device("cpu")

        x_values, x_offsets, max_lengths = self._generate_jagged_tensor(
            num_jagged_dim, outer_dense_size, inner_dense_size, torch.float, device
        )

        output_ref = self._to_padded_dense(
            x_values, x_offsets, max_lengths, padding_value=padding_value
        )
        x_values.to(device_type)
        output = torch.ops.fbgemm.jagged_to_padded_dense(
            x_values,
            x_offsets,
            max_lengths,
            padding_value=padding_value,
        )

        assert output.size() == output_ref.size()

    def _test_jagged_elementwise_binary(
        self,
        num_jagged_dim: int,
        outer_dense_size: int,
        inner_dense_size: int,
        operation: str,
        dtype: torch.dtype,
        device_type: str,
    ) -> None:
        device = torch.device(device_type)

        x_values, x_offsets, max_lengths = self._generate_jagged_tensor(
            num_jagged_dim, outer_dense_size, inner_dense_size, dtype, device
        )
        y = torch.rand(
            outer_dense_size * np.prod(max_lengths) * inner_dense_size,
            dtype=dtype,
            device=device,
        ).reshape((outer_dense_size,) + tuple(max_lengths) + (inner_dense_size,))

        x_padded = self._to_padded_dense(x_values, x_offsets, max_lengths)
        if operation == "add":
            output_ref = x_padded + y
            output = torch.ops.fbgemm.jagged_dense_elementwise_add(
                x_values, x_offsets, y
            )
        elif operation == "add_jagged_output":
            # create a jagged tensor and then densify
            y = self._to_padded_dense(
                torch.rand(
                    (
                        max(outer_dense_size * np.prod(max_lengths), x_values.size(0)),
                        inner_dense_size,
                    ),
                    dtype=dtype,
                    device=device,
                ),
                x_offsets,
                max_lengths,
            )
            output_ref = x_padded + y
            (
                output,
                output_offsets,
            ) = torch.ops.fbgemm.jagged_dense_elementwise_add_jagged_output(
                x_values, x_offsets, y
            )
            output = self._to_padded_dense(output, output_offsets, max_lengths)
        elif operation == "mul":
            output_ref = x_padded * y
            output, output_offsets = torch.ops.fbgemm.jagged_dense_elementwise_mul(
                x_values, x_offsets, y
            )
            output = self._to_padded_dense(output, output_offsets, max_lengths)
        else:
            raise AssertionError(f"Unknown operation {operation}")

        torch.testing.assert_close(output, output_ref)

        if operation == "add":
            f = torch.ops.fbgemm.jagged_dense_elementwise_add
        elif operation == "add_jagged_output":
            # pyre-fixme[2]: Parameter must be annotated.
            def add_jagged_output_func(*args) -> torch.Tensor:
                return torch.ops.fbgemm.jagged_dense_elementwise_add_jagged_output(
                    *args
                )[0]

            f = add_jagged_output_func
        else:
            assert operation == "mul"

            # pyre-fixme[2]: Parameter must be annotated.
            def mul_func(*args) -> torch.Tensor:
                return torch.ops.fbgemm.jagged_dense_elementwise_mul(*args)[0]

            f = mul_func

        torch.autograd.gradcheck(
            f,
            (
                x_values.double().requires_grad_(True),
                x_offsets,
                y.double().requires_grad_(True),
            ),
        )

    # pyre-ignore [56]
    @given(
        num_jagged_dim=st.integers(1, 4),
        outer_dense_size=st.integers(0, 4),
        inner_dense_size=st.integers(0, 4),
        operation=st.sampled_from(["add", "add_jagged_output", "mul"]),
        dtype=st.sampled_from([torch.float, torch.half, torch.double, torch.bfloat16]),
        device_type=st.sampled_from(["cpu", "cuda"])
        if gpu_available
        else st.just("cpu"),
    )
    @settings(verbosity=Verbosity.verbose, max_examples=20, deadline=None)
    def test_jagged_elementwise_binary(
        self,
        num_jagged_dim: int,
        outer_dense_size: int,
        inner_dense_size: int,
        operation: str,
        dtype: torch.dtype,
        device_type: str,
    ) -> None:
        self._test_jagged_elementwise_binary(
            num_jagged_dim,
            outer_dense_size,
            inner_dense_size,
            operation,
            dtype,
            device_type,
        )

    @unittest.skipIf(*gpu_unavailable)
    # pyre-ignore [56]
    @given(
        num_jagged_dim=st.just(1),
        outer_dense_size=st.integers(0, 8),
        inner_dense_size=st.sampled_from([16, 64, 96, 192]),
        operation=st.sampled_from(["add_jagged_output", "mul"]),
        dtype=st.just(torch.half),
        device_type=st.sampled_from(["cpu", "cuda"])
        if gpu_available
        else st.just("cpu"),
    )
    @settings(verbosity=Verbosity.verbose, max_examples=4, deadline=None)
    def test_jagged_elementwise_binary_opt(
        self,
        num_jagged_dim: int,
        outer_dense_size: int,
        inner_dense_size: int,
        operation: str,
        dtype: torch.dtype,
        device_type: str,
    ) -> None:
        self._test_jagged_elementwise_binary(
            num_jagged_dim,
            outer_dense_size,
            inner_dense_size,
            operation,
            dtype,
            device_type,
        )

    # pyre-ignore [56]
    @given(
        num_jagged_dim=st.integers(1, 4),
        outer_dense_size=st.integers(0, 4),
        inner_dense_size=st.integers(0, 4),
        operation=st.sampled_from(["add", "add_jagged_output", "mul"]),
        dtype=st.sampled_from([torch.float, torch.half, torch.double, torch.bfloat16]),
        device_type=st.just("meta"),
    )
    @settings(verbosity=Verbosity.verbose, max_examples=20, deadline=None)
    def test_jagged_elementwise_binary_meta_backend(
        self,
        num_jagged_dim: int,
        outer_dense_size: int,
        inner_dense_size: int,
        operation: str,
        dtype: torch.dtype,
        device_type: str,
    ) -> None:
        device = torch.device("cpu")

        x_values, x_offsets, max_lengths = self._generate_jagged_tensor(
            num_jagged_dim, outer_dense_size, inner_dense_size, dtype, device
        )
        y = torch.rand(
            outer_dense_size * np.prod(max_lengths) * inner_dense_size,
            dtype=dtype,
            device=device,
        ).reshape((outer_dense_size,) + tuple(max_lengths) + (inner_dense_size,))

        x_padded = self._to_padded_dense(x_values, x_offsets, max_lengths)
        if operation == "add":
            output_ref = x_padded + y
            x_values.to(device_type)
            y.to(device_type)
            output = torch.ops.fbgemm.jagged_dense_elementwise_add(
                x_values, x_offsets, y
            )
        elif operation == "add_jagged_output":
            # create a jagged tensor and then densify
            y = self._to_padded_dense(
                torch.rand(
                    (
                        max(outer_dense_size * np.prod(max_lengths), x_values.size(0)),
                        inner_dense_size,
                    ),
                    dtype=dtype,
                    device=device,
                ),
                x_offsets,
                max_lengths,
            )
            output_ref = x_padded + y
            x_values.to(device_type)
            y.to(device_type)
            (
                output,
                output_offsets,
            ) = torch.ops.fbgemm.jagged_dense_elementwise_add_jagged_output(
                x_values, x_offsets, y
            )
            output.to("cpu")
            output = self._to_padded_dense(output, output_offsets, max_lengths)
        elif operation == "mul":
            output_ref = x_padded * y
            x_values.to(device_type)
            y.to(device_type)
            output, output_offsets = torch.ops.fbgemm.jagged_dense_elementwise_mul(
                x_values, x_offsets, y
            )
            output.to("cpu")
            output = self._to_padded_dense(output, output_offsets, max_lengths)
        else:
            raise AssertionError(f"Unknown operation {operation}")

        assert output.size() == output_ref.size()

    def _test_jagged_dense_dense_elementwise_add_jagged_output(
        self,
        num_jagged_dim: int,
        outer_dense_size: int,
        inner_dense_size: int,
        dtype: torch.dtype,
        device_type: str,
    ) -> None:
        device = torch.device(device_type)

        x_values, x_offsets, max_lengths = self._generate_jagged_tensor(
            num_jagged_dim, outer_dense_size, inner_dense_size, dtype, device
        )

        x_padded = self._to_padded_dense(x_values, x_offsets, max_lengths)
        # create a jagged tensor and then densify
        y_0 = self._to_padded_dense(
            torch.rand(
                (
                    max(outer_dense_size * np.prod(max_lengths), x_values.size(0)),
                    inner_dense_size,
                ),
                dtype=dtype,
                device=device,
            ),
            x_offsets,
            max_lengths,
        )
        y_1 = self._to_padded_dense(
            torch.rand(
                (
                    max(outer_dense_size * np.prod(max_lengths), x_values.size(0)),
                    inner_dense_size,
                ),
                dtype=dtype,
                device=device,
            ),
            x_offsets,
            max_lengths,
        )
        output_ref = x_padded + y_0 + y_1
        (
            output,
            output_offsets,
        ) = torch.ops.fbgemm.jagged_dense_dense_elementwise_add_jagged_output(
            x_values, x_offsets, y_0, y_1
        )
        output = self._to_padded_dense(output, output_offsets, max_lengths)

        torch.testing.assert_close(output, output_ref)

        # pyre-fixme[2]: Parameter must be annotated.
        def add_jagged_output_func(*args) -> torch.Tensor:
            return torch.ops.fbgemm.jagged_dense_dense_elementwise_add_jagged_output(
                *args
            )[0]

        f = add_jagged_output_func

        torch.autograd.gradcheck(
            f,
            (
                x_values.double().requires_grad_(True),
                x_offsets,
                y_0.double().requires_grad_(True),
                y_1.double().requires_grad_(True),
            ),
        )

    # pyre-ignore [56]
    @given(
        num_jagged_dim=st.integers(1, 4),
        outer_dense_size=st.integers(0, 4),
        inner_dense_size=st.integers(0, 4),
        dtype=st.sampled_from([torch.float, torch.half, torch.double, torch.bfloat16]),
        device_type=st.sampled_from(["cpu", "cuda"])
        if gpu_available
        else st.just("cpu"),
    )
    @settings(verbosity=Verbosity.verbose, max_examples=20, deadline=None)
    def test_jagged_dense_dense_elementwise_add_jagged_output(
        self,
        num_jagged_dim: int,
        outer_dense_size: int,
        inner_dense_size: int,
        dtype: torch.dtype,
        device_type: str,
    ) -> None:
        self._test_jagged_dense_dense_elementwise_add_jagged_output(
            num_jagged_dim, outer_dense_size, inner_dense_size, dtype, device_type
        )

    @unittest.skipIf(*gpu_unavailable)
    # pyre-ignore [56]
    @given(
        num_jagged_dim=st.just(1),
        outer_dense_size=st.integers(0, 8),
        inner_dense_size=st.sampled_from([16, 64, 96, 192]),
        dtype=st.just(torch.half),
        device_type=st.sampled_from(["cpu", "cuda"])
        if gpu_available
        else st.just("cpu"),
    )
    @settings(verbosity=Verbosity.verbose, max_examples=4, deadline=None)
    def test_jagged_dense_dense_elementwise_add_jagged_output_opt(
        self,
        num_jagged_dim: int,
        outer_dense_size: int,
        inner_dense_size: int,
        dtype: torch.dtype,
        device_type: str,
    ) -> None:
        self._test_jagged_dense_dense_elementwise_add_jagged_output(
            num_jagged_dim, outer_dense_size, inner_dense_size, dtype, device_type
        )

    # pyre-ignore [56]
    @given(
        num_jagged_dim=st.integers(1, 4),
        outer_dense_size=st.integers(0, 4),
        inner_dense_size=st.integers(0, 4),
        dtype=st.sampled_from([torch.float, torch.half, torch.double, torch.bfloat16]),
        device_type=st.just("meta"),
    )
    @settings(verbosity=Verbosity.verbose, max_examples=20, deadline=None)
    def test_jagged_dense_dense_elementwise_add_jagged_output_meta_backend(
        self,
        num_jagged_dim: int,
        outer_dense_size: int,
        inner_dense_size: int,
        dtype: torch.dtype,
        device_type: str,
    ) -> None:
        device = torch.device("cpu")

        x_values, x_offsets, max_lengths = self._generate_jagged_tensor(
            num_jagged_dim, outer_dense_size, inner_dense_size, dtype, device
        )

        x_padded = self._to_padded_dense(x_values, x_offsets, max_lengths)
        # create a jagged tensor and then densify
        y_0 = self._to_padded_dense(
            torch.rand(
                (
                    max(outer_dense_size * np.prod(max_lengths), x_values.size(0)),
                    inner_dense_size,
                ),
                dtype=dtype,
                device=device,
            ),
            x_offsets,
            max_lengths,
        )
        y_1 = self._to_padded_dense(
            torch.rand(
                (
                    max(outer_dense_size * np.prod(max_lengths), x_values.size(0)),
                    inner_dense_size,
                ),
                dtype=dtype,
                device=device,
            ),
            x_offsets,
            max_lengths,
        )
        output_ref = x_padded + y_0 + y_1
        x_values.to(device_type)
        (
            output,
            output_offsets,
        ) = torch.ops.fbgemm.jagged_dense_dense_elementwise_add_jagged_output(
            x_values, x_offsets, y_0, y_1
        )
        output.to("cpu")
        output = self._to_padded_dense(output, output_offsets, max_lengths)

        assert output.size() == output_ref.size()

    @settings(
        verbosity=Verbosity.verbose,
        max_examples=20,
        deadline=None,
    )
    # pyre-ignore [56]
    @given(
        B=st.integers(0, 32),
        H=st.integers(1, 3),
        max_L=st.integers(1, 32),
        D=st.integers(0, 32),
        dtype=st.sampled_from([torch.float, torch.half, torch.bfloat16, torch.double]),
        device_type=st.sampled_from(["cpu", "cuda"])
        if gpu_available
        else st.just("cpu"),
    )
    def test_batched_dense_vec_jagged_2d_mul(
        self,
        B: int,
        H: int,
        max_L: int,
        D: int,
        dtype: torch.dtype,
        device_type: str,
    ) -> None:
        assume(H == 1 or B != 0)
        # CPU doesn't support bfloat16
        assume(device_type != "cpu" or dtype != torch.bfloat16)

        device = torch.device(device_type)
        torch.backends.cuda.matmul.allow_tf32 = False

        # Sometimes length[i] exceed max_L meaning jagged->dense will be
        # truncation vs. padding
        lengths = torch.randint(max_L * 2, size=(B,), device=device)
        offsets = torch.ops.fbgemm.asynchronous_complete_cumsum(lengths)
        values = torch.rand((offsets[-1], H * D), dtype=dtype, device=device)
        dense = torch.rand((B * H, max_L), dtype=dtype, device=device)
        padded_values = torch.ops.fbgemm.jagged_to_padded_dense(
            values,
            [offsets],
            [max_L],
        )  # [B, N, H * D]

        bmm_arg1 = dense.unsqueeze(1)
        bmm_arg2 = (
            padded_values.reshape(B, max_L, H, D)
            .transpose(1, 2)
            .reshape(B * H, max_L, D)
        )
        # torch.bmm not implemented for Half on CPU
        if dtype in [torch.half, torch.bfloat16] and device_type == "cpu":
            bmm_arg1 = bmm_arg1.float()
            bmm_arg2 = bmm_arg2.float()
        output_ref = torch.bmm(bmm_arg1, bmm_arg2).squeeze(
            1
        )  # [B H, 1, N] x [B H, N, D] = [B H, 1, D]
        if dtype in [torch.half, torch.bfloat16] and device_type == "cpu":
            output_ref = output_ref.to(dtype)
        output = torch.ops.fbgemm.batched_dense_vec_jagged_2d_mul(
            dense, values, offsets
        )
        torch.testing.assert_close(
            output,
            output_ref,
            rtol=1e-2 if dtype in [torch.half, torch.bfloat16] else None,
            atol=1e-2 if dtype in [torch.half, torch.bfloat16] else None,
        )

        torch.autograd.gradcheck(
            torch.ops.fbgemm.batched_dense_vec_jagged_2d_mul,
            (
                dense.clone().detach().double().requires_grad_(True),
                values.clone().detach().double().requires_grad_(True),
                offsets,
            ),
        )

    @settings(
        verbosity=Verbosity.verbose,
        max_examples=20,
        deadline=None,
    )
    # pyre-ignore [56]
    @given(
        B=st.integers(0, 32),
        H=st.integers(1, 3),
        max_L=st.integers(1, 32),
        D=st.integers(0, 32),
        dtype=st.sampled_from([torch.float, torch.half, torch.bfloat16, torch.double]),
        device_type=st.sampled_from(["meta"]),
    )
    def test_batched_dense_vec_jagged_2d_mul_meta_backend(
        self,
        B: int,
        H: int,
        max_L: int,
        D: int,
        dtype: torch.dtype,
        device_type: str,
    ) -> None:
        assume(H == 1 or B != 0)

        device = torch.device("cpu")
        torch.backends.cuda.matmul.allow_tf32 = False

        # Sometimes length[i] exceed max_L meaning jagged->dense will be
        # truncation vs. padding
        lengths = torch.randint(max_L * 2, size=(B,), device=device)
        offsets = torch.ops.fbgemm.asynchronous_complete_cumsum(lengths)
        values = torch.rand((offsets[-1], H * D), dtype=dtype, device=device)
        dense = torch.rand((B * H, max_L), dtype=dtype, device=device)
        padded_values = torch.ops.fbgemm.jagged_to_padded_dense(
            values,
            [offsets],
            [max_L],
        )  # [B, N, H * D]

        bmm_arg1 = dense.unsqueeze(1)
        bmm_arg2 = (
            padded_values.reshape(B, max_L, H, D)
            .transpose(1, 2)
            .reshape(B * H, max_L, D)
        )
        # torch.bmm not implemented for Half on CPU
        if dtype in [torch.half, torch.bfloat16]:
            bmm_arg1 = bmm_arg1.float()
            bmm_arg2 = bmm_arg2.float()
        output_ref = torch.bmm(bmm_arg1, bmm_arg2).squeeze(
            1
        )  # [B H, 1, N] x [B H, N, D] = [B H, 1, D]
        dense.to(device_type)
        values.to(device_type)
        output = torch.ops.fbgemm.batched_dense_vec_jagged_2d_mul(
            dense, values, offsets
        )
        assert output.size() == output_ref.size()

    @staticmethod
    def jagged_index_select_2d_ref(
        values: torch.Tensor,
        lengths: torch.Tensor,
        inverse_lookup: torch.Tensor,
        device: torch.device,
    ) -> torch.Tensor:
        offsets = torch.ops.fbgemm.asynchronous_exclusive_cumsum(lengths)
        end_offsets = offsets + lengths
        full_start_offset = torch.index_select(offsets, 0, inverse_lookup)
        full_end_offset = torch.index_select(end_offsets, 0, inverse_lookup)
        index_ranges = torch.stack(
            (full_start_offset, full_end_offset), dim=0
        ).transpose(0, 1)

        to_be_merged_tensors = []
        for row in index_ranges:
            to_be_merged_tensors.append(torch.arange(row[0], row[1], device=device))
        all_indices = torch.cat(to_be_merged_tensors, dim=0)
        new_embeddings = torch.index_select(values, 0, all_indices)
        return new_embeddings

    @unittest.skipIf(*running_on_github)
    # pyre-ignore [56]
    @given(
        max_seq_length=st.integers(5, 10),
        batch_size=st.integers(1, 128),
        num_cols=st.integers(1, 128),
        num_jagged_tensor_rows=st.integers(1, 128),
        index_dtype=st.sampled_from([torch.int, torch.long]),
        jagged_tensor_dtype=st.sampled_from(
            [
                torch.float,
                torch.half,
                torch.int,
                torch.long,
            ]  # Disable torch.bfloat16 due to large error bound
        ),
        use_cpu=st.booleans()
        if (gpu_available and not TEST_WITH_ROCM)
        else st.just(False)
        if (gpu_available and TEST_WITH_ROCM)
        else st.just(True),
    )
    @settings(max_examples=20, deadline=None)
    def test_jagged_index_select_2d(
        self,
        max_seq_length: int,
        batch_size: int,
        num_cols: int,
        num_jagged_tensor_rows: int,
        index_dtype: torch.dtype,
        jagged_tensor_dtype: torch.dtype,
        use_cpu: bool,
    ) -> None:
        device = torch.device("cpu" if use_cpu else "cuda")
        is_float = jagged_tensor_dtype in [torch.float, torch.half, torch.bfloat16]
        lengths = torch.randint(
            low=0,
            high=max_seq_length,
            size=(num_jagged_tensor_rows,),
            dtype=index_dtype,
            device=device,
        )
        indices, _ = torch.sort(
            torch.randint(
                low=0,
                high=num_jagged_tensor_rows,
                size=(batch_size,),
                dtype=index_dtype,
                device=device,
            )
        )
        if is_float:
            values = torch.rand(
                int(lengths.sum().item()),
                num_cols,
                dtype=jagged_tensor_dtype,
                device=device,
            )
        else:
            values = torch.randint(
                2**16,
                (int(lengths.sum().item()), num_cols),
                dtype=jagged_tensor_dtype,
                device=device,
            )
        values_ref = values.detach().clone()

        # Only float tensors can require grad
        if is_float:
            values.requires_grad = True
            values_ref.requires_grad = True

        output, _ = torch.ops.fbgemm.jagged_index_select(values, lengths, indices)
        output_ref = self.jagged_index_select_2d_ref(
            values_ref, lengths, indices, device
        )

        assert torch.equal(output, output_ref)

        if not is_float:
            return

        grad = torch.rand_like(output)
        grad_ref = grad.detach().clone()

        output.backward(grad)
        output_ref.backward(grad_ref)

        torch.testing.assert_close(
            values.grad,
            values_ref.grad,
            rtol=1e-2 if jagged_tensor_dtype in [torch.half, torch.bfloat16] else None,
            atol=1e-2 if jagged_tensor_dtype in [torch.half, torch.bfloat16] else None,
        )

    # pyre-ignore [56]
    @given(
        batch_size=st.integers(1, 128),
        max_length=st.integers(0, 128),
        max_truncated_length=st.integers(1, 32),
        index_dtype=st.sampled_from([torch.int, torch.long]),
        jagged_tensor_dtype=st.sampled_from(
            [torch.float, torch.half, torch.bfloat16, torch.int, torch.long]
        ),
        use_cpu=st.just(True),
    )
    @settings(max_examples=20, deadline=None)
    def test_jagged_1d_to_truncated_values(
        self,
        max_length: int,
        batch_size: int,
        max_truncated_length: int,
        index_dtype: torch.dtype,
        jagged_tensor_dtype: torch.dtype,
        use_cpu: bool,
    ) -> None:
        device = "cpu" if use_cpu else "cuda"
        is_float = jagged_tensor_dtype in [torch.float, torch.half, torch.bfloat16]
        lengths = torch.randint(
            low=0,
            high=max_length + 1,
            size=(batch_size,),
            dtype=index_dtype,
            device=device,
        )
        n = int(lengths.sum().item())
        if is_float:
            values = torch.rand(
                (n,),
                dtype=jagged_tensor_dtype,
                device=device,
            )
        else:
            values = torch.randint(
                2**16,
                (n,),
                dtype=jagged_tensor_dtype,
                device=device,
            )

        truncated_values = torch.ops.fbgemm.jagged_1d_to_truncated_values(
            values,
            lengths,
            max_truncated_length,
        )
        dense_values = torch.ops.fbgemm.jagged_1d_to_dense(
            values=values,
            offsets=torch.ops.fbgemm.asynchronous_complete_cumsum(lengths),
            max_sequence_length=max_truncated_length,
            padding_value=0,
        )  # [B, N]
        truncated_lengths_ref = torch.clamp(lengths, max=max_truncated_length)
        mask2d = torch.arange(max_truncated_length, device=device).expand(
            batch_size, -1
        ) < truncated_lengths_ref.unsqueeze(-1)
        truncated_values_ref = dense_values[mask2d].view(-1)

        torch.testing.assert_close(truncated_values, truncated_values_ref)

    # pyre-ignore [56]
    @given(
        batch_size=st.integers(1, 128),
        max_length=st.integers(0, 128),
        index_dtype=st.sampled_from([torch.int, torch.long]),
        jagged_tensor_dtype=st.sampled_from([torch.int, torch.long]),
        empty_lengths=st.booleans(),
        use_cpu=st.just(True),
    )
    @settings(max_examples=20, deadline=None)
    def test_masked_select_jagged_1d(
        self,
        max_length: int,
        batch_size: int,
        index_dtype: torch.dtype,
        jagged_tensor_dtype: torch.dtype,
        empty_lengths: bool,
        use_cpu: bool,
    ) -> None:
        device = "cpu" if use_cpu else "cuda"
        if empty_lengths:
            lengths = torch.zeros(batch_size, dtype=index_dtype, device=device)
        else:
            lengths = torch.randint(
                low=0,
                high=max_length + 1,
                size=(batch_size,),
                dtype=index_dtype,
                device=device,
            )
        lengths[batch_size // 2] = 0  # test a corner case
        n = int(lengths.sum().item())
        values = torch.randint(
            2**16,
            (n,),
            dtype=jagged_tensor_dtype,
            device=device,
        )
        mask = torch.randint(2, (n,)) > 0

        masked_values, masked_lengths = torch.ops.fbgemm.masked_select_jagged_1d(
            values,
            lengths,
            mask,
        )

        masked_values_ref = values[mask]
        cum_count = torch.cumsum(mask, 0)
        cum_count = torch.cat((cum_count, torch.tensor([0])))
        cum_length = cum_count[torch.cumsum(lengths, 0) - 1]
        cum_length_shift_right = torch.roll(cum_length, 1)
        cum_length_shift_right[0] = 0
        masked_lengths_ref = (cum_length - cum_length_shift_right).to(lengths.dtype)

        torch.testing.assert_close(masked_values, masked_values_ref)
        torch.testing.assert_close(masked_lengths, masked_lengths_ref)

    @unittest.skipIf(*gpu_unavailable)
    # pyre-ignore [56]
    @given(
        max_seq_length=st.integers(5, 10),
        input_batch_size=st.integers(1, 128),
        output_batch_size=st.integers(1, 128),
        num_batches=st.integers(1, 3),
        index_dtype=st.sampled_from([torch.int, torch.long]),
        jagged_tensor_dtype=st.sampled_from(
            [
                torch.float,
                torch.half,
                torch.int,
                torch.long,
            ]  # Disable torch.bfloat16 due to large error bound
        ),
        has_weights=st.booleans(),
    )
    @settings(max_examples=20, deadline=None)
    def test_keyed_jagged_index_select_dim1(
        self,
        max_seq_length: int,
        input_batch_size: int,
        output_batch_size: int,
        num_batches: int,
        index_dtype: torch.dtype,
        jagged_tensor_dtype: torch.dtype,
        has_weights: bool,
    ) -> None:
        is_float = jagged_tensor_dtype in [torch.float, torch.half, torch.bfloat16]
        lengths = torch.randint(
            low=0,
            high=max_seq_length,
            size=(input_batch_size * num_batches,),
            dtype=index_dtype,
            device="cuda",
        )
        offsets = torch.concat(
            [torch.zeros(1, dtype=torch.long, device="cuda"), lengths.cumsum(0)]
        )
        indices = torch.randint(
            low=0,
            high=1,
            size=(output_batch_size,),
            dtype=index_dtype,
            device="cuda",
        )
        if is_float:
            values = torch.rand(
                int(offsets[-1].item()),
                dtype=jagged_tensor_dtype,
                device="cuda",
            )
        else:
            values = torch.randint(
                2**16,
                (int(offsets[-1].item()),),
                dtype=jagged_tensor_dtype,
                device="cuda",
            )
        values_ref = values.detach().clone()
        if has_weights:
            weights = torch.rand(
                int(offsets[-1].item()),
                dtype=random.choice([torch.float, torch.half]),
                device="cuda",
            )
        else:
            weights = None

        # Only float tensors can require grad
        if is_float:
            values.requires_grad = True
            values_ref.requires_grad = True

        index_select_output = torch.ops.fbgemm.keyed_jagged_index_select_dim1(
            values, lengths, offsets, indices, input_batch_size, weights
        )
        output = index_select_output[0]
        if has_weights:
            output_weights = index_select_output[2]

        output_ref = []
        output_weight_ref = []
        for k in range(num_batches):
            key_lengths = lengths[k * input_batch_size : (k + 1) * input_batch_size]
            start_offset = offsets[k * input_batch_size]
            end_offset = offsets[(k + 1) * input_batch_size]
            key_values = values_ref[start_offset:end_offset].view(-1, 1)
            output_ref.append(
                torch.ops.fbgemm.jagged_index_select(key_values, key_lengths, indices)[
                    0
                ].view(-1)
            )
            if has_weights:
                # pyre-ignore[16]
                key_weights = weights[start_offset:end_offset].view(-1, 1)
                output_weight_ref.append(
                    torch.ops.fbgemm.jagged_index_select(
                        key_weights, key_lengths, indices
                    )[0].view(-1)
                )

        output_ref = torch.concat(output_ref)
        assert torch.equal(output, output_ref)

        if has_weights:
            output_weight_ref = torch.concat(output_weight_ref)
            # pyre-ignore[61]
            assert torch.equal(output_weights, output_weight_ref)

        if not is_float:
            return

        grad = torch.rand_like(output)
        grad_ref = grad.detach().clone()

        output.backward(grad)
        output_ref.backward(grad_ref)

        torch.testing.assert_close(
            values.grad,
            values_ref.grad,
            rtol=1e-2 if jagged_tensor_dtype in [torch.half, torch.bfloat16] else None,
            atol=1e-2 if jagged_tensor_dtype in [torch.half, torch.bfloat16] else None,
        )

    # pyre-ignore [56]
    @given(
        B=st.integers(1, 512),
        max_L=st.integers(1, 1000),
        D=st.integers(1, 32),
        dtype=st.sampled_from([torch.float, torch.double]),
        device_type=st.sampled_from(["cpu", "cuda"])
        if gpu_available
        else st.just("cpu"),
    )
    @settings(verbosity=Verbosity.verbose, max_examples=20, deadline=None)
    def test_jagged_softmax(
        self,
        B: int,
        max_L: int,
        D: int,
        dtype: torch.dtype,
        device_type: str,
    ) -> None:
        device = torch.device(device_type)
        torch.backends.cuda.matmul.allow_tf32 = False
        lengths = torch.randint(max_L + 1, size=(B,), device=device)
        total_length = int(lengths.sum().item())
        offsets = torch.ops.fbgemm.asynchronous_complete_cumsum(lengths)
        values = torch.rand(
            (total_length, D), requires_grad=True, dtype=dtype, device=device
        )
        output, _ = torch.ops.fbgemm.jagged_softmax(
            values,
            offsets,
            max_L,
        )
        values_ref = values.detach().clone().requires_grad_(True)
        output_ref, _ = torch.ops.fbgemm.dense_to_jagged(
            torch.nn.functional.softmax(
                torch.ops.fbgemm.jagged_to_padded_dense(
                    values_ref,
                    [offsets],
                    max_lengths=[max_L],
                    padding_value=-5e7,
                ).transpose(1, 2),
                dim=-1,
            ).permute(0, 2, 1),
            [offsets],
            total_length,
        )

        # verify forward
        torch.testing.assert_close(output, output_ref)

        # verify backward
        grad_output = output.detach().clone().requires_grad_(True)

        output.backward(grad_output)
        output_ref.backward(grad_output)

        torch.testing.assert_close(values.grad, values_ref.grad)

    # pyre-ignore [56]
    @given(
        B=st.integers(10, 512),
        M=st.integers(1, 32),
        N=st.integers(1, 32),
        max_L=st.integers(1, 32),
        dtype=st.sampled_from([torch.float, torch.double]),
        device_type=st.sampled_from(["cpu", "cuda"])
        if gpu_available
        else st.just("cpu"),
    )
    @settings(verbosity=Verbosity.verbose, max_examples=20, deadline=None)
    def test_jagged_jagged_bmm(
        self,
        B: int,
        M: int,
        N: int,
        max_L: int,
        dtype: torch.dtype,
        device_type: str,
    ) -> None:
        assume(B != 0)
        device = torch.device(device_type)
        torch.backends.cuda.matmul.allow_tf32 = False
        lengths = torch.randint(max_L + 1, size=(B,), device=device)
        offsets = torch.ops.fbgemm.asynchronous_complete_cumsum(lengths)
        total_length = int(lengths.sum().item())
        x_values = torch.rand(
            (total_length, M), requires_grad=True, dtype=dtype, device=device
        )
        y_values = torch.rand(
            (total_length, N), requires_grad=True, dtype=dtype, device=device
        )
        output = torch.ops.fbgemm.jagged_jagged_bmm(
            x_values,
            y_values,
            offsets,
            max_L,
        )

        x_values_ref = x_values.detach().clone().requires_grad_(True)
        y_values_ref = y_values.detach().clone().requires_grad_(True)
        x_dense_ref = torch.ops.fbgemm.jagged_to_padded_dense(
            x_values_ref,
            [offsets],
            max_lengths=[max_L],
        )
        y_dense_ref = torch.ops.fbgemm.jagged_to_padded_dense(
            y_values_ref,
            [offsets],
            max_lengths=[max_L],
        )
        output_ref = torch.bmm(x_dense_ref.transpose(2, 1), y_dense_ref)

        # verify forward
        torch.testing.assert_close(output, output_ref)

        # verify backward
        grad_output = output.detach().clone().requires_grad_(True)

        output.backward(grad_output)
        output_ref.backward(grad_output)

        torch.testing.assert_close(x_values.grad, x_values_ref.grad)
        torch.testing.assert_close(y_values.grad, y_values_ref.grad)

    # pyre-ignore [56]
    @given(
        B=st.integers(10, 512),
        M=st.integers(1, 32),
        N=st.integers(1, 32),
        max_L=st.integers(1, 32),
        dtype=st.sampled_from([torch.float, torch.double]),
        device_type=st.sampled_from(["cpu", "cuda"])
        if gpu_available
        else st.just("cpu"),
    )
    @settings(verbosity=Verbosity.verbose, max_examples=20, deadline=None)
    def test_jagged_dense_bmm(
        self,
        B: int,
        M: int,
        N: int,
        max_L: int,
        dtype: torch.dtype,
        device_type: str,
    ) -> None:
        assume(B != 0)
        device = torch.device(device_type)
        torch.backends.cuda.matmul.allow_tf32 = False
        lengths = torch.randint(max_L + 1, size=(B,), device=device)
        total_length = int(lengths.sum().item())
        offsets = torch.ops.fbgemm.asynchronous_complete_cumsum(lengths)
        x_values = torch.rand(
            (total_length, M), requires_grad=True, dtype=dtype, device=device
        )
        y = torch.rand((B, M, N), requires_grad=True, dtype=dtype, device=device)

        output, _ = torch.ops.fbgemm.jagged_dense_bmm(
            x_values,
            offsets,
            y,
            max_L,
        )

        x_values_ref = x_values.detach().clone().requires_grad_(True)
        x_dense_ref = torch.ops.fbgemm.jagged_to_padded_dense(
            x_values_ref,
            [offsets],
            max_lengths=[max_L],
        )
        y_ref = y.detach().clone().requires_grad_(True)
        output_dense = torch.bmm(x_dense_ref, y_ref)

        output_ref, _ = torch.ops.fbgemm.dense_to_jagged(
            output_dense, [offsets], total_length
        )

        # verify forward
        torch.testing.assert_close(output, output_ref)
        # verify backward
        grad_output = output.detach().clone().requires_grad_(True)

        output.backward(grad_output)
        output_ref.backward(grad_output)

        torch.testing.assert_close(x_values.grad, x_values_ref.grad)
        torch.testing.assert_close(y.grad, y_ref.grad)


if __name__ == "__main__":
    unittest.main()<|MERGE_RESOLUTION|>--- conflicted
+++ resolved
@@ -20,16 +20,12 @@
     from fbgemm_gpu import open_source  # noqa: F401
 
     # pyre-ignore[21]
-<<<<<<< HEAD
-    from test_utils import gpu_available, gpu_unavailable, running_on_github, TEST_WITH_ROCM
-=======
     from test_utils import (
         gpu_available,
         gpu_unavailable,
         running_on_github,
         TEST_WITH_ROCM,
     )
->>>>>>> 99edf260
 except Exception:
     torch.ops.load_library("//deeplearning/fbgemm/fbgemm_gpu:sparse_ops")
     torch.ops.load_library("//deeplearning/fbgemm/fbgemm_gpu:sparse_ops_cpu")
