#!/usr/bin/env python3

# pyre-ignore-all-errors[56]

# Copyright (c) Meta Platforms, Inc. and affiliates.
# All rights reserved.
# This source code is licensed under the BSD-style license found in the
# LICENSE file in the root directory of this source tree.

import copy
import pickle
import random
import unittest
from typing import Callable, List, Optional, Tuple, TypeVar

import fbgemm_gpu
import fbgemm_gpu.split_table_batched_embeddings_ops as split_table_batched_embeddings_ops
import hypothesis.strategies as st
import numpy as np
import torch
from fbgemm_gpu.split_table_batched_embeddings_ops import (
    OptimType,
    SparseType,
    RecordCacheMetrics,
    BoundsCheckMode,
    WeightDecayMode,
    rounded_row_size_in_bytes,
)


# pyre-fixme[16]: Module `fbgemm_gpu` has no attribute `open_source`.
open_source: bool = getattr(fbgemm_gpu, "open_source", False)

if open_source:
    # pyre-ignore[21]
    from test_utils import gpu_available, gpu_unavailable
else:
    from fbgemm_gpu.test.test_utils import gpu_available, gpu_unavailable

from hypothesis import HealthCheck, Verbosity, assume, given, settings
from hypothesis.strategies import composite
from torch import Tensor


MAX_EXAMPLES = 40

# For long running tests reduce the number of iterations to reduce timeout errors.
MAX_EXAMPLES_LONG_RUNNING = 15

Deviceable = TypeVar("Deviceable", torch.nn.EmbeddingBag, Tensor)


@composite
# pyre-ignore
def get_nbit_weights_ty(draw) -> Optional[SparseType]:
    """
    Returns None if mixed weights ty should be used, otherwise, returns specific SparseType.
    """
    mixed_weights_ty = draw(st.booleans())
    if mixed_weights_ty:
        return None
    return draw(
        st.sampled_from(
            [
                SparseType.FP32,
                SparseType.FP16,
                SparseType.INT8,
                SparseType.INT4,
                SparseType.INT2,
            ]
        )
    )


def round_up(a: int, b: int) -> int:
    return int((a + b - 1) // b) * b


def get_offsets_from_dense(indices: torch.Tensor) -> Tuple[torch.Tensor, torch.Tensor]:
    (B, L) = indices.size()
    return (
        indices.contiguous().view(-1),
        torch.tensor(
            np.cumsum(np.asarray([0] + [L for _ in range(B)])[:-1]).astype(np.int64)
        ),
    )


def to_device(t: Deviceable, use_cpu: bool) -> Deviceable:
    # pyre-fixme[7]: Expected `Deviceable` but got `Union[Tensor,
    #  torch.nn.EmbeddingBag]`.
    return t.cpu() if use_cpu else t.cuda()


def b_indices(
    b: Callable[..., torch.Tensor],
    x: torch.Tensor,
    per_sample_weights: Optional[torch.Tensor] = None,
    use_cpu: bool = False,
    do_pooling: bool = True,
) -> torch.Tensor:
    (indices, offsets) = get_offsets_from_dense(x)
    if do_pooling:
        return b(
            to_device(indices, use_cpu),
            to_device(offsets, use_cpu),
            per_sample_weights=per_sample_weights,
        )
    else:
        return b(to_device(indices, use_cpu))


def get_table_batched_offsets_from_dense(
    merged_indices: torch.Tensor, use_cpu: bool = False
) -> Tuple[torch.Tensor, torch.Tensor]:
    (T, B, L) = merged_indices.size()
    lengths = np.ones((T, B)) * L
    flat_lengths = lengths.flatten()
    return (
        to_device(merged_indices.contiguous().view(-1), use_cpu),
        to_device(
            torch.tensor(([0] + np.cumsum(flat_lengths).tolist())).long(),
            use_cpu,
        ),
    )


def generate_requests(
    iters: int,
    B: int,
    T: int,
    L: int,
    E: int,
    # inter-batch indices reuse rate
    reuse: float = 0.0,
    # alpha <= 1.0: use uniform distribution
    # alpha > 1.0: use zjpf distribution
    alpha: float = 1.0,
    weights_precision: SparseType = SparseType.FP32,
    weighted: bool = False,
) -> List[Tuple[torch.Tensor, torch.Tensor, Optional[torch.Tensor]]]:
    if alpha <= 1.0:
        all_indices = torch.randint(
            low=0,
            high=E,
            size=(iters, T, B * L),
            device=torch.cuda.current_device(),
            dtype=torch.int32,
        )
    else:
        all_indices = (
            torch.as_tensor(np.random.zipf(a=alpha, size=(iters, T, B * L)))
            .to(torch.cuda.current_device())
            .int()
            % E
        )
    for it in range(iters - 1):
        for t in range(T):
            reused_indices = torch.randperm(B * L, device=torch.cuda.current_device())[
                : int(B * L * reuse)
            ]
            all_indices[it + 1, t, reused_indices] = all_indices[it, t, reused_indices]

    rs = []
    for it in range(iters):
        weight_tensor = (
            None
            if not weighted
            else torch.randn(
                T * B * L,
                device=torch.cuda.current_device(),
                dtype=torch.float16 if weights_precision else torch.float32,
            )
        )
        rs.append(
            get_table_batched_offsets_from_dense(all_indices[it].view(T, B, L))
            + (weight_tensor,)
        )
    return rs


def quantize_embs(
    weight: Tensor, weight_ty: SparseType
) -> Tuple[Tensor, Optional[Tensor]]:
    if weight_ty == SparseType.FP32:
        q_weight = weight.float()
        # FIXME: How to view the PyTorch Tensor as a different type (e.g., uint8)
        # Here it uses numpy and it will introduce DtoH/HtoD overhead.
        res_weight = torch.tensor(q_weight.cpu().numpy().view(np.uint8)).contiguous()
        return (res_weight, None)

    elif weight_ty == SparseType.FP16:
        q_weight = weight.half()
        res_weight = torch.tensor(q_weight.cpu().numpy().view(np.uint8)).contiguous()
        return (res_weight, None)

    elif weight_ty == SparseType.INT8:
        q_weight = torch.ops.fbgemm.FloatToFused8BitRowwiseQuantized(weight)
        res_weight = torch.tensor(q_weight[:, :-8].cpu().numpy().view(np.uint8))
        res_scale_shift = torch.tensor(
            q_weight[:, -8:]
            .contiguous()
            .cpu()
            .numpy()
            .view(np.float32)
            .astype(np.float16)
            .view(np.uint8)
        )  # [-4, -2]: scale; [-2:]: bias
        return (res_weight, res_scale_shift)

    elif weight_ty == SparseType.INT4 or weight_ty == SparseType.INT2:
        q_weight = torch.ops.fbgemm.FloatToFusedNBitRowwiseQuantizedSBHalf(
            weight,
            bit_rate=weight_ty.bit_rate(),
        )
        res_weight = torch.tensor(q_weight[:, :-4].cpu().numpy().view(np.uint8))
        res_scale_shift = torch.tensor(
            q_weight[:, -4:].contiguous().cpu().numpy().view(np.uint8)
        )  # [-4, -2]: scale; [-2:]: bias
        return (res_weight, res_scale_shift)

    else:
        raise RuntimeError("Unsupported SparseType: {}".format(weight_ty))


class SplitTableBatchedEmbeddingsTest(unittest.TestCase):
    def execute_forward_(
        self,
        T: int,
        D: int,
        B: int,
        log_E: int,
        L: int,
        weights_precision: SparseType,
        weighted: bool,
        mixed: bool,
        use_cache: bool,
        cache_algorithm: split_table_batched_embeddings_ops.CacheAlgorithm,
        pooling_mode: split_table_batched_embeddings_ops.PoolingMode,
        use_cpu: bool,
    ) -> None:
        # NOTE: cache is not applicable to CPU version.
        assume(not use_cpu or not use_cache)
        # NOTE: limit (T * B * L * D) to avoid timeout for CPU version!
        assume(not use_cpu or T * B * L * D <= 2048)
        # NOTE: CPU does not support FP16.
        assume(not (use_cpu and weights_precision == SparseType.FP16))

        # NOTE: weighted operation can be done only for SUM.
        assume(
            pooling_mode == split_table_batched_embeddings_ops.PoolingMode.SUM
            or not weighted
        )
        # NOTE: No bag ops only work on GPUs, no mixed
        assume(
            not use_cpu
            or pooling_mode != split_table_batched_embeddings_ops.PoolingMode.NONE
        )
        assume(
            not mixed
            or pooling_mode != split_table_batched_embeddings_ops.PoolingMode.NONE
        )

        emb_op = (
            split_table_batched_embeddings_ops.SplitTableBatchedEmbeddingBagsCodegen
        )
        if pooling_mode == split_table_batched_embeddings_ops.PoolingMode.SUM:
            mode = "sum"
            do_pooling = True
        elif pooling_mode == split_table_batched_embeddings_ops.PoolingMode.MEAN:
            mode = "mean"
            do_pooling = True
        elif pooling_mode == split_table_batched_embeddings_ops.PoolingMode.NONE:
            mode = "sum"
            do_pooling = False
        else:
            # This proves that we have exhaustively checked all PoolingModes
            raise RuntimeError("Unknown PoolingMode!")

        E = int(10 ** log_E)
        if use_cpu:
            D = (D + 15) // 16 * 4
        else:
            D = D * 4
        if not mixed:
            Ds = [D] * T
            Es = [int(1e4)] * T
        else:
            Ds = [
                round_up(np.random.randint(low=int(0.25 * D), high=int(1.0 * D)), 4)
                for _ in range(T)
            ]
            Es = [
                np.random.randint(low=int(0.5 * E), high=int(2.0 * E)) for _ in range(T)
            ]
        compute_device = split_table_batched_embeddings_ops.ComputeDevice.CUDA
        if use_cpu:
            managed = [split_table_batched_embeddings_ops.EmbeddingLocation.HOST] * T
            compute_device = split_table_batched_embeddings_ops.ComputeDevice.CPU
        elif use_cache:
            managed = [
                split_table_batched_embeddings_ops.EmbeddingLocation.MANAGED_CACHING
            ] * T
            if mixed:
                average_D = sum(Ds) // T
                for t, d in enumerate(Ds):
                    managed[t] = (
                        split_table_batched_embeddings_ops.EmbeddingLocation.DEVICE
                        if d < average_D
                        else managed[t]
                    )
        else:
            managed = [
                np.random.choice(
                    [
                        split_table_batched_embeddings_ops.EmbeddingLocation.DEVICE,
                        split_table_batched_embeddings_ops.EmbeddingLocation.MANAGED,
                    ]
                )
                for _ in range(T)
            ]
        if do_pooling:
            bs = [
                to_device(torch.nn.EmbeddingBag(E, D, mode=mode, sparse=True), use_cpu)
                for (E, D) in zip(Es, Ds)
            ]
        else:
            bs = [
                to_device(torch.nn.Embedding(E, D, sparse=True), use_cpu)
                for (E, D) in zip(Es, Ds)
            ]
        if weights_precision == SparseType.INT8:
            for t in range(T):
                bs[t].weight.data.copy_(
                    torch.ops.fbgemm.Fused8BitRowwiseQuantizedToFloat(
                        torch.ops.fbgemm.FloatToFused8BitRowwiseQuantized(
                            bs[t].weight.data
                        )
                    )
                )

        if weights_precision == SparseType.FP16 and not use_cpu:
            # NOTE: CPU version of torch.nn.EmbeddingBag doesn't support fp16.
            bs = [b.half() for b in bs]

        xs = [to_device(torch.randint(low=0, high=e, size=(B, L)), use_cpu) for e in Es]
        xws = [to_device(torch.randn(size=(B, L)), use_cpu) for _ in range(T)]
        xws_acc_type = copy.deepcopy(xws)

        if weights_precision == SparseType.FP16 and not use_cpu:
            # NOTE: CPU version of torch.nn.EmbeddingBag doesn't support fp16.
            xws = [xw.half() for xw in xws]

        fs = (
            [
                b_indices(b, x, use_cpu=use_cpu, do_pooling=do_pooling)
                for (b, x) in zip(bs, xs)
            ]
            if not weighted
            else [
                b_indices(
                    b,
                    x,
                    per_sample_weights=xw.view(-1),
                    use_cpu=use_cpu,
                    do_pooling=do_pooling,
                )
                for (b, x, xw) in zip(bs, xs, xws)
            ]
        )
        if do_pooling:
            f = torch.cat([f.view(B, -1) for f in fs], dim=1)
        else:
            f = torch.cat(fs, dim=0).view(-1, D)

        cc = emb_op(
            embedding_specs=[
                (
                    E,
                    D,
                    split_table_batched_embeddings_ops.EmbeddingLocation(M),
                    compute_device,
                )
                for (E, D, M) in zip(Es, Ds, managed)
            ],
            weights_precision=weights_precision,
            optimizer=OptimType.EXACT_SGD,
            learning_rate=0.05,
            cache_algorithm=cache_algorithm,
            pooling_mode=pooling_mode,
        )
        # NOTE: test TorchScript-compatible!
        cc = torch.jit.script(cc)

        for t in range(T):
            cc.split_embedding_weights()[t].data.copy_(
                bs[t].weight
                if weights_precision != SparseType.INT8
                else torch.ops.fbgemm.FloatToFused8BitRowwiseQuantized(bs[t].weight)
            )

        x = torch.cat([x.view(1, B, L) for x in xs], dim=0)
        xw = torch.cat([xw.view(1, B, L) for xw in xws_acc_type], dim=0)

        (indices, offsets) = get_table_batched_offsets_from_dense(x, use_cpu)
        fc2 = (
            cc(indices, offsets)
            if not weighted
            else cc(indices, offsets, to_device(xw.contiguous().view(-1), use_cpu))
        )
        torch.testing.assert_close(
            fc2.float(),
            f.float(),
            atol=8.0e-3 if weights_precision == SparseType.FP16 else 1.0e-5,
            rtol=8.0e-3 if weights_precision == SparseType.FP16 else 1.0e-5,
        )

    def test_forward_cpu_int8(
        self,
    ) -> None:
        weights_precision = SparseType.INT8
        use_cpu = True
        T = random.randint(1, 10)
        D = random.randint(2, min(256, int(2048 / T)))
        B = random.randint(1, min(128, int(2048 / T / D)))
        L = random.randint(0, min(20, int(2048 / T / D / B)))
        log_E = random.randint(3, 5)

        use_cache = False
        # cache_algorithm is don't care as we don't use cache.
        cache_algorithm = split_table_batched_embeddings_ops.CacheAlgorithm.LRU

        pooling_mode = random.choice(
            [
                split_table_batched_embeddings_ops.PoolingMode.SUM,
                split_table_batched_embeddings_ops.PoolingMode.MEAN,
            ]
        )
        mixed = False
        if pooling_mode == split_table_batched_embeddings_ops.PoolingMode.SUM:
            weighted = random.choice([True, False])
        else:
            weighted = False
        self.execute_forward_(
            T,
            D,
            B,
            log_E,
            L,
            weights_precision,
            weighted,
            mixed,
            use_cache,
            cache_algorithm,
            pooling_mode,
            use_cpu,
        )

    def test_forward_cpu_fp32(
        self,
    ) -> None:
        weights_precision = SparseType.FP32
        use_cpu = True
        T = random.randint(1, 10)
        D = random.randint(2, min(256, int(2048 / T)))
        B = random.randint(1, min(128, int(2048 / T / D)))
        L = random.randint(0, min(20, int(2048 / T / D / B)))
        log_E = random.randint(3, 5)

        use_cache = False
        # cache_algorithm is don't care as we don't use cache.
        cache_algorithm = split_table_batched_embeddings_ops.CacheAlgorithm.LRU

        pooling_mode = random.choice(
            [
                split_table_batched_embeddings_ops.PoolingMode.SUM,
                split_table_batched_embeddings_ops.PoolingMode.MEAN,
            ]
        )
        mixed = False
        if pooling_mode == split_table_batched_embeddings_ops.PoolingMode.SUM:
            weighted = random.choice([True, False])
        else:
            weighted = False
        self.execute_forward_(
            T,
            D,
            B,
            log_E,
            L,
            weights_precision,
            weighted,
            mixed,
            use_cache,
            cache_algorithm,
            pooling_mode,
            use_cpu,
        )

    @unittest.skipIf(*gpu_unavailable)
    def test_forward_gpu_no_cache_int8(
        self,
    ) -> None:
        weights_precision = SparseType.INT8
        use_cpu = False
        T = random.randint(1, 10)
        D = random.randint(2, 256)
        B = random.randint(1, 128)
        L = random.randint(0, 20)
        log_E = random.randint(3, 5)

        use_cache = False
        # cache_algorithm is don't care as we don't use cache.
        cache_algorithm = split_table_batched_embeddings_ops.CacheAlgorithm.LRU

        pooling_mode = random.choice(
            [
                split_table_batched_embeddings_ops.PoolingMode.SUM,
                split_table_batched_embeddings_ops.PoolingMode.MEAN,
                split_table_batched_embeddings_ops.PoolingMode.NONE,
            ]
        )
        if pooling_mode == split_table_batched_embeddings_ops.PoolingMode.NONE:
            mixed = False
        else:
            mixed = random.choice([True, False])
        if pooling_mode == split_table_batched_embeddings_ops.PoolingMode.SUM:
            weighted = random.choice([True, False])
        else:
            weighted = False
        self.execute_forward_(
            T,
            D,
            B,
            log_E,
            L,
            weights_precision,
            weighted,
            mixed,
            use_cache,
            cache_algorithm,
            pooling_mode,
            use_cpu,
        )

    @unittest.skipIf(*gpu_unavailable)
    def test_forward_gpu_no_cache_fp16(
        self,
    ) -> None:
        weights_precision = SparseType.FP16
        use_cpu = False
        T = random.randint(1, 10)
        D = random.randint(2, 256)
        B = random.randint(1, 128)
        L = random.randint(0, 20)
        log_E = random.randint(3, 5)

        use_cache = False
        # cache_algorithm is don't care as we don't use cache.
        cache_algorithm = split_table_batched_embeddings_ops.CacheAlgorithm.LRU

        pooling_mode = random.choice(
            [
                split_table_batched_embeddings_ops.PoolingMode.SUM,
                split_table_batched_embeddings_ops.PoolingMode.MEAN,
                split_table_batched_embeddings_ops.PoolingMode.NONE,
            ]
        )
        if pooling_mode == split_table_batched_embeddings_ops.PoolingMode.NONE:
            mixed = False
        else:
            mixed = random.choice([True, False])
        if pooling_mode == split_table_batched_embeddings_ops.PoolingMode.SUM:
            weighted = random.choice([True, False])
        else:
            weighted = False
        self.execute_forward_(
            T,
            D,
            B,
            log_E,
            L,
            weights_precision,
            weighted,
            mixed,
            use_cache,
            cache_algorithm,
            pooling_mode,
            use_cpu,
        )

    @unittest.skipIf(*gpu_unavailable)
    def test_forward_gpu_no_cache_fp32(
        self,
    ) -> None:
        weights_precision = SparseType.FP32
        use_cpu = False
        T = random.randint(1, 10)
        D = random.randint(2, 256)
        B = random.randint(1, 128)
        L = random.randint(0, 20)
        log_E = random.randint(3, 5)

        use_cache = False
        # cache_algorithm is don't care as we don't use cache.
        cache_algorithm = split_table_batched_embeddings_ops.CacheAlgorithm.LRU

        pooling_mode = random.choice(
            [
                split_table_batched_embeddings_ops.PoolingMode.SUM,
                split_table_batched_embeddings_ops.PoolingMode.MEAN,
                split_table_batched_embeddings_ops.PoolingMode.NONE,
            ]
        )
        if pooling_mode == split_table_batched_embeddings_ops.PoolingMode.NONE:
            mixed = False
        else:
            mixed = random.choice([True, False])
        if pooling_mode == split_table_batched_embeddings_ops.PoolingMode.SUM:
            weighted = random.choice([True, False])
        else:
            weighted = False
        self.execute_forward_(
            T,
            D,
            B,
            log_E,
            L,
            weights_precision,
            weighted,
            mixed,
            use_cache,
            cache_algorithm,
            pooling_mode,
            use_cpu,
        )

    @unittest.skipIf(*gpu_unavailable)
    @given(
        cache_algorithm=st.sampled_from(
            split_table_batched_embeddings_ops.CacheAlgorithm
        ),
    )
    @settings(
        verbosity=Verbosity.verbose,
        max_examples=MAX_EXAMPLES_LONG_RUNNING,
        deadline=None,
        suppress_health_check=[HealthCheck.filter_too_much, HealthCheck.data_too_large],
    )
    def test_forward_gpu_uvm_cache_int8(
        self,
        cache_algorithm: split_table_batched_embeddings_ops.CacheAlgorithm,
    ) -> None:
        weights_precision = SparseType.INT8
        use_cpu = False
        T = random.randint(1, 10)
        D = random.randint(2, 256)
        B = random.randint(1, 128)
        L = random.randint(0, 20)
        log_E = random.randint(3, 5)

        use_cache = True

        pooling_mode = random.choice(
            [
                split_table_batched_embeddings_ops.PoolingMode.SUM,
                split_table_batched_embeddings_ops.PoolingMode.MEAN,
                split_table_batched_embeddings_ops.PoolingMode.NONE,
            ]
        )
        if pooling_mode == split_table_batched_embeddings_ops.PoolingMode.NONE:
            mixed = False
        else:
            mixed = random.choice([True, False])
        if pooling_mode == split_table_batched_embeddings_ops.PoolingMode.SUM:
            weighted = random.choice([True, False])
        else:
            weighted = False
        self.execute_forward_(
            T,
            D,
            B,
            log_E,
            L,
            weights_precision,
            weighted,
            mixed,
            use_cache,
            cache_algorithm,
            pooling_mode,
            use_cpu,
        )

    @unittest.skipIf(*gpu_unavailable)
    @given(
        cache_algorithm=st.sampled_from(
            split_table_batched_embeddings_ops.CacheAlgorithm
        ),
    )
    @settings(
        verbosity=Verbosity.verbose,
        max_examples=MAX_EXAMPLES_LONG_RUNNING,
        deadline=None,
        suppress_health_check=[HealthCheck.filter_too_much, HealthCheck.data_too_large],
    )
    def test_forward_gpu_uvm_cache_fp16(
        self,
        cache_algorithm: split_table_batched_embeddings_ops.CacheAlgorithm,
    ) -> None:
        weights_precision = SparseType.FP16
        use_cpu = False
        T = random.randint(1, 10)
        D = random.randint(2, 256)
        B = random.randint(1, 128)
        L = random.randint(0, 20)
        log_E = random.randint(3, 5)

        use_cache = True

        pooling_mode = random.choice(
            [
                split_table_batched_embeddings_ops.PoolingMode.SUM,
                split_table_batched_embeddings_ops.PoolingMode.MEAN,
                split_table_batched_embeddings_ops.PoolingMode.NONE,
            ]
        )
        if pooling_mode == split_table_batched_embeddings_ops.PoolingMode.NONE:
            mixed = False
        else:
            mixed = random.choice([True, False])
        if pooling_mode == split_table_batched_embeddings_ops.PoolingMode.SUM:
            weighted = random.choice([True, False])
        else:
            weighted = False
        self.execute_forward_(
            T,
            D,
            B,
            log_E,
            L,
            weights_precision,
            weighted,
            mixed,
            use_cache,
            cache_algorithm,
            pooling_mode,
            use_cpu,
        )

    @unittest.skipIf(*gpu_unavailable)
    @given(
        cache_algorithm=st.sampled_from(
            split_table_batched_embeddings_ops.CacheAlgorithm
        ),
    )
    @settings(
        verbosity=Verbosity.verbose,
        max_examples=MAX_EXAMPLES_LONG_RUNNING,
        deadline=None,
        suppress_health_check=[HealthCheck.filter_too_much, HealthCheck.data_too_large],
    )
    def test_forward_gpu_uvm_cache_fp32(
        self,
        cache_algorithm: split_table_batched_embeddings_ops.CacheAlgorithm,
    ) -> None:
        weights_precision = SparseType.FP32
        use_cpu = False
        T = random.randint(1, 10)
        D = random.randint(2, 256)
        B = random.randint(1, 128)
        L = random.randint(0, 20)
        log_E = random.randint(3, 5)

        use_cache = True

        pooling_mode = random.choice(
            [
                split_table_batched_embeddings_ops.PoolingMode.SUM,
                split_table_batched_embeddings_ops.PoolingMode.MEAN,
                split_table_batched_embeddings_ops.PoolingMode.NONE,
            ]
        )
        if pooling_mode == split_table_batched_embeddings_ops.PoolingMode.NONE:
            mixed = False
        else:
            mixed = random.choice([True, False])
        if pooling_mode == split_table_batched_embeddings_ops.PoolingMode.SUM:
            weighted = random.choice([True, False])
        else:
            weighted = False
        self.execute_forward_(
            T,
            D,
            B,
            log_E,
            L,
            weights_precision,
            weighted,
            mixed,
            use_cache,
            cache_algorithm,
            pooling_mode,
            use_cpu,
        )

    @unittest.skipIf(*gpu_unavailable)
    @given(
        T=st.integers(min_value=1, max_value=10),
        D=st.integers(min_value=2, max_value=128),
        B=st.integers(min_value=1, max_value=128),
        log_E=st.integers(min_value=3, max_value=5),
        L=st.integers(min_value=0, max_value=20),
        # FIXME: switch to
        # output_dtype=st.sampled_from([SparseType.FP16, SparseType.INT8]),
        # after v0/v2 is landed.
        output_dtype=st.sampled_from([SparseType.FP32]),
    )
    @settings(
        verbosity=Verbosity.verbose,
        max_examples=MAX_EXAMPLES_LONG_RUNNING,
        deadline=None,
        suppress_health_check=[HealthCheck.filter_too_much],
    )
    def test_forward_fused_pooled_emb_quant(
        self,
        T: int,
        D: int,
        B: int,
        log_E: int,
        L: int,
        output_dtype: SparseType,
    ) -> None:
        Ds = [
            round_up(np.random.randint(low=int(max(0.25 * D, 1)), high=int(1.0 * D)), 4)
            for _ in range(T)
        ]
        E = int(10 ** log_E)
        Es = [np.random.randint(low=int(0.5 * E), high=int(2.0 * E)) for _ in range(T)]

        op = split_table_batched_embeddings_ops.SplitTableBatchedEmbeddingBagsCodegen(
            embedding_specs=[
                (
                    E,
                    D,
                    split_table_batched_embeddings_ops.EmbeddingLocation.DEVICE,
                    split_table_batched_embeddings_ops.ComputeDevice.CUDA,
                )
                for (E, D) in zip(Es, Ds)
            ],
            output_dtype=output_dtype,
            device=torch.cuda.current_device(),
        )
        op_ref = (
            split_table_batched_embeddings_ops.SplitTableBatchedEmbeddingBagsCodegen(
                embedding_specs=[
                    (
                        E,
                        D,
                        split_table_batched_embeddings_ops.EmbeddingLocation.DEVICE,
                        split_table_batched_embeddings_ops.ComputeDevice.CUDA,
                    )
                    for (E, D) in zip(Es, Ds)
                ],
                output_dtype=SparseType.FP32,
                device=torch.cuda.current_device(),
            )
        )
        # sync weights between two ops
        split_weights = op.split_embedding_weights()
        ref_split_weights = op_ref.split_embedding_weights()
        for t in range(T):
            split_weights[t].data.copy_(ref_split_weights[t])

        requests = generate_requests(2, B, T, L, min(Es), reuse=0.1)

        for indices, offsets, _ in requests:
            lowp_pooled_output = op(
                indices=indices,
                offsets=offsets,
            )
            fp32_pooled_output = op_ref(
                indices=indices,
                offsets=offsets,
            )
            lowp_pooled_emb_split = [
                d + 8 if output_dtype == SparseType.INT8 else d for d in op.dims
            ]
            lowp_pooled_output_per_table = torch.split(
                lowp_pooled_output, lowp_pooled_emb_split, dim=1
            )
            deq_lowp_pooled_output_per_table = [
                torch.ops.fbgemm.Fused8BitRowwiseQuantizedToFloat(t.contiguous())
                if output_dtype == SparseType.INT8
                else t.float()
                for t in lowp_pooled_output_per_table
            ]
            fp32_pooled_output_per_table = torch.split(
                fp32_pooled_output, op.dims, dim=1
            )
            dq_fp32_pooled_output_per_table = [
                torch.ops.fbgemm.Fused8BitRowwiseQuantizedToFloat(
                    torch.ops.fbgemm.FloatToFused8BitRowwiseQuantized(
                        t.contiguous()
                    ).contiguous()
                )
                if output_dtype == SparseType.INT8
                else t.half().float()
                for t in fp32_pooled_output_per_table
            ]
            cat_deq_lowp_pooled_output = torch.cat(
                deq_lowp_pooled_output_per_table, dim=1
            )
            cat_dq_fp32_pooled_output = torch.cat(
                dq_fp32_pooled_output_per_table, dim=1
            )
            torch.testing.assert_close(
                cat_deq_lowp_pooled_output, cat_dq_fp32_pooled_output
            )

    @unittest.skipIf(*gpu_unavailable)
    @given(
        T=st.integers(min_value=1, max_value=10),
        D=st.integers(min_value=2, max_value=128),
        B=st.integers(min_value=1, max_value=128),
        log_E=st.integers(min_value=3, max_value=5),
        L=st.integers(min_value=0, max_value=20),
        weights_ty=st.sampled_from(
            [
                SparseType.FP32,
                SparseType.FP16,
                SparseType.INT8,
                SparseType.INT4,
                # FIXME: INT2 caused big numerical error for this test
                # SparseType.INT2,
            ]
        ),
        output_dtype=st.sampled_from(
            [
                SparseType.FP16,
                SparseType.INT8,
                # SparseType.INT4,
            ]
        ),
    )
    @settings(
        verbosity=Verbosity.verbose,
        max_examples=MAX_EXAMPLES_LONG_RUNNING,
        deadline=None,
        suppress_health_check=[HealthCheck.filter_too_much],
    )
    def test_nbit_forward_fused_pooled_emb_quant(
        self,
        T: int,
        D: int,
        B: int,
        log_E: int,
        L: int,
        weights_ty: SparseType,
        output_dtype: SparseType,
    ) -> None:
        D_alignment = max(weights_ty.align_size() for t in range(T))
        D_alignment = max(D_alignment, output_dtype.align_size())
        D = round_up(D, D_alignment)

        Ds = [
            round_up(
                np.random.randint(low=int(max(0.25 * D, 1)), high=int(1.0 * D)),
                D_alignment,
            )
            for _ in range(T)
        ]
        Ds = [D] * T
        E = int(10 ** log_E)
        Es = [np.random.randint(low=int(0.5 * E), high=int(2.0 * E)) for _ in range(T)]

        weights_ty_list = [weights_ty] * T
        managed = [split_table_batched_embeddings_ops.EmbeddingLocation.DEVICE] * T
        op = split_table_batched_embeddings_ops.IntNBitTableBatchedEmbeddingBagsCodegen(
            embedding_specs=[
                (
                    "",
                    E,
                    D,
                    W_TY,
                    split_table_batched_embeddings_ops.EmbeddingLocation(M),
                )
                for (E, D, M, W_TY) in zip(Es, Ds, managed, weights_ty_list)
            ],
            output_dtype=output_dtype,
            device=torch.cuda.current_device(),
        )
        # Initilize the random weights for int nbit table split embedding bag
        op.fill_random_weights()

        op_ref = (
            split_table_batched_embeddings_ops.IntNBitTableBatchedEmbeddingBagsCodegen(
                embedding_specs=[
                    (
                        "",
                        E,
                        D,
                        W_TY,
                        split_table_batched_embeddings_ops.EmbeddingLocation(M),
                    )
                    for (E, D, M, W_TY) in zip(Es, Ds, managed, weights_ty_list)
                ],
                output_dtype=SparseType.FP32,
                device=torch.cuda.current_device(),
            )
        )
        # Initilize the random weights for int nbit table split embedding bag
        op_ref.fill_random_weights()

        # sync weights between two ops
        split_weights = op.split_embedding_weights()
        ref_split_weights = op_ref.split_embedding_weights()
        for t in range(T):
            (weights, scale_shift) = split_weights[t]
            (ref_weights, ref_scale_shift) = ref_split_weights[t]
            self.assertEqual(weights.size(), ref_weights.size())
            element_size = weights_ty_list[t].bit_rate() / 8.0
            rand_tensor = torch.rand(
                ref_weights.shape[0], int(ref_weights.shape[1] / element_size)
            )
            rand_weights, rand_scale_shift = quantize_embs(
                rand_tensor, weights_ty_list[t]
            )
            ref_weights.copy_(rand_weights)
            weights.copy_(ref_weights)
            if rand_scale_shift is not None:
                self.assertIsNotNone(scale_shift)
                self.assertIsNotNone(ref_scale_shift)
                ref_scale_shift.copy_(rand_scale_shift)
                scale_shift.copy_(ref_scale_shift)

        requests = generate_requests(1, B, T, L, min(Es), reuse=0.1)
        for indices, offsets, _ in requests:
            lowp_pooled_output = op(
                indices=indices.int(),
                offsets=offsets.int(),
            )
            fp32_pooled_output = op_ref(
                indices=indices.int(),
                offsets=offsets.int(),
            )
            lowp_pooled_emb_split = [
                d + 8 if output_dtype == SparseType.INT8 else d for d in Ds
            ]
            lowp_pooled_output_per_table = torch.split(
                lowp_pooled_output, lowp_pooled_emb_split, dim=1
            )
            deq_lowp_pooled_output_per_table = [
                torch.ops.fbgemm.Fused8BitRowwiseQuantizedToFloat(t.contiguous())
                if output_dtype == SparseType.INT8
                else t.float()
                for t in lowp_pooled_output_per_table
            ]
            fp32_pooled_output_per_table = torch.split(fp32_pooled_output, Ds, dim=1)
            dq_fp32_pooled_output_per_table = [
                torch.ops.fbgemm.Fused8BitRowwiseQuantizedToFloat(
                    torch.ops.fbgemm.FloatToFused8BitRowwiseQuantized(
                        t.contiguous()
                    ).contiguous()
                ).contiguous()
                if output_dtype == SparseType.INT8
                else t.half().float()
                for t in fp32_pooled_output_per_table
            ]
            cat_deq_lowp_pooled_output = torch.cat(
                deq_lowp_pooled_output_per_table, dim=1
            )
            cat_dq_fp32_pooled_output = torch.cat(
                dq_fp32_pooled_output_per_table, dim=1
            )
            torch.testing.assert_close(
                cat_deq_lowp_pooled_output,
                cat_dq_fp32_pooled_output,
                rtol=1e-2,
                atol=1e-2,
                equal_nan=True,
            )

    @given(
        T=st.integers(min_value=1, max_value=3),
        D=st.integers(min_value=2, max_value=256),
        B=st.integers(min_value=1, max_value=32),
        log_E=st.integers(min_value=3, max_value=5),
        L=st.integers(min_value=0, max_value=10),
        weights_precision=st.sampled_from([SparseType.FP16, SparseType.FP32]),
        weighted=st.booleans(),
        mixed=st.booleans(),
        long_segments=st.booleans(),
        pooling_mode=st.sampled_from(
            [
                split_table_batched_embeddings_ops.PoolingMode.SUM,
                split_table_batched_embeddings_ops.PoolingMode.MEAN,
                split_table_batched_embeddings_ops.PoolingMode.NONE,
            ]
        ),
        use_cpu=st.booleans(),
    )
    @settings(
        verbosity=Verbosity.verbose,
        max_examples=10,
        deadline=None,
        suppress_health_check=[HealthCheck.filter_too_much, HealthCheck.data_too_large],
    )
    def test_backward_dense(
        self,
        T: int,
        D: int,
        B: int,
        log_E: int,
        L: int,
        weights_precision: SparseType,
        weighted: bool,
        mixed: bool,
        long_segments: bool,
        pooling_mode: split_table_batched_embeddings_ops.PoolingMode,
        use_cpu: bool,
    ) -> None:
        # NOTE: torch.autograd.gradcheck() is too time-consuming for CPU version
        #       so we have to limit (T * B * L * D)!
        assume(not use_cpu or T * B * L * D <= 2048)
        assume(
            pooling_mode == split_table_batched_embeddings_ops.PoolingMode.SUM
            or not weighted
        )
        assume(not (use_cpu and weights_precision == SparseType.FP16))
        # No bag ops only work on GPUs, no mixed, no weighted
        assume(
            not use_cpu
            or pooling_mode != split_table_batched_embeddings_ops.PoolingMode.NONE
        )
        assume(
            not mixed
            or pooling_mode != split_table_batched_embeddings_ops.PoolingMode.NONE
        )
        assume(
            not weighted
            or pooling_mode != split_table_batched_embeddings_ops.PoolingMode.NONE
        )

        emb_op = (
            split_table_batched_embeddings_ops.DenseTableBatchedEmbeddingBagsCodegen
        )
        if pooling_mode == split_table_batched_embeddings_ops.PoolingMode.SUM:
            mode = "sum"
            do_pooling = True
        elif pooling_mode == split_table_batched_embeddings_ops.PoolingMode.MEAN:
            mode = "mean"
            do_pooling = True
        elif pooling_mode == split_table_batched_embeddings_ops.PoolingMode.NONE:
            mode = "sum"
            do_pooling = False
        else:
            # This proves that we have exhaustively checked all PoolingModes
            raise RuntimeError("Unknown PoolingMode!")

        E = int(10 ** log_E)
        if use_cpu:
            D = (D + 15) // 16 * 4
        else:
            D = D * 4
        if not mixed:
            Ds = [D] * T
            Es = [E] * T
        else:
            Ds = [
                round_up(np.random.randint(low=int(0.25 * D), high=int(1.0 * D)), 4)
                for _ in range(T)
            ]
            Es = [
                np.random.randint(low=int(0.5 * E), high=int(2 * E)) for _ in range(T)
            ]
        if do_pooling:
            bs = [
                to_device(torch.nn.EmbeddingBag(E, D, mode=mode, sparse=False), use_cpu)
                for (E, D) in zip(Es, Ds)
            ]
        else:
            bs = [
                to_device(torch.nn.Embedding(E, D, sparse=False), use_cpu)
                for (E, D) in zip(Es, Ds)
            ]

        if weights_precision == SparseType.FP16 and not use_cpu:
            # NOTE: CPU version of torch.nn.EmbeddingBag doesn't support fp16.
            bs = [b.half() for b in bs]

        xs = [
            to_device(
                torch.from_numpy(
                    np.random.choice(range(e), size=(B, L), replace=True).astype(
                        np.int64
                    )
                ),
                use_cpu,
            )
            for e in Es
        ]
        if long_segments and L > 0 and weights_precision != SparseType.FP16:
            for x in xs:
                x[:, 0] = 0

        xws = [to_device(torch.randn(size=(B, L)), use_cpu) for _ in range(T)]
        xws_acc_type = copy.deepcopy(xws)

        if weights_precision == SparseType.FP16 and not use_cpu:
            # NOTE: CPU version of torch.nn.EmbeddingBag doesn't support fp16.
            xws = [xw.half() for xw in xws]

        fs = (
            [
                b_indices(b, x, use_cpu=use_cpu, do_pooling=do_pooling)
                for (b, x) in zip(bs, xs)
            ]
            if not weighted
            else [
                b_indices(
                    b,
                    x,
                    per_sample_weights=xw.view(-1),
                    use_cpu=use_cpu,
                    do_pooling=do_pooling,
                )
                for (b, x, xw) in zip(bs, xs, xws)
            ]
        )
        gos = [torch.randn_like(f) for f in fs]
        [f.backward(go) for (f, go) in zip(fs, gos)]

        grad_weights = torch.cat([b.weight.grad.view(-1) for b in bs])
        if weights_precision == SparseType.FP16 and not use_cpu:
            grad_weights = grad_weights.half()

        cc = emb_op(
            embedding_specs=[(E, D) for (E, D) in zip(Es, Ds)],
            pooling_mode=pooling_mode,
            use_cpu=use_cpu,
        )
        if weights_precision == SparseType.FP16 and not use_cpu:
            cc = cc.half()
        if do_pooling:
            # NOTE: test TorchScript-compatible!
            cc = torch.jit.script(cc)

        for t in range(T):
            cc.split_embedding_weights()[t].data.copy_(bs[t].weight)

        x = torch.cat([x.view(1, B, L) for x in xs], dim=0)
        xw = torch.cat([xw.view(1, B, L) for xw in xws_acc_type], dim=0)

        (indices, offsets) = get_table_batched_offsets_from_dense(x, use_cpu)
        fc2 = (
            cc(indices, offsets)
            if not weighted
            else cc(indices, offsets, to_device(xw.contiguous().view(-1), use_cpu))
        )

        if do_pooling:
            f = torch.cat([f.view(B, -1) for f in fs], dim=1)
        else:
            f = torch.cat(fs, dim=0).view(-1, D)

        torch.testing.assert_close(
            fc2.float(),
            f.float(),
            atol=5.0e-3 if weights_precision == SparseType.FP16 else 1.0e-5,
            rtol=5.0e-3 if weights_precision == SparseType.FP16 else 1.0e-5,
        )
        if do_pooling:
            goc = torch.cat([go.view(B, -1) for go in gos], dim=1).contiguous()
        else:
            goc = torch.cat(gos, dim=0).contiguous()
        fc2.backward(goc)
        torch.testing.assert_close(
            cc.weights.grad,
            grad_weights,
            atol=5.0e-3 if weights_precision == SparseType.FP16 else 1.0e-4,
            rtol=5.0e-3 if weights_precision == SparseType.FP16 else 1.0e-4,
        )

        cc = split_table_batched_embeddings_ops.DenseTableBatchedEmbeddingBagsCodegen(
            [(E, D) for (E, D) in zip(Es, Ds)],
            # NOTE: only SUM pooling can work with per_sample_weights!
            pooling_mode=split_table_batched_embeddings_ops.PoolingMode.SUM,
            use_cpu=use_cpu,
        ).double()
        per_sample_weights = to_device(xw.contiguous().view(-1), use_cpu).double()
        per_sample_weights.requires_grad = True
        indices.requires_grad = False
        offsets.requires_grad = False
        for param in cc.parameters():
            param.requires_grad = False
        torch.autograd.gradcheck(cc, (indices, offsets, per_sample_weights))

    @given(
        T=st.integers(min_value=1, max_value=5),
        D=st.integers(min_value=2, max_value=256),
        B=st.integers(min_value=1, max_value=128),
        log_E=st.integers(min_value=3, max_value=5),
        L=st.integers(min_value=0, max_value=20),
        weights_precision=st.sampled_from([SparseType.FP16, SparseType.FP32]),
        weighted=st.booleans(),
        mixed=st.booleans(),
        use_cache=st.booleans(),
        cache_algorithm=st.sampled_from(
            split_table_batched_embeddings_ops.CacheAlgorithm
        ),
        long_segments=st.booleans(),
        pooling_mode=st.sampled_from(
            [
                split_table_batched_embeddings_ops.PoolingMode.SUM,
                split_table_batched_embeddings_ops.PoolingMode.MEAN,
                split_table_batched_embeddings_ops.PoolingMode.NONE,
            ]
        ),
        use_cpu=st.booleans(),
        exact=st.booleans(),
    )
    @settings(
        verbosity=Verbosity.verbose,
        max_examples=MAX_EXAMPLES,
        deadline=None,
        suppress_health_check=[HealthCheck.filter_too_much, HealthCheck.data_too_large],
    )
    def test_backward_sgd(  # noqa C901
        self,
        T: int,
        D: int,
        B: int,
        log_E: int,
        L: int,
        weights_precision: SparseType,
        weighted: bool,
        mixed: bool,
        use_cache: bool,
        cache_algorithm: split_table_batched_embeddings_ops.CacheAlgorithm,
        long_segments: bool,
        pooling_mode: split_table_batched_embeddings_ops.PoolingMode,
        use_cpu: bool,
        exact: bool,
    ) -> None:
        # NOTE: cache is not applicable to CPU version.
        assume(not use_cpu or not use_cache)
        # NOTE: limit (T * B * L * D) to avoid timeout for CPU version!
        assume(not use_cpu or T * B * L * D <= 2048)
        assume(not (use_cpu and weights_precision == SparseType.FP16))
        # GPU only does exact sgd
        assume((use_cpu and not long_segments) or exact)
        # No bag ops only work on GPUs, no mixed, no weighted
        assume(
            not use_cpu
            or pooling_mode != split_table_batched_embeddings_ops.PoolingMode.NONE
        )
        assume(
            not mixed
            or pooling_mode != split_table_batched_embeddings_ops.PoolingMode.NONE
        )
        assume(
            not weighted
            or pooling_mode != split_table_batched_embeddings_ops.PoolingMode.NONE
        )

        assume(
            pooling_mode == split_table_batched_embeddings_ops.PoolingMode.SUM
            or not weighted
        )

        emb_op = (
            split_table_batched_embeddings_ops.SplitTableBatchedEmbeddingBagsCodegen
        )
        if pooling_mode == split_table_batched_embeddings_ops.PoolingMode.SUM:
            mode = "sum"
            do_pooling = True
        elif pooling_mode == split_table_batched_embeddings_ops.PoolingMode.MEAN:
            mode = "mean"
            do_pooling = True
        elif pooling_mode == split_table_batched_embeddings_ops.PoolingMode.NONE:
            mode = "sum"
            do_pooling = False
        else:
            # This proves that we have exhaustively checked all PoolingModes
            raise RuntimeError("Unknown PoolingMode!")

        E = int(10 ** log_E)
        if use_cpu:
            D = (D + 15) // 16 * 4
        else:
            D = D * 4
        if not mixed:
            Ds = [D] * T
            Es = [E] * T
        else:
            Ds = [
                round_up(np.random.randint(low=int(0.25 * D), high=int(1.0 * D)), 4)
                for _ in range(T)
            ]
            Es = [
                np.random.randint(low=int(0.5 * E), high=int(2.0 * E)) for _ in range(T)
            ]
        compute_device = split_table_batched_embeddings_ops.ComputeDevice.CUDA
        if use_cpu:
            managed = [split_table_batched_embeddings_ops.EmbeddingLocation.HOST] * T
            compute_device = split_table_batched_embeddings_ops.ComputeDevice.CPU
        elif use_cache:
            managed = [
                split_table_batched_embeddings_ops.EmbeddingLocation.MANAGED_CACHING
            ] * T
            if mixed:
                average_D = sum(Ds) // T
                for t, d in enumerate(Ds):
                    managed[t] = (
                        split_table_batched_embeddings_ops.EmbeddingLocation.DEVICE
                        if d < average_D
                        else managed[t]
                    )
        else:
            managed = [
                np.random.choice(
                    [
                        split_table_batched_embeddings_ops.EmbeddingLocation.DEVICE,
                        split_table_batched_embeddings_ops.EmbeddingLocation.MANAGED,
                    ]
                )
                for _ in range(T)
            ]
        if do_pooling:
            bs = [
                to_device(torch.nn.EmbeddingBag(E, D, mode=mode, sparse=True), use_cpu)
                for (E, D) in zip(Es, Ds)
            ]
        else:
            bs = [
                to_device(torch.nn.Embedding(E, D, sparse=True), use_cpu)
                for (E, D) in zip(Es, Ds)
            ]

        if weights_precision == SparseType.FP16 and not use_cpu:
            # NOTE: CPU version of torch.nn.EmbeddingBag doesn't support fp16.
            bs = [b.half() for b in bs]

        feature_table_map = list(range(T))
        if exact:
            table_to_replicate = T // 2
            bs.insert(table_to_replicate, bs[table_to_replicate])
            feature_table_map.insert(table_to_replicate, table_to_replicate)

        xs = [
            to_device(
                torch.from_numpy(
                    np.random.choice(range(Es[t]), size=(B, L), replace=exact).astype(
                        np.int64
                    )
                ),
                use_cpu,
            )
            for t in feature_table_map
        ]

        if long_segments and L > 0:
            for x in xs:
                x[:, 0] = 0

        xws = [to_device(torch.randn(size=(B, L)), use_cpu) for _ in range(len(xs))]
        xws_acc_type = copy.deepcopy(xws)

        if weights_precision == SparseType.FP16 and not use_cpu:
            # NOTE: CPU version of torch.nn.EmbeddingBag doesn't support fp16.
            xws = [xw.half() for xw in xws]

        fs = (
            [
                b_indices(b, x, use_cpu=use_cpu, do_pooling=do_pooling)
                for (b, x) in zip(bs, xs)
            ]
            if not weighted
            else [
                b_indices(
                    b,
                    x,
                    per_sample_weights=xw.view(-1),
                    use_cpu=use_cpu,
                    do_pooling=do_pooling,
                )
                for (b, x, xw) in zip(bs, xs, xws)
            ]
        )
        gos = [torch.randn_like(f) for f in fs]
        [f.backward(go) for (f, go) in zip(fs, gos)]
        # do SGD update
        lr = 0.05
        if exact:
            # pyre-fixme[61]: `table_to_replicate` may not be initialized here.
            del bs[table_to_replicate]
        new_weights = [(b.weight - b.weight.grad * lr) for b in bs]

        cc = emb_op(
            embedding_specs=[
                (E, D, M, compute_device) for (E, D, M) in zip(Es, Ds, managed)
            ],
            optimizer=OptimType.EXACT_SGD if exact else OptimType.SGD,
            feature_table_map=feature_table_map,
            learning_rate=lr,
            weights_precision=weights_precision,
            cache_algorithm=cache_algorithm,
            pooling_mode=pooling_mode,
        )

        for t in range(T):
            cc.split_embedding_weights()[t].data.copy_(bs[t].weight)

        x = torch.cat([x.view(1, B, L) for x in xs], dim=0)
        xw = torch.cat([xw.view(1, B, L) for xw in xws_acc_type], dim=0)

        (indices, offsets) = get_table_batched_offsets_from_dense(x, use_cpu)
        fc2 = (
            cc(indices, offsets)
            if not weighted
            else cc(indices, offsets, to_device(xw.contiguous().view(-1), use_cpu))
        )
        if do_pooling:
            goc = torch.cat([go.view(B, -1) for go in gos], dim=1).contiguous()
        else:
            goc = torch.cat(gos, dim=0).contiguous()
        fc2.backward(goc)
        if use_cache:
            cc.flush()
        for t in range(T):
            torch.testing.assert_close(
                cc.split_embedding_weights()[t],
                # pyre-fixme[16]: `float` has no attribute `half`.
                new_weights[t].half()
                if weights_precision == SparseType.FP16 and not use_cpu
                else new_weights[t],
                atol=(1.0e-2 if long_segments else 5.0e-3)
                if weights_precision == SparseType.FP16
                else 1.0e-5,
                rtol=2.0e-2 if weights_precision == SparseType.FP16 else 1.0e-5,
            )

    def execute_backward_adagrad_(  # noqa C901
        self,
        T: int,
        D: int,
        B: int,
        log_E: int,
        L: int,
        D_gradcheck: int,
        weights_precision: SparseType,
        stochastic_rounding: bool,
        weighted: bool,
        row_wise: bool,
        mixed: bool,
        use_cache: bool,
        cache_algorithm: split_table_batched_embeddings_ops.CacheAlgorithm,
        pooling_mode: split_table_batched_embeddings_ops.PoolingMode,
        use_cpu: bool,
        exact: bool,
    ) -> None:
        # NOTE: cache is not applicable to CPU version.
        assume(not use_cpu or not use_cache)
        # Approx AdaGrad only works with row_wise on CPU
        assume((use_cpu and row_wise) or exact)

        # NOTE: torch.autograd.gradcheck() is too time-consuming for CPU version
        #       so we have to limit (T * B * L * D)!
        assume(not use_cpu or T * B * L * D <= 1024)
        assume(not (use_cpu and weights_precision == SparseType.FP16))

        assume(
            pooling_mode == split_table_batched_embeddings_ops.PoolingMode.SUM
            or not weighted
        )  # No bag ops only work on GPUs, no mixed, no weighted
        assume(
            not use_cpu
            or pooling_mode != split_table_batched_embeddings_ops.PoolingMode.NONE
        )
        assume(
            not mixed
            or pooling_mode != split_table_batched_embeddings_ops.PoolingMode.NONE
        )
        assume(
            not weighted
            or pooling_mode != split_table_batched_embeddings_ops.PoolingMode.NONE
        )

        emb_op = (
            split_table_batched_embeddings_ops.SplitTableBatchedEmbeddingBagsCodegen
        )
        if pooling_mode == split_table_batched_embeddings_ops.PoolingMode.SUM:
            mode = "sum"
            do_pooling = True
        elif pooling_mode == split_table_batched_embeddings_ops.PoolingMode.MEAN:
            mode = "mean"
            do_pooling = True
        elif pooling_mode == split_table_batched_embeddings_ops.PoolingMode.NONE:
            mode = "sum"
            do_pooling = False
        else:
            # This proves that we have exhaustively checked all PoolingModes
            raise RuntimeError("Unknown PoolingMode!")

        # stochastic rounding only implemented for rowwise
        assume(not stochastic_rounding or row_wise)
        # need unique indices for non-exact tests
        assume(exact or int(10 ** log_E) > int(2.1 * B * L))
        # only row-wise supports caching
        assume(row_wise or not use_cache)

        E = int(10 ** log_E)
        if use_cpu:
            D = (D + 15) // 16 * 4
        else:
            D = D * 4
        if not mixed:
            Ds = [D] * T
            Es = [E] * T
        else:
            Ds = [
                round_up(np.random.randint(low=int(0.25 * D), high=int(1.0 * D)), 4)
                for _ in range(T)
            ]
            Es = [
                np.random.randint(low=int(0.5 * E), high=int(2.0 * E)) for _ in range(T)
            ]
        compute_device = split_table_batched_embeddings_ops.ComputeDevice.CUDA
        if use_cpu:
            managed = [split_table_batched_embeddings_ops.EmbeddingLocation.HOST] * T
            compute_device = split_table_batched_embeddings_ops.ComputeDevice.CPU
        elif use_cache:
            managed = [
                split_table_batched_embeddings_ops.EmbeddingLocation.MANAGED_CACHING
            ] * T
            if mixed:
                average_D = sum(Ds) // T
                for t, d in enumerate(Ds):
                    managed[t] = (
                        split_table_batched_embeddings_ops.EmbeddingLocation.DEVICE
                        if d < average_D
                        else managed[t]
                    )
        else:
            managed = [
                np.random.choice(
                    [
                        split_table_batched_embeddings_ops.EmbeddingLocation.DEVICE,
                        split_table_batched_embeddings_ops.EmbeddingLocation.MANAGED,
                    ]
                )
                for _ in range(T)
            ]
        if do_pooling:
            bs = [
                to_device(torch.nn.EmbeddingBag(E, D, mode=mode, sparse=True), use_cpu)
                for (E, D) in zip(Es, Ds)
            ]
        else:
            bs = [
                to_device(torch.nn.Embedding(E, D, sparse=True), use_cpu)
                for (E, D) in zip(Es, Ds)
            ]

        if weights_precision == SparseType.FP16 and not use_cpu:
            # NOTE: CPU version of torch.nn.EmbeddingBag doesn't support fp16.
            bs = [b.half() for b in bs]

        feature_table_map = list(range(T))
        if exact:
            # autograd with shared embedding only works for exact
            table_to_replicate = T // 2
            bs.insert(table_to_replicate, bs[table_to_replicate])
            feature_table_map.insert(table_to_replicate, table_to_replicate)

        xs = [
            to_device(
                torch.from_numpy(
                    np.random.choice(range(Es[t]), size=(B, L), replace=exact).astype(
                        np.int64
                    )
                ),
                use_cpu,
            )
            for t in feature_table_map
        ]
        xws = [to_device(torch.randn(size=(B, L)), use_cpu) for _ in range(len(xs))]
        xws_acc_type = copy.deepcopy(xws)

        if weights_precision == SparseType.FP16 and not use_cpu:
            # NOTE: CPU version of torch.nn.EmbeddingBag doesn't support fp16.
            xws = [xw.half() for xw in xws]

        fs = (
            [
                b_indices(b, x, use_cpu=use_cpu, do_pooling=do_pooling)
                for (b, x) in zip(bs, xs)
            ]
            if not weighted
            else [
                b_indices(
                    b,
                    x,
                    per_sample_weights=xw.view(-1),
                    use_cpu=use_cpu,
                    do_pooling=do_pooling,
                )
                for (b, x, xw) in zip(bs, xs, xws)
            ]
        )
        gos = [torch.randn_like(f) for f in fs]
        [f.backward(go) for (f, go) in zip(fs, gos)]
        # do SGD update
        lr = 0.5
        eps = 0.2

        optimizer = (
            (OptimType.EXACT_ROWWISE_ADAGRAD if exact else OptimType.ROWWISE_ADAGRAD)
            if row_wise
            else OptimType.EXACT_ADAGRAD
        )
        cc = emb_op(
            embedding_specs=[
                (E, D, M, compute_device) for (E, D, M) in zip(Es, Ds, managed)
            ],
            feature_table_map=feature_table_map,
            optimizer=optimizer,
            learning_rate=lr,
            eps=eps,
            weights_precision=weights_precision,
            stochastic_rounding=stochastic_rounding,
            pooling_mode=pooling_mode,
        )

        if exact:
            # pyre-fixme[61]: `table_to_replicate` may not be initialized here.
            del bs[table_to_replicate]
        for t in range(T):
            cc.split_embedding_weights()[t].data.copy_(bs[t].weight)

        x = torch.cat([x.view(1, B, L) for x in xs], dim=0)
        xw = torch.cat([xw.view(1, B, L) for xw in xws_acc_type], dim=0)

        (indices, offsets) = get_table_batched_offsets_from_dense(x, use_cpu)
        fc2 = (
            cc(indices, offsets)
            if not weighted
            else cc(indices, offsets, to_device(xw.contiguous().view(-1), use_cpu))
        )
        if do_pooling:
            goc = torch.cat([go.view(B, -1) for go in gos], dim=1)
        else:
            goc = torch.cat(gos, dim=0).contiguous()
        fc2.backward(goc)
        cc.flush()
        split_optimizer_states = [s for (s,) in cc.split_optimizer_states()]
        for t in range(T):
            ref_optimizer_state = bs[t].weight.grad.float().cpu().to_dense().pow(2)
            torch.testing.assert_close(
                split_optimizer_states[t].float().cpu(),
                ref_optimizer_state.mean(dim=1) if row_wise else ref_optimizer_state,
                atol=1.0e-2 if weights_precision == SparseType.FP16 else 1.0e-4,
                rtol=1.0e-2 if weights_precision == SparseType.FP16 else 1.0e-4,
            )
        for t in range(T):
            # optimizer_state = squares (no row-wise) or sum squares (row-wise)
            torch.testing.assert_close(
                cc.split_embedding_weights()[t].float().cpu(),
                torch.addcdiv(
                    bs[t].weight.float().cpu(),
                    value=-lr,
                    tensor1=bs[t].weight.grad.float().cpu().to_dense(),
                    tensor2=split_optimizer_states[t]
                    .float()
                    .sqrt_()
                    .add_(eps)
                    .view(Es[t], 1 if row_wise else Ds[t])
                    .cpu(),
                ),
                atol=1.0e-2 if weights_precision == SparseType.FP16 else 1.0e-4,
                rtol=1.0e-2 if weights_precision == SparseType.FP16 else 1.0e-4,
            )
        if use_cpu:
            D_gradcheck = (D_gradcheck + 15) // 16 * 4
        else:
            D_gradcheck = D_gradcheck * 4
        cc = emb_op(
            embedding_specs=[
                (E, D_gradcheck, M, compute_device) for (E, M) in zip(Es, managed)
            ],
            feature_table_map=feature_table_map,
            optimizer=optimizer,
            learning_rate=0.0,
            eps=eps,
            weights_precision=weights_precision,
            stochastic_rounding=stochastic_rounding,
            # NOTE: only SUM pooling can work with per_sample_weights!
            pooling_mode=split_table_batched_embeddings_ops.PoolingMode.SUM,
        )
        if use_cpu:
            # NOTE: GPU version of SplitTableBatchedEmbeddingBagsCodegen doesn't support double.
            cc = cc.double()

        per_sample_weights = to_device(xw.contiguous().view(-1), use_cpu)
        if use_cpu:
            per_sample_weights = per_sample_weights.double()
        per_sample_weights.requires_grad = True
        indices.requires_grad = False
        offsets.requires_grad = False
        for param in cc.parameters():
            param.requires_grad = False
        torch.autograd.gradcheck(cc, (indices, offsets, per_sample_weights))

        per_sample_weights = to_device(xw.contiguous().view(-1), use_cpu)
        if use_cpu:
            per_sample_weights = per_sample_weights.double()
        per_sample_weights.requires_grad = True
        indices.requires_grad = False
        offsets.requires_grad = False
        for param in cc.parameters():
            param.requires_grad = False
        y = cc(indices, offsets, per_sample_weights)
        y.sum().backward()
        indice_weight_grad_all = per_sample_weights.grad.clone().cpu()
        T_ = len(xws)
        feature_requires_grad = to_device(
            torch.tensor(np.random.choice([0, 1], replace=True, size=(T_,))).int(),
            use_cpu,
        )
        per_sample_weights = per_sample_weights.detach().clone()
        per_sample_weights.requires_grad = True
        y = cc(
            indices,
            offsets,
            per_sample_weights,
            feature_requires_grad=feature_requires_grad,
        )
        y.sum().backward()
        indice_weight_grad_mask = per_sample_weights.grad.clone().cpu()
        for t in range(T_):
            if feature_requires_grad[t]:
                torch.testing.assert_close(
                    indice_weight_grad_mask.view(T_, B, L)[t],
                    indice_weight_grad_all.view(T_, B, L)[t],
                )
            else:
                torch.testing.assert_close(
                    indice_weight_grad_mask.view(T_, B, L)[t],
                    torch.zeros_like(indice_weight_grad_mask.view(T_, B, L)[t]),
                )

    @given(
        T=st.integers(min_value=1, max_value=5),
        D=st.integers(min_value=2, max_value=128),
        B=st.integers(min_value=1, max_value=128),
        log_E=st.integers(min_value=3, max_value=5),
        L=st.integers(min_value=0, max_value=20),
        D_gradcheck=st.integers(min_value=1, max_value=2),
        weights_precision=st.just(SparseType.FP16),
        stochastic_rounding=st.booleans(),
        weighted=st.booleans(),
        row_wise=st.booleans(),
        mixed=st.booleans(),
        use_cache=st.booleans(),
        cache_algorithm=st.sampled_from(
            split_table_batched_embeddings_ops.CacheAlgorithm
        ),
        use_cpu=st.booleans(),
        exact=st.booleans(),
    )
    @settings(
        verbosity=Verbosity.verbose,
        max_examples=MAX_EXAMPLES_LONG_RUNNING,
        deadline=None,
        suppress_health_check=[HealthCheck.filter_too_much, HealthCheck.data_too_large],
    )
    def test_backward_adagrad_fp16_pmSUM(  # noqa C901
        self,
        T: int,
        D: int,
        B: int,
        log_E: int,
        L: int,
        D_gradcheck: int,
        weights_precision: SparseType,
        stochastic_rounding: bool,
        weighted: bool,
        row_wise: bool,
        mixed: bool,
        use_cache: bool,
        cache_algorithm: split_table_batched_embeddings_ops.CacheAlgorithm,
        use_cpu: bool,
        exact: bool,
    ) -> None:
        self.execute_backward_adagrad_(
            T,
            D,
            B,
            log_E,
            L,
            D_gradcheck,
            weights_precision,
            stochastic_rounding,
            weighted,
            row_wise,
            mixed,
            use_cache,
            cache_algorithm,
            split_table_batched_embeddings_ops.PoolingMode.SUM,
            use_cpu,
            exact,
        )

    @given(
        T=st.integers(min_value=1, max_value=5),
        D=st.integers(min_value=2, max_value=128),
        B=st.integers(min_value=1, max_value=128),
        log_E=st.integers(min_value=3, max_value=5),
        L=st.integers(min_value=0, max_value=20),
        D_gradcheck=st.integers(min_value=1, max_value=2),
        weights_precision=st.just(SparseType.FP16),
        stochastic_rounding=st.booleans(),
        weighted=st.booleans(),
        row_wise=st.booleans(),
        mixed=st.booleans(),
        use_cache=st.booleans(),
        cache_algorithm=st.sampled_from(
            split_table_batched_embeddings_ops.CacheAlgorithm
        ),
        use_cpu=st.booleans(),
        exact=st.booleans(),
    )
    @settings(
        verbosity=Verbosity.verbose,
        max_examples=MAX_EXAMPLES_LONG_RUNNING,
        deadline=None,
        suppress_health_check=[HealthCheck.filter_too_much, HealthCheck.data_too_large],
    )
    def test_backward_adagrad_fp16_pmMEAN(  # noqa C901
        self,
        T: int,
        D: int,
        B: int,
        log_E: int,
        L: int,
        D_gradcheck: int,
        weights_precision: SparseType,
        stochastic_rounding: bool,
        weighted: bool,
        row_wise: bool,
        mixed: bool,
        use_cache: bool,
        cache_algorithm: split_table_batched_embeddings_ops.CacheAlgorithm,
        use_cpu: bool,
        exact: bool,
    ) -> None:
        self.execute_backward_adagrad_(
            T,
            D,
            B,
            log_E,
            L,
            D_gradcheck,
            weights_precision,
            stochastic_rounding,
            weighted,
            row_wise,
            mixed,
            use_cache,
            cache_algorithm,
            split_table_batched_embeddings_ops.PoolingMode.MEAN,
            use_cpu,
            exact,
        )

    @given(
        T=st.integers(min_value=1, max_value=5),
        D=st.integers(min_value=2, max_value=128),
        B=st.integers(min_value=1, max_value=128),
        log_E=st.integers(min_value=3, max_value=5),
        L=st.integers(min_value=0, max_value=20),
        D_gradcheck=st.integers(min_value=1, max_value=2),
        weights_precision=st.just(SparseType.FP16),
        stochastic_rounding=st.booleans(),
        weighted=st.booleans(),
        row_wise=st.booleans(),
        mixed=st.booleans(),
        use_cache=st.booleans(),
        cache_algorithm=st.sampled_from(
            split_table_batched_embeddings_ops.CacheAlgorithm
        ),
        use_cpu=st.booleans(),
        exact=st.booleans(),
    )
    @settings(
        verbosity=Verbosity.verbose,
        max_examples=MAX_EXAMPLES_LONG_RUNNING,
        deadline=None,
        suppress_health_check=[HealthCheck.filter_too_much, HealthCheck.data_too_large],
    )
    def test_backward_adagrad_fp16_pmNONE(  # noqa C901
        self,
        T: int,
        D: int,
        B: int,
        log_E: int,
        L: int,
        D_gradcheck: int,
        weights_precision: SparseType,
        stochastic_rounding: bool,
        weighted: bool,
        row_wise: bool,
        mixed: bool,
        use_cache: bool,
        cache_algorithm: split_table_batched_embeddings_ops.CacheAlgorithm,
        use_cpu: bool,
        exact: bool,
    ) -> None:
        self.execute_backward_adagrad_(
            T,
            D,
            B,
            log_E,
            L,
            D_gradcheck,
            weights_precision,
            stochastic_rounding,
            weighted,
            row_wise,
            mixed,
            use_cache,
            cache_algorithm,
            split_table_batched_embeddings_ops.PoolingMode.NONE,
            use_cpu,
            exact,
        )

    @given(
        T=st.integers(min_value=1, max_value=5),
        D=st.integers(min_value=2, max_value=128),
        B=st.integers(min_value=1, max_value=128),
        log_E=st.integers(min_value=3, max_value=5),
        L=st.integers(min_value=0, max_value=20),
        D_gradcheck=st.integers(min_value=1, max_value=2),
        weights_precision=st.just(SparseType.FP32),
        stochastic_rounding=st.booleans(),
        weighted=st.booleans(),
        row_wise=st.booleans(),
        mixed=st.booleans(),
        use_cache=st.booleans(),
        cache_algorithm=st.sampled_from(
            split_table_batched_embeddings_ops.CacheAlgorithm
        ),
        use_cpu=st.booleans(),
        exact=st.booleans(),
    )
    @settings(
        verbosity=Verbosity.verbose,
        max_examples=MAX_EXAMPLES_LONG_RUNNING,
        deadline=None,
        suppress_health_check=[HealthCheck.filter_too_much, HealthCheck.data_too_large],
    )
    def test_backward_adagrad_fp32_pmSUM(  # noqa C901
        self,
        T: int,
        D: int,
        B: int,
        log_E: int,
        L: int,
        D_gradcheck: int,
        weights_precision: SparseType,
        stochastic_rounding: bool,
        weighted: bool,
        row_wise: bool,
        mixed: bool,
        use_cache: bool,
        cache_algorithm: split_table_batched_embeddings_ops.CacheAlgorithm,
        use_cpu: bool,
        exact: bool,
    ) -> None:
        self.execute_backward_adagrad_(
            T,
            D,
            B,
            log_E,
            L,
            D_gradcheck,
            weights_precision,
            stochastic_rounding,
            weighted,
            row_wise,
            mixed,
            use_cache,
            cache_algorithm,
            split_table_batched_embeddings_ops.PoolingMode.SUM,
            use_cpu,
            exact,
        )

    @given(
        T=st.integers(min_value=1, max_value=5),
        D=st.integers(min_value=2, max_value=128),
        B=st.integers(min_value=1, max_value=128),
        log_E=st.integers(min_value=3, max_value=5),
        L=st.integers(min_value=0, max_value=20),
        D_gradcheck=st.integers(min_value=1, max_value=2),
        weights_precision=st.just(SparseType.FP32),
        stochastic_rounding=st.booleans(),
        weighted=st.booleans(),
        row_wise=st.booleans(),
        mixed=st.booleans(),
        use_cache=st.booleans(),
        cache_algorithm=st.sampled_from(
            split_table_batched_embeddings_ops.CacheAlgorithm
        ),
        use_cpu=st.booleans(),
        exact=st.booleans(),
    )
    @settings(
        verbosity=Verbosity.verbose,
        max_examples=MAX_EXAMPLES_LONG_RUNNING,
        deadline=None,
        suppress_health_check=[HealthCheck.filter_too_much, HealthCheck.data_too_large],
    )
    def test_backward_adagrad_fp32_pmMEAN(  # noqa C901
        self,
        T: int,
        D: int,
        B: int,
        log_E: int,
        L: int,
        D_gradcheck: int,
        weights_precision: SparseType,
        stochastic_rounding: bool,
        weighted: bool,
        row_wise: bool,
        mixed: bool,
        use_cache: bool,
        cache_algorithm: split_table_batched_embeddings_ops.CacheAlgorithm,
        use_cpu: bool,
        exact: bool,
    ) -> None:
        self.execute_backward_adagrad_(
            T,
            D,
            B,
            log_E,
            L,
            D_gradcheck,
            weights_precision,
            stochastic_rounding,
            weighted,
            row_wise,
            mixed,
            use_cache,
            cache_algorithm,
            split_table_batched_embeddings_ops.PoolingMode.MEAN,
            use_cpu,
            exact,
        )

    @given(
        T=st.integers(min_value=1, max_value=5),
        D=st.integers(min_value=2, max_value=128),
        B=st.integers(min_value=1, max_value=128),
        log_E=st.integers(min_value=3, max_value=5),
        L=st.integers(min_value=0, max_value=20),
        D_gradcheck=st.integers(min_value=1, max_value=2),
        weights_precision=st.just(SparseType.FP32),
        stochastic_rounding=st.booleans(),
        weighted=st.booleans(),
        row_wise=st.booleans(),
        mixed=st.booleans(),
        use_cache=st.booleans(),
        cache_algorithm=st.sampled_from(
            split_table_batched_embeddings_ops.CacheAlgorithm
        ),
        use_cpu=st.booleans(),
        exact=st.booleans(),
    )
    @settings(
        verbosity=Verbosity.verbose,
        max_examples=MAX_EXAMPLES_LONG_RUNNING,
        deadline=None,
        suppress_health_check=[HealthCheck.filter_too_much, HealthCheck.data_too_large],
    )
    def test_backward_adagrad_fp32_pmNONE(  # noqa C901
        self,
        T: int,
        D: int,
        B: int,
        log_E: int,
        L: int,
        D_gradcheck: int,
        weights_precision: SparseType,
        stochastic_rounding: bool,
        weighted: bool,
        row_wise: bool,
        mixed: bool,
        use_cache: bool,
        cache_algorithm: split_table_batched_embeddings_ops.CacheAlgorithm,
        use_cpu: bool,
        exact: bool,
    ) -> None:
        self.execute_backward_adagrad_(
            T,
            D,
            B,
            log_E,
            L,
            D_gradcheck,
            weights_precision,
            stochastic_rounding,
            weighted,
            row_wise,
            mixed,
            use_cache,
            cache_algorithm,
            split_table_batched_embeddings_ops.PoolingMode.NONE,
            use_cpu,
            exact,
        )

    @unittest.skipIf(*gpu_unavailable)
    @given(
        T=st.integers(min_value=1, max_value=5),
        D=st.integers(min_value=2, max_value=256),
        B=st.integers(min_value=1, max_value=128),
        log_E=st.integers(min_value=3, max_value=5),
        L=st.integers(min_value=1, max_value=20),
        mixed=st.booleans(),
        cache_algorithm=st.sampled_from(
            split_table_batched_embeddings_ops.CacheAlgorithm
        ),
    )
    @settings(verbosity=Verbosity.verbose, max_examples=MAX_EXAMPLES, deadline=None)
    def test_cache_pipeline(
        self,
        T: int,
        D: int,
        B: int,
        log_E: int,
        L: int,
        mixed: bool,
        cache_algorithm: split_table_batched_embeddings_ops.CacheAlgorithm,
    ) -> None:
        iters = 3
        E = int(10 ** log_E)
        D = D * 4
        if not mixed:
            Ds = [D] * T
            Es = [E] * T
        else:
            Ds = [
                round_up(np.random.randint(low=int(0.25 * D), high=int(1.0 * D)), 4)
                for _ in range(T)
            ]
            Es = [
                np.random.randint(low=int(0.5 * E), high=int(2.0 * E)) for _ in range(T)
            ]
        managed = [
            split_table_batched_embeddings_ops.EmbeddingLocation.MANAGED_CACHING
        ] * T
        if mixed:
            average_D = sum(Ds) // T
            for t, d in enumerate(Ds):
                managed[t] = (
                    split_table_batched_embeddings_ops.EmbeddingLocation.DEVICE
                    if d < average_D
                    else managed[t]
                )
        cc_ref = (
            split_table_batched_embeddings_ops.SplitTableBatchedEmbeddingBagsCodegen(
                [
                    (
                        E,
                        D,
                        split_table_batched_embeddings_ops.EmbeddingLocation.DEVICE,
                        split_table_batched_embeddings_ops.ComputeDevice.CUDA,
                    )
                    for (E, D) in zip(Es, Ds)
                ],
            )
        )
        cc = split_table_batched_embeddings_ops.SplitTableBatchedEmbeddingBagsCodegen(
            [
                (E, D, M, split_table_batched_embeddings_ops.ComputeDevice.CUDA)
                for (E, D, M) in zip(Es, Ds, managed)
            ],
            cache_algorithm=cache_algorithm,
        )
        for t in range(T):
            self.assertEqual(
                cc.split_embedding_weights()[t].size(),
                cc_ref.split_embedding_weights()[t].size(),
            )
            cc.split_embedding_weights()[t].data.copy_(
                cc_ref.split_embedding_weights()[t]
            )

        requests = generate_requests(iters, B, T, L, min(Es), reuse=0.1)
        grad_output = torch.randn(B, sum(Ds)).cuda()

        for indices, offsets, _ in requests:
            output = cc(indices, offsets)
            output_ref = cc_ref(indices, offsets)
            torch.testing.assert_close(output, output_ref)
            output.backward(grad_output)
            output_ref.backward(grad_output)
        cc.flush()
        for t in range(T):
            torch.testing.assert_close(
                cc.split_embedding_weights()[t], cc_ref.split_embedding_weights()[t]
            )

    def execute_backward_optimizers_(  # noqa C901
        self,
        T: int,
        D: int,
        B: int,
        log_E: int,
        L: int,
        weighted: bool,
        mixed: bool,
        optimizer: OptimType,
        long_segments: bool,
        pooling_mode: split_table_batched_embeddings_ops.PoolingMode,
        use_cpu: bool,
        weight_decay_mode: WeightDecayMode = WeightDecayMode.L2,
    ) -> None:
        # NOTE: limit (T * B * L * D) to avoid timeout for CPU version!
        assume(not use_cpu or T * B * L * D <= 2048)
        assume(
            not use_cpu
            or optimizer
            in [
                OptimType.EXACT_ADAGRAD,
                OptimType.EXACT_ROWWISE_ADAGRAD,
                OptimType.EXACT_SGD,
                OptimType.SGD,
            ]
        )

        assume(
            pooling_mode == split_table_batched_embeddings_ops.PoolingMode.SUM
            or not weighted
        )
        # No bag ops only work on GPUs, no mixed, no weighted
        assume(
            not use_cpu
            or pooling_mode != split_table_batched_embeddings_ops.PoolingMode.NONE
        )
        assume(
            not mixed
            or pooling_mode != split_table_batched_embeddings_ops.PoolingMode.NONE
        )
        assume(
            not weighted
            or pooling_mode != split_table_batched_embeddings_ops.PoolingMode.NONE
        )

        emb_op = (
            split_table_batched_embeddings_ops.SplitTableBatchedEmbeddingBagsCodegen
        )
        if pooling_mode == split_table_batched_embeddings_ops.PoolingMode.SUM:
            mode = "sum"
            do_pooling = True
        elif pooling_mode == split_table_batched_embeddings_ops.PoolingMode.MEAN:
            mode = "mean"
            do_pooling = True
        elif pooling_mode == split_table_batched_embeddings_ops.PoolingMode.NONE:
            mode = "sum"
            do_pooling = False
        else:
            # This proves that we have exhaustively checked all PoolingModes
            raise RuntimeError("Unknown PoolingMode!")

        E = int(10 ** log_E)
        if use_cpu:
            D = (D + 15) // 16 * 4
        else:
            D = D * 4
        if not mixed:
            Ds = [D] * T
            Es = [E] * T
        else:
            Ds = [
                round_up(np.random.randint(low=int(0.25 * D), high=int(1.0 * D)), 4)
                for _ in range(T)
            ]
            Es = [
                np.random.randint(low=int(0.5 * E), high=int(2.0 * E)) for _ in range(T)
            ]
        compute_device = split_table_batched_embeddings_ops.ComputeDevice.CUDA
        if use_cpu:
            managed = [split_table_batched_embeddings_ops.EmbeddingLocation.HOST] * T
            compute_device = split_table_batched_embeddings_ops.ComputeDevice.CPU
        else:
            managed = [
                np.random.choice(
                    [
                        split_table_batched_embeddings_ops.EmbeddingLocation.DEVICE,
                        split_table_batched_embeddings_ops.EmbeddingLocation.MANAGED,
                    ]
                )
                for _ in range(T)
            ]
        if do_pooling:
            bs = [
                to_device(torch.nn.EmbeddingBag(E, D, mode=mode, sparse=True), use_cpu)
                for (E, D) in zip(Es, Ds)
            ]
        else:
            bs = [
                to_device(torch.nn.Embedding(E, D, sparse=True), use_cpu)
                for (E, D) in zip(Es, Ds)
            ]

        xs = [
            to_device(
                torch.from_numpy(
                    np.random.choice(range(e), size=(B, L), replace=True).astype(
                        np.int64
                    )
                ),
                use_cpu,
            )
            for e in Es
        ]
        if long_segments and L > 0:
            for x, e in zip(xs, Es):
                x[:, 0] = np.random.randint(low=0, high=e)

        xws = [to_device(torch.randn(size=(B, L)), use_cpu) for _ in range(T)]
        xws_acc_type = copy.deepcopy(xws)

        fs = (
            [
                b_indices(b, x, use_cpu=use_cpu, do_pooling=do_pooling)
                for (b, x) in zip(bs, xs)
            ]
            if not weighted
            else [
                b_indices(
                    b,
                    x,
                    per_sample_weights=xw.view(-1),
                    use_cpu=use_cpu,
                    do_pooling=do_pooling,
                )
                for (b, x, xw) in zip(bs, xs, xws)
            ]
        )
        gos = [torch.randn_like(f) for f in fs]
        [f.backward(go) for (f, go) in zip(fs, gos)]
        # do SGD update

        optimizer_kwargs = {"learning_rate": 0.5}
        (lr, eps, beta1, beta2, weight_decay, momentum, eta) = (
            0.5,
            1e-4,
            0.9,
            0.99,
            0.01,
            0.9,
            0.01,
        )
        if optimizer == OptimType.EXACT_ADAGRAD:
            optimizer_kwargs["eps"] = eps

        if optimizer == OptimType.EXACT_ROWWISE_ADAGRAD:
            optimizer_kwargs["eps"] = eps
            optimizer_kwargs["weight_decay"] = weight_decay
            optimizer_kwargs["weight_decay_mode"] = weight_decay_mode

        if optimizer == OptimType.EXACT_ROWWISE_WEIGHTED_ADAGRAD:
            optimizer_kwargs["eps"] = eps
            optimizer_kwargs["weight_decay"] = weight_decay

        if optimizer in (OptimType.PARTIAL_ROWWISE_ADAM, OptimType.ADAM):
            optimizer_kwargs["eps"] = eps
            optimizer_kwargs["beta1"] = beta1
            optimizer_kwargs["beta2"] = beta2
            optimizer_kwargs["weight_decay"] = weight_decay

        if optimizer in (OptimType.PARTIAL_ROWWISE_LAMB, OptimType.LAMB):
            optimizer_kwargs["eps"] = eps
            optimizer_kwargs["beta1"] = beta1
            optimizer_kwargs["beta2"] = beta2
            optimizer_kwargs["weight_decay"] = weight_decay

        if optimizer == OptimType.LARS_SGD:
            optimizer_kwargs["weight_decay"] = weight_decay
            optimizer_kwargs["momentum"] = momentum
            optimizer_kwargs["eta"] = eta

        cc = emb_op(
            embedding_specs=[
                (E, D, M, compute_device) for (E, D, M) in zip(Es, Ds, managed)
            ],
            optimizer=optimizer,
            pooling_mode=pooling_mode,
            # pyre-fixme[6]: Expected `CacheAlgorithm` for 5th param but got `float`.
            **optimizer_kwargs,
        )

        for t in range(T):
            cc.split_embedding_weights()[t].data.copy_(bs[t].weight)

        x = torch.cat([x.view(1, B, L) for x in xs], dim=0)
        xw = torch.cat([xw.view(1, B, L) for xw in xws_acc_type], dim=0)

        (indices, offsets) = get_table_batched_offsets_from_dense(x, use_cpu)
        fc2 = (
            cc(indices, offsets)
            if not weighted
            else cc(indices, offsets, to_device(xw.contiguous().view(-1), use_cpu))
        )
        if do_pooling:
            goc = torch.cat([go.view(B, -1) for go in gos], dim=1)
        else:
            goc = torch.cat(gos, dim=0).contiguous()
        fc2.backward(goc)
        cc.flush()

        split_optimizer_states = cc.split_optimizer_states()
        self.assertEqual(len(split_optimizer_states), T)
        split_weights = cc.split_embedding_weights()

        if optimizer in (OptimType.EXACT_ROWWISE_ADAGRAD, OptimType.EXACT_ADAGRAD):
            rowwise = optimizer == OptimType.EXACT_ROWWISE_ADAGRAD
            for t in range(T):
                (m1,) = split_optimizer_states[t]
                # to_dense in GPU is non-deterministic due to atmomics used in
                # coalescing and floating point non-associativity.
                dense_cpu_grad = bs[t].weight.grad.cpu().to_dense()
                if rowwise and not use_cpu and weight_decay_mode == WeightDecayMode.L2:
                    # We need to skip when using cpu because use_fbgemm (https://fburl.com/code/12131iub)
                    # is true and the template code (https://fburl.com/code/1kctlup3) is not executed.
                    dense_cpu_grad += weight_decay * bs[t].weight.cpu()
                m1_ref = (
                    dense_cpu_grad.pow(2)
                    if not rowwise
                    else dense_cpu_grad.pow(2).mean(dim=1)
                )
                torch.testing.assert_close(
                    m1.float().index_select(dim=0, index=x[t].view(-1)).cpu(),
                    m1_ref.float().index_select(dim=0, index=x[t].view(-1).cpu()),
                    atol=1.0e-4,
                    rtol=1.0e-4,
                )
                weights_new = split_weights[t]
                denom = (
                    torch.sqrt(
                        m1_ref if not rowwise else m1_ref.view(m1_ref.numel(), 1)
                    )
                    + eps
                )
                if (
                    rowwise
                    and not use_cpu
                    and weight_decay_mode == WeightDecayMode.DECOUPLE
                ):
                    weights_ref = bs[t].weight.cpu() - lr * (
                        dense_cpu_grad / denom + weight_decay * bs[t].weight.cpu()
                    )
                else:
                    weights_ref = bs[t].weight.cpu() - lr * dense_cpu_grad / denom
                # TODO: why is tolerance off here?
                torch.testing.assert_close(
                    weights_new.index_select(dim=0, index=x[t].view(-1)).cpu(),
                    weights_ref.index_select(dim=0, index=x[t].view(-1).cpu()),
                    atol=1.0e-2,
                    rtol=1.0e-2,
                )

        if optimizer == OptimType.EXACT_ROWWISE_WEIGHTED_ADAGRAD:
            for t in range(T):
                (m1,) = split_optimizer_states[t]
                # to_dense in GPU is non-deterministic due to atmomics used in
                # coalescing and floating point non-associativity.
                dense_cpu_grad = bs[t].weight.grad.cpu().to_dense()
                dense_cpu_grad += weight_decay * bs[t].weight.cpu()
                iter_ = cc.iter.item()
                lambda_ = (iter_ + 1) ** 0.5
                m1_ref = dense_cpu_grad.pow(2).mean(dim=1)
                m1_ref *= lambda_
                torch.testing.assert_close(
                    m1.float().index_select(dim=0, index=x[t].view(-1)).cpu(),
                    m1_ref.float().index_select(dim=0, index=x[t].view(-1).cpu()),
                    atol=1.0e-4,
                    rtol=1.0e-4,
                )
                weights_new = split_weights[t]
                weights_ref = bs[t].weight.cpu() - lr * lambda_ * dense_cpu_grad / (
                    torch.pow(m1_ref.view(m1_ref.numel(), 1), 1.0 / 3) + eps
                )
                torch.testing.assert_close(
                    weights_new.index_select(dim=0, index=x[t].view(-1)).cpu(),
                    weights_ref.index_select(dim=0, index=x[t].view(-1).cpu()),
                    atol=1.0e-4,
                    rtol=1.0e-4,
                )

        if optimizer in (OptimType.PARTIAL_ROWWISE_ADAM, OptimType.ADAM):
            rowwise = optimizer == OptimType.PARTIAL_ROWWISE_ADAM
            for t in range(T):
                (m1, m2) = split_optimizer_states[t]
                dense_cpu_grad = bs[t].weight.grad.cpu().to_dense()
                m2_ref = (
                    dense_cpu_grad.pow(2)
                    if not rowwise
                    else dense_cpu_grad.pow(2).mean(dim=1)
                ) * (1.0 - beta2)
                torch.testing.assert_close(m2.cpu(), m2_ref, atol=1.0e-4, rtol=1.0e-4)
                m1_ref = dense_cpu_grad * (1.0 - beta1)
                torch.testing.assert_close(m1.cpu(), m1_ref, atol=1.0e-4, rtol=1.0e-4)
                iter_ = cc.iter.item()
                v_hat_t = m2_ref / (1 - beta2 ** iter_)
                v_hat_t = v_hat_t if not rowwise else v_hat_t.view(v_hat_t.numel(), 1)
                m_hat_t = m1_ref / (1 - beta1 ** iter_)
                weights_new = split_weights[t]
                weights_ref = (
                    torch.addcdiv(
                        bs[t].weight.cpu(),
                        value=-lr,
                        tensor1=m_hat_t,
                        tensor2=v_hat_t.sqrt_().add_(eps),
                    )
                    - lr * weight_decay * bs[t].weight.cpu()
                )
                torch.testing.assert_close(
                    weights_new.index_select(dim=0, index=x[t].view(-1)).cpu(),
                    weights_ref.index_select(dim=0, index=x[t].view(-1).cpu()),
                    atol=1.0e-3,
                    rtol=1.0e-3,
                )

        if optimizer in (OptimType.PARTIAL_ROWWISE_LAMB, OptimType.LAMB):
            rowwise = optimizer == OptimType.PARTIAL_ROWWISE_LAMB
            for t in range(T):
                (m1, m2) = split_optimizer_states[t]
                dense_cpu_grad = bs[t].weight.grad.cpu().to_dense()
                m2_ref = (
                    dense_cpu_grad.pow(2)
                    if not rowwise
                    else dense_cpu_grad.pow(2).mean(dim=1)
                ) * (1.0 - beta2)
                torch.testing.assert_close(m2.cpu(), m2_ref, atol=1.0e-4, rtol=1.0e-4)
                m1_ref = dense_cpu_grad * (1.0 - beta1)
                torch.testing.assert_close(m1.cpu(), m1_ref, atol=1.0e-4, rtol=1.0e-4)
                iter_ = cc.iter.item()
                v_hat_t = m2_ref / (1 - beta2 ** iter_)
                v_hat_t = v_hat_t if not rowwise else v_hat_t.view(v_hat_t.numel(), 1)
                m_hat_t = m1_ref / (1 - beta1 ** iter_)
                rtw = (m_hat_t / (torch.sqrt(v_hat_t) + eps)) + weight_decay * bs[
                    t
                ].weight.cpu()
                true_ratio = torch.linalg.norm(bs[t].weight, dim=1, ord=2).view(
                    m1.shape[0], 1
                ).cpu() / torch.linalg.norm(rtw, dim=1, ord=2).view(m1.shape[0], 1)
                weights_new = split_weights[t]
                weights_ref = bs[t].weight.cpu() - lr * true_ratio * rtw
                torch.testing.assert_close(
                    weights_new.index_select(dim=0, index=x[t].view(-1)).cpu(),
                    weights_ref.index_select(dim=0, index=x[t].view(-1).cpu()),
                    atol=1.0e-3,
                    rtol=1.0e-3,
                )

        if optimizer == OptimType.LARS_SGD:
            for t in range(T):
                (m1,) = split_optimizer_states[t]
                weight_norm = (
                    torch.linalg.norm(bs[t].weight, dim=1, ord=2)
                    .view(m1.shape[0], 1)
                    .cpu()
                )
                dense_cpu_grad = bs[t].weight.grad.cpu().to_dense()
                grad_norm = torch.linalg.norm(dense_cpu_grad, dim=1, ord=2).view(
                    m1.shape[0], 1
                )
                adjusted_lr = (
                    lr * eta * weight_norm / (grad_norm + weight_decay * weight_norm)
                )
                m1_ref = adjusted_lr * (
                    dense_cpu_grad + weight_decay * bs[t].weight.cpu()
                )

                torch.testing.assert_close(
                    m1.index_select(dim=0, index=x[t].view(-1)).cpu(),
                    # pyre-fixme[16]: `float` has no attribute `index_select`.
                    m1_ref.index_select(dim=0, index=x[t].view(-1).cpu()),
                    atol=1.0e-4,
                    rtol=1.0e-4,
                )
                weights_new = split_weights[t]
                weights_ref = bs[t].weight.cpu() - m1_ref
                torch.testing.assert_close(
                    weights_new.index_select(dim=0, index=x[t].view(-1)).cpu(),
                    weights_ref.index_select(dim=0, index=x[t].view(-1).cpu()),
                    atol=1.0e-4,
                    rtol=1.0e-4,
                )

    @given(
        T=st.integers(min_value=1, max_value=5),
        D=st.integers(min_value=2, max_value=256),
        B=st.integers(min_value=1, max_value=128),
        log_E=st.integers(min_value=3, max_value=5),
        L=st.integers(min_value=0, max_value=20),
        weighted=st.booleans(),
        mixed=st.booleans(),
        optimizer=st.sampled_from(
            [
                OptimType.ADAM,
                OptimType.PARTIAL_ROWWISE_ADAM,
            ]
        ),
        long_segments=st.booleans(),
        pooling_mode=st.sampled_from(
            [
                split_table_batched_embeddings_ops.PoolingMode.SUM,
                split_table_batched_embeddings_ops.PoolingMode.MEAN,
                split_table_batched_embeddings_ops.PoolingMode.NONE,
            ]
        ),
        use_cpu=st.booleans(),
    )
    @settings(
        verbosity=Verbosity.verbose,
        max_examples=MAX_EXAMPLES_LONG_RUNNING,
        deadline=None,
        suppress_health_check=[HealthCheck.filter_too_much, HealthCheck.data_too_large],
    )
    @unittest.skipIf(*gpu_unavailable)
    def test_backward_optimizers_adam(  # noqa C901
        self,
        T: int,
        D: int,
        B: int,
        log_E: int,
        L: int,
        weighted: bool,
        mixed: bool,
        optimizer: OptimType,
        long_segments: bool,
        pooling_mode: split_table_batched_embeddings_ops.PoolingMode,
        use_cpu: bool,
    ) -> None:
        self.execute_backward_optimizers_(
            T,
            D,
            B,
            log_E,
            L,
            weighted,
            mixed,
            optimizer,
            long_segments,
            pooling_mode,
            use_cpu,
        )

    @given(
        T=st.integers(min_value=1, max_value=5),
        D=st.integers(min_value=2, max_value=256),
        B=st.integers(min_value=1, max_value=128),
        log_E=st.integers(min_value=3, max_value=5),
        L=st.integers(min_value=0, max_value=20),
        weighted=st.booleans(),
        mixed=st.booleans(),
        optimizer=st.sampled_from(
            [
                OptimType.EXACT_ADAGRAD,
                OptimType.EXACT_ROWWISE_ADAGRAD,
                OptimType.EXACT_ROWWISE_WEIGHTED_ADAGRAD,
            ]
        ),
        long_segments=st.booleans(),
        pooling_mode=st.sampled_from(
            [
                split_table_batched_embeddings_ops.PoolingMode.SUM,
                split_table_batched_embeddings_ops.PoolingMode.MEAN,
                split_table_batched_embeddings_ops.PoolingMode.NONE,
            ]
        ),
<<<<<<< HEAD
        use_cpu=st.booleans(),
=======
        use_cpu=st.booleans() if torch.cuda.is_available() else st.just(True),
        weight_decay_mode=st.sampled_from(
            [
                WeightDecayMode.L2,
                WeightDecayMode.DECOUPLE,
            ]
        ),
>>>>>>> 19c17b32
    )
    @settings(
        verbosity=Verbosity.verbose,
        max_examples=MAX_EXAMPLES_LONG_RUNNING,
        deadline=None,
        suppress_health_check=[HealthCheck.filter_too_much, HealthCheck.data_too_large],
    )
    @unittest.skipIf(*gpu_unavailable)
    def test_backward_optimizers_adagrad(  # noqa C901
        self,
        T: int,
        D: int,
        B: int,
        log_E: int,
        L: int,
        weighted: bool,
        mixed: bool,
        optimizer: OptimType,
        long_segments: bool,
        pooling_mode: split_table_batched_embeddings_ops.PoolingMode,
        use_cpu: bool,
        weight_decay_mode: WeightDecayMode,
    ) -> None:
        self.execute_backward_optimizers_(
            T,
            D,
            B,
            log_E,
            L,
            weighted,
            mixed,
            optimizer,
            long_segments,
            pooling_mode,
            use_cpu,
            weight_decay_mode,
        )

    @given(
        T=st.integers(min_value=1, max_value=5),
        D=st.integers(min_value=2, max_value=256),
        B=st.integers(min_value=1, max_value=128),
        log_E=st.integers(min_value=3, max_value=5),
        L=st.integers(min_value=0, max_value=20),
        weighted=st.booleans(),
        mixed=st.booleans(),
        optimizer=st.sampled_from(
            [
                OptimType.LAMB,
                OptimType.PARTIAL_ROWWISE_LAMB,
            ]
        ),
        long_segments=st.booleans(),
        pooling_mode=st.sampled_from(
            [
                split_table_batched_embeddings_ops.PoolingMode.SUM,
                split_table_batched_embeddings_ops.PoolingMode.MEAN,
                split_table_batched_embeddings_ops.PoolingMode.NONE,
            ]
        ),
        use_cpu=st.booleans(),
    )
    @settings(
        verbosity=Verbosity.verbose,
        max_examples=MAX_EXAMPLES_LONG_RUNNING,
        deadline=None,
        suppress_health_check=[HealthCheck.filter_too_much, HealthCheck.data_too_large],
    )
    @unittest.skipIf(*gpu_unavailable)
    def test_backward_optimizers_lamb(  # noqa C901
        self,
        T: int,
        D: int,
        B: int,
        log_E: int,
        L: int,
        weighted: bool,
        mixed: bool,
        optimizer: OptimType,
        long_segments: bool,
        pooling_mode: split_table_batched_embeddings_ops.PoolingMode,
        use_cpu: bool,
    ) -> None:
        self.execute_backward_optimizers_(
            T,
            D,
            B,
            log_E,
            L,
            weighted,
            mixed,
            optimizer,
            long_segments,
            pooling_mode,
            use_cpu,
        )

    @given(
        T=st.integers(min_value=1, max_value=5),
        D=st.integers(min_value=2, max_value=256),
        B=st.integers(min_value=1, max_value=128),
        log_E=st.integers(min_value=3, max_value=5),
        L=st.integers(min_value=0, max_value=20),
        weighted=st.booleans(),
        mixed=st.booleans(),
        optimizer=st.just(OptimType.LARS_SGD),
        long_segments=st.booleans(),
        pooling_mode=st.sampled_from(
            [
                split_table_batched_embeddings_ops.PoolingMode.SUM,
                split_table_batched_embeddings_ops.PoolingMode.MEAN,
                split_table_batched_embeddings_ops.PoolingMode.NONE,
            ]
        ),
        use_cpu=st.booleans(),
    )
    @settings(
        verbosity=Verbosity.verbose,
        max_examples=MAX_EXAMPLES_LONG_RUNNING,
        deadline=None,
        suppress_health_check=[HealthCheck.filter_too_much, HealthCheck.data_too_large],
    )
    @unittest.skipIf(*gpu_unavailable)
    def test_backward_optimizers_lars(  # noqa C901
        self,
        T: int,
        D: int,
        B: int,
        log_E: int,
        L: int,
        weighted: bool,
        mixed: bool,
        optimizer: OptimType,
        long_segments: bool,
        pooling_mode: split_table_batched_embeddings_ops.PoolingMode,
        use_cpu: bool,
    ) -> None:
        self.execute_backward_optimizers_(
            T,
            D,
            B,
            log_E,
            L,
            weighted,
            mixed,
            optimizer,
            long_segments,
            pooling_mode,
            use_cpu,
        )

    def execute_nbit_forward_(
        self,
        T: int,
        D: int,
        B: int,
        log_E: int,
        L: int,
        weighted: bool,
        mixed: bool,
        pooling_mode: split_table_batched_embeddings_ops.PoolingMode,
        weights_ty: SparseType,
        use_cache: bool,
        cache_algorithm: split_table_batched_embeddings_ops.CacheAlgorithm,
        use_cpu: bool,
        use_array_for_index_remapping: bool,
        mixed_weights_ty: bool,
        output_dtype: SparseType,
    ) -> None:
        # NOTE: weighted operation can be done only for SUM.
        assume(
            pooling_mode == split_table_batched_embeddings_ops.PoolingMode.SUM
            or not weighted
        )
        # NOTE: No bag ops only work on GPUs, no mixed
        assume(
            not use_cpu
            or pooling_mode != split_table_batched_embeddings_ops.PoolingMode.NONE
        )
        assume(
            not mixed
            or pooling_mode != split_table_batched_embeddings_ops.PoolingMode.NONE
        )

        mode = "sum"
        do_pooling = True
        if pooling_mode == split_table_batched_embeddings_ops.PoolingMode.SUM:
            mode = "sum"
        elif pooling_mode == split_table_batched_embeddings_ops.PoolingMode.MEAN:
            mode = "mean"
        else:
            mode = "sum"
            do_pooling = False
        E = int(10 ** log_E)

        if not mixed_weights_ty:
            weights_ty_list = [weights_ty] * T
        else:
            weights_ty_list = [
                np.random.choice(
                    [
                        SparseType.FP32,
                        SparseType.FP16,
                        SparseType.INT8,
                        SparseType.INT4,
                        SparseType.INT2,
                    ]
                )
                for _ in range(T)
            ]

        D_alignment = max(
            1 if ty.bit_rate() % 8 == 0 else int(8 / ty.bit_rate())
            for ty in weights_ty_list
        )
        D = round_up(D, D_alignment)

        if not mixed:
            Ds = [D] * T
            Es = [E] * T
        else:
            Ds = [
                round_up(
                    np.random.randint(low=int(max(0.25 * D, 1)), high=int(1.0 * D)),
                    D_alignment,
                )
                for _ in range(T)
            ]
            Ds = [min(D, 128) for D in Ds]
            Es = [
                np.random.randint(low=int(0.5 * E), high=int(2.0 * E)) for _ in range(T)
            ]

        if do_pooling:
            bs = [
                to_device(torch.nn.EmbeddingBag(E, D, mode=mode, sparse=True), use_cpu)
                for (E, D) in zip(Es, Ds)
            ]
        else:
            bs = [
                to_device(torch.nn.Embedding(E, D, sparse=True), use_cpu)
                for (E, D) in zip(Es, Ds)
            ]

        if use_cpu:
            managed = [split_table_batched_embeddings_ops.EmbeddingLocation.HOST] * T
        elif use_cache:
            managed = [
                split_table_batched_embeddings_ops.EmbeddingLocation.MANAGED_CACHING,
            ] * T
            if mixed:
                average_D = sum(Ds) // T
                for t, d in enumerate(Ds):
                    managed[t] = (
                        split_table_batched_embeddings_ops.EmbeddingLocation.DEVICE
                        if d < average_D
                        else managed[t]
                    )
        else:
            managed = [
                np.random.choice(
                    [
                        split_table_batched_embeddings_ops.EmbeddingLocation.DEVICE,
                        split_table_batched_embeddings_ops.EmbeddingLocation.MANAGED,
                    ]
                )
                for _ in range(T)
            ]

        xs = [to_device(torch.randint(low=0, high=e, size=(B, L)), use_cpu) for e in Es]
        xws = [to_device(torch.randn(size=(B, L)), use_cpu) for _ in range(T)]

        xws_acc_type = copy.deepcopy(xws)
        cc = split_table_batched_embeddings_ops.IntNBitTableBatchedEmbeddingBagsCodegen(
            embedding_specs=[
                (
                    "",
                    E,
                    D,
                    W_TY,
                    split_table_batched_embeddings_ops.EmbeddingLocation(M),
                )
                for (E, D, M, W_TY) in zip(Es, Ds, managed, weights_ty_list)
            ],
            pooling_mode=pooling_mode,
            index_remapping=[torch.arange(E, dtype=torch.int32) for E in Es]
            if B != 0
            else None,
            device="cpu" if use_cpu else torch.cuda.current_device(),
            cache_algorithm=cache_algorithm,
            use_array_for_index_remapping=use_array_for_index_remapping,
            output_dtype=output_dtype,
        )
        # Initilize the random weights for int nbit table split embedding bag
        cc.fill_random_weights()
        # NOTE: test TorchScript-compatible!
        cc = torch.jit.script(cc)

        for t in range(T):
            (weights, scale_shift) = cc.split_embedding_weights()[t]
            if scale_shift is not None:
                (E, R) = scale_shift.shape
                self.assertEqual(R, 4)
                if weights_ty_list[t] == SparseType.INT2:
                    scales = np.random.uniform(0.1, 1, size=(E,)).astype(np.float16)
                    shifts = np.random.uniform(-2, 2, size=(E,)).astype(np.float16)
                if weights_ty_list[t] == SparseType.INT4:
                    scales = np.random.uniform(0.01, 0.1, size=(E,)).astype(np.float16)
                    shifts = np.random.uniform(-2, 2, size=(E,)).astype(np.float16)
                if weights_ty_list[t] == SparseType.INT8:
                    scales = np.random.uniform(0.001, 0.01, size=(E,)).astype(
                        np.float16
                    )
                    shifts = np.random.uniform(-2, 2, size=(E,)).astype(np.float16)

                scale_shift[:, :] = torch.tensor(
                    np.stack([scales, shifts], axis=1).astype(np.float16).view(np.uint8)
                )

        for t in range(T):
            (weights, scale_shift) = cc.split_embedding_weights()[t]
            np_weights = weights.contiguous().cpu().numpy()

            if scale_shift is not None:
                scale_shift: np.ndarray = (
                    scale_shift.cpu()
                    .contiguous()
                    .numpy()
                    .view(np.float16)
                    .astype(np.float32)
                )

            if weights_ty_list[t] == SparseType.INT4:
                (E, D_2) = np_weights.shape
                D = D_2 * 2

                def comp(i: int) -> np.ndarray:
                    subs = np_weights.view(np.uint8) >> (i * 4)
                    sub_mask = subs & 0xF
                    result = sub_mask.astype(np.float32) * scale_shift[:, 0].reshape(
                        -1, 1
                    ).astype(np.float32) + scale_shift[:, 1].reshape(-1, 1).astype(
                        np.float32
                    )
                    return result.astype(np.float32)

                comps = [comp(i) for i in range(2)]
                comps = np.stack(comps)
                comps = comps.transpose(1, 2, 0)
                comps = comps.reshape(E, D)
                bs[t].weight.detach().copy_(to_device(torch.tensor(comps), use_cpu))

            elif weights_ty_list[t] == SparseType.INT2:
                (E, D_4) = np_weights.shape
                D = D_4 * 4

                # pyre-fixme[53]: Captured variable `scale_shift` is not annotated.
                # pyre-fixme[53]: Captured variable `weights` is not annotated.
                def comp(i: int) -> np.ndarray:
                    subs = np_weights.view(np.uint8) >> (i * 2)
                    sub_mask = subs & 0x3
                    result = sub_mask.astype(np.float32) * scale_shift[:, 0].reshape(
                        -1, 1
                    ).astype(np.float32) + scale_shift[:, 1].reshape(-1, 1).astype(
                        np.float32
                    )
                    return result.astype(np.float32)

                comps = [comp(i) for i in range(4)]
                comps = np.stack(comps)
                comps = comps.transpose(1, 2, 0)
                comps = comps.reshape(E, D)
                bs[t].weight.detach().copy_(to_device(torch.tensor(comps), use_cpu))

            elif weights_ty_list[t] == SparseType.INT8:
                (E, D) = np_weights.shape
                # pyre-fixme[16]: `Optional` has no attribute `__getitem__`.
                comps = np_weights.astype(np.float32) * scale_shift[:, 0].reshape(
                    -1, 1
                ).astype(np.float32) + scale_shift[:, 1].reshape(-1, 1).astype(
                    np.float32
                )
                bs[t].weight.detach().copy_(to_device(torch.tensor(comps), use_cpu))

            elif weights_ty_list[t] == SparseType.FP16:
                comps = bs[t].weight.detach().half().cpu().numpy().view(np.uint8)
                weights.copy_(torch.tensor(comps))
            elif weights_ty_list[t] == SparseType.FP32:
                comps = bs[t].weight.detach().float().cpu().numpy().view(np.uint8)
                weights.copy_(torch.tensor(comps))

        x = torch.cat([x.view(1, B, L) for x in xs], dim=0)
        xw = torch.cat([xw.view(1, B, L) for xw in xws_acc_type], dim=0)

        (indices, offsets) = get_table_batched_offsets_from_dense(x, use_cpu)
        if not use_cpu:
            fc2 = (
                cc(indices.int(), offsets.int())
                if not weighted
                else cc(indices.int(), offsets.int(), xw.contiguous().view(-1))
            )
        else:
            cc = cc.cpu()
            indices, offsets = indices.cpu(), offsets.cpu()
            fc2 = (
                cc(indices.int(), offsets.int())
                if not weighted
                else cc(indices.int(), offsets.int(), xw.contiguous().view(-1).cpu())
            )

        if do_pooling and B == 0:
            self.assertEqual(fc2.size(), (0, cc.total_D))
            return

        fs = (
            [
                b_indices(b, x, use_cpu=use_cpu, do_pooling=do_pooling)
                for (b, x) in zip(bs, xs)
            ]
            if not weighted
            else [
                b_indices(
                    b,
                    x,
                    per_sample_weights=xw.view(-1),
                    use_cpu=use_cpu,
                    do_pooling=do_pooling,
                )
                for (b, x, xw) in zip(bs, xs, xws)
            ]
        )
        if do_pooling:
            f = torch.cat([f.view(B, -1) for f in fs], dim=1)
        else:
            f = torch.cat(fs, dim=0).view(-1, D)
        torch.testing.assert_close(
            fc2.float().cpu(),
            f.float().cpu(),
            atol=1.0e-2,
            rtol=1.0e-2,
        )

    @given(
        nbit_weights_ty=get_nbit_weights_ty(),
        use_array_for_index_remapping=st.booleans(),
    )
    @settings(
        verbosity=Verbosity.verbose,
        max_examples=MAX_EXAMPLES_LONG_RUNNING,
        deadline=None,
    )
    def test_nbit_forward_cpu(
        self,
        nbit_weights_ty: Optional[SparseType],
        use_array_for_index_remapping: bool,
    ) -> None:
        use_cpu = True
        T = random.randint(1, 50)
        B = random.randint(0, 128)
        L = random.randint(0, 32)
        D = random.randint(2, 1024)
        log_E = random.randint(2, 4)

        use_cache = False
        # cache_algorithm is don't care as we don't use cache.
        cache_algorithm = split_table_batched_embeddings_ops.CacheAlgorithm.LRU

        pooling_mode = random.choice(
            [
                split_table_batched_embeddings_ops.PoolingMode.SUM,
                split_table_batched_embeddings_ops.PoolingMode.MEAN,
            ]
        )
        mixed = random.choice([True, False])
        if pooling_mode == split_table_batched_embeddings_ops.PoolingMode.SUM:
            weighted = random.choice([True, False])
        else:
            weighted = False

        if nbit_weights_ty is None:
            # don't care when mixed type is used.
            weights_ty: SparseType = SparseType.INT8
            mixed_weights_ty = True
        else:
            weights_ty: SparseType = nbit_weights_ty
            mixed_weights_ty = False
        output_dtype = random.choice([SparseType.FP32, SparseType.FP16])
        self.execute_nbit_forward_(
            T,
            D,
            B,
            log_E,
            L,
            weighted,
            mixed,
            pooling_mode,
            weights_ty,
            use_cache,
            cache_algorithm,
            use_cpu,
            use_array_for_index_remapping,
            mixed_weights_ty,
            output_dtype,
        )

    @unittest.skipIf(*gpu_unavailable)
    @given(
        nbit_weights_ty=get_nbit_weights_ty(),
        use_array_for_index_remapping=st.booleans(),
    )
    @settings(
        verbosity=Verbosity.verbose,
        max_examples=MAX_EXAMPLES_LONG_RUNNING,
        deadline=None,
    )
    def test_nbit_forward_gpu_no_cache(
        self,
        nbit_weights_ty: Optional[SparseType],
        use_array_for_index_remapping: bool,
    ) -> None:
        use_cpu = False
        T = random.randint(1, 50)
        B = random.randint(0, 128)
        L = random.randint(0, 32)
        D = random.randint(2, 1024)
        log_E = random.randint(2, 4)

        use_cache = False
        # cache_algorithm is don't care as we don't use cache.
        cache_algorithm = split_table_batched_embeddings_ops.CacheAlgorithm.LRU

        pooling_mode = random.choice(
            [
                split_table_batched_embeddings_ops.PoolingMode.SUM,
                split_table_batched_embeddings_ops.PoolingMode.MEAN,
                split_table_batched_embeddings_ops.PoolingMode.NONE,
            ]
        )
        if pooling_mode == split_table_batched_embeddings_ops.PoolingMode.NONE:
            mixed = False
        else:
            mixed = random.choice([True, False])
        if pooling_mode == split_table_batched_embeddings_ops.PoolingMode.SUM:
            weighted = random.choice([True, False])
        else:
            weighted = False

        if nbit_weights_ty is None:
            # don't care when mixed type is used.
            weights_ty: SparseType = SparseType.INT8
            mixed_weights_ty = True
        else:
            weights_ty: SparseType = nbit_weights_ty
            mixed_weights_ty = False
        output_dtype = random.choice([SparseType.FP32, SparseType.FP16])
        self.execute_nbit_forward_(
            T,
            D,
            B,
            log_E,
            L,
            weighted,
            mixed,
            pooling_mode,
            weights_ty,
            use_cache,
            cache_algorithm,
            use_cpu,
            use_array_for_index_remapping,
            mixed_weights_ty,
            output_dtype,
        )

    @unittest.skipIf(*gpu_unavailable)
    @given(
        weights_ty=st.sampled_from(
            [
                SparseType.FP32,
                SparseType.FP16,
                SparseType.INT8,
                SparseType.INT4,
                SparseType.INT2,
            ]
        ),
        cache_algorithm=st.sampled_from(
            split_table_batched_embeddings_ops.CacheAlgorithm
        ),
    )
    @settings(verbosity=Verbosity.verbose, max_examples=MAX_EXAMPLES, deadline=None)
    def test_nbit_forward_uvm_cache(
        self,
        weights_ty: SparseType,
        cache_algorithm: split_table_batched_embeddings_ops.CacheAlgorithm,
    ) -> None:
        T = random.randint(1, 5)
        B = random.randint(1, 128)
        L = random.randint(1, 20)
        D = random.randint(2, 256)
        log_E = random.randint(3, 5)
        mixed = random.choice([True, False])

        iters = 3
        E = int(10 ** log_E)

        D_alignment = (
            1 if weights_ty.bit_rate() % 8 == 0 else int(8 / weights_ty.bit_rate())
        )
        D = round_up(D, D_alignment)

        if not mixed:
            Ds = [D] * T
            Es = [E] * T
        else:
            Ds = [
                round_up(
                    np.random.randint(low=int(max(0.25 * D, 1)), high=int(1.0 * D)),
                    D_alignment,
                )
                for _ in range(T)
            ]
            Es = [
                np.random.randint(low=int(0.5 * E), high=int(2.0 * E)) for _ in range(T)
            ]
        managed = [
            split_table_batched_embeddings_ops.EmbeddingLocation.MANAGED_CACHING
        ] * T
        if mixed:
            average_D = sum(Ds) // T
            for t, d in enumerate(Ds):
                managed[t] = (
                    split_table_batched_embeddings_ops.EmbeddingLocation.DEVICE
                    if d < average_D
                    else managed[t]
                )
        cc_ref = (
            split_table_batched_embeddings_ops.IntNBitTableBatchedEmbeddingBagsCodegen(
                [
                    (
                        "",
                        E,
                        D,
                        weights_ty,
                        split_table_batched_embeddings_ops.EmbeddingLocation.DEVICE,
                    )
                    for (E, D) in zip(Es, Ds)
                ],
            )
        )
        cc_ref.fill_random_weights()
        cc = split_table_batched_embeddings_ops.IntNBitTableBatchedEmbeddingBagsCodegen(
            [("", E, D, weights_ty, M) for (E, D, M) in zip(Es, Ds, managed)],
            cache_algorithm=cache_algorithm,
        )
        cc.fill_random_weights()

        split_weights = cc.split_embedding_weights()
        ref_split_weights = cc_ref.split_embedding_weights()
        for t in range(T):
            (weights, scale_shift) = split_weights[t]
            (ref_weights, ref_scale_shift) = ref_split_weights[t]
            self.assertEqual(weights.size(), ref_weights.size())
            weights.copy_(ref_weights)
            if ref_scale_shift is not None:
                scale_shift.copy_(ref_scale_shift)

        requests = generate_requests(iters, B, T, L, min(Es), reuse=0.1)

        for indices, offsets, _ in requests:
            indices = indices.int()
            offsets = offsets.int()
            output = cc(indices, offsets)
            output_ref = cc_ref(indices, offsets)
            torch.testing.assert_close(output, output_ref, equal_nan=True)

    @given(
        T=st.integers(min_value=1, max_value=5),
        B=st.integers(min_value=1, max_value=8),
        L=st.integers(min_value=0, max_value=8),
        use_cpu=st.booleans() if gpu_available else st.just(True),
        use_cpu_hashtable=st.booleans(),
        use_array_for_index_remapping=st.booleans(),
    )
    @settings(verbosity=Verbosity.verbose, max_examples=MAX_EXAMPLES, deadline=None)
    def test_pruning(
        self,
        T: int,
        B: int,
        L: int,
        use_cpu: bool,
        use_cpu_hashtable: bool,
        use_array_for_index_remapping: bool,
    ) -> None:
        E = int(1000)
        LOAD_FACTOR = 0.8
        pruning_ratio = 0.5

        capacities = [int(B * L / LOAD_FACTOR) + 1 for _ in range(T)]
        original_E = int(E / (1.0 - pruning_ratio))

        # Enforce the size of original_E/B/L to get the unique indices
        assume(original_E > B * L)

        current_device = "cpu" if use_cpu else torch.cuda.current_device()

        if use_cpu_hashtable:
            assume(use_cpu)

        indices = torch.randint(low=0, high=original_E, size=(T, B, L))
        for t in range(T):
            while (
                torch.unique(
                    indices[t], return_counts=False, return_inverse=False
                ).numel()
                != indices[t].numel()
            ):
                indices[t] = torch.randint(low=0, high=original_E, size=(B, L))

        indices = indices.view(-1).int()
        dense_indices = torch.randint(low=0, high=E, size=(T, B, L)).view(-1).int()
        offsets = torch.tensor([L * b_t for b_t in range(B * T + 1)]).int()

        # Initialize and insert Hashmap index remapping based data structure
        hash_table = torch.empty(
            (sum(capacities), 2),
            dtype=torch.int32,
        )
        hash_table[:, :] = -1
        hash_table_offsets = torch.tensor([0] + np.cumsum(capacities).tolist()).long()

        torch.ops.fbgemm.pruned_hashmap_insert(
            indices, dense_indices, offsets, hash_table, hash_table_offsets
        )

        if use_cpu_hashtable:
            ht = torch.classes.fb.PrunedMapCPU()
            ht.insert(indices, dense_indices, offsets, T)

        # Initialize and insert Array index remapping based data structure
        index_remappings_array = torch.tensor(
            [-1] * original_E * T, dtype=torch.int32, device=current_device
        )
        index_remappings_array_offsets = torch.empty(
            T + 1, dtype=torch.int64, device=current_device
        )
        index_remappings_array_offsets[0] = 0
        for t in range(T):
            indice_t = (indices.view(T, B, L))[t].long().view(-1).to(current_device)
            dense_indice_t = (
                (dense_indices.view(T, B, L))[t].view(-1).to(current_device)
            )
            selected_indices = torch.add(indice_t, t * original_E)[:E]
            index_remappings_array[selected_indices] = dense_indice_t
            index_remappings_array_offsets[t + 1] = (
                index_remappings_array_offsets[t] + original_E
            )

        # Move data when using device
        if not use_cpu:
            (
                indices,
                dense_indices,
                offsets,
                hash_table,
                hash_table_offsets,
                index_remappings_array,
                index_remappings_array_offsets,
            ) = (
                indices.to(current_device),
                dense_indices.to(current_device),
                offsets.to(current_device),
                hash_table.to(current_device),
                hash_table_offsets.to(current_device),
                index_remappings_array.to(current_device),
                index_remappings_array_offsets.to(current_device),
            )

        # Lookup
        if use_cpu_hashtable:
            dense_indices_ = ht.lookup(indices, offsets)
        elif not use_array_for_index_remapping:  # hashmap based pruning
            dense_indices_ = torch.ops.fbgemm.pruned_hashmap_lookup(
                indices, offsets, hash_table, hash_table_offsets
            )
        else:  # array based pruning
            dense_indices_ = torch.ops.fbgemm.pruned_array_lookup(
                indices,
                offsets,
                index_remappings_array,
                index_remappings_array_offsets,
            )

        # Validate the lookup result
        torch.testing.assert_close(dense_indices, dense_indices_)

        # For array based pruning, it will be out-of-boundary for arbitrarily
        # large indices. We will rely on bound checker to make sure indices
        # are within the boundary.
        if not use_array_for_index_remapping:
            # now, use a value that does not exist in the original set of indices
            # and so should be pruned out.
            indices[:] = np.iinfo(np.int32).max

            if use_cpu_hashtable:
                dense_indices_ = ht.lookup(indices, offsets)
            elif not use_array_for_index_remapping:  # hashmap based pruning
                dense_indices_ = torch.ops.fbgemm.pruned_hashmap_lookup(
                    indices, offsets, hash_table, hash_table_offsets
                )
            else:  # array based pruning
                dense_indices_ = torch.ops.fbgemm.pruned_array_lookup(
                    indices,
                    offsets,
                    index_remappings_array,
                    index_remappings_array_offsets,
                )
            torch.testing.assert_close(dense_indices.clone().fill_(-1), dense_indices_)

    @given(
        L=st.integers(min_value=0, max_value=16),
        H=st.integers(min_value=512, max_value=1024),
        S=st.integers(min_value=0, max_value=128),
    )
    @settings(verbosity=Verbosity.verbose, max_examples=MAX_EXAMPLES, deadline=None)
    def test_cache_update_function(self, L: int, H: int, S: int) -> None:
        # Generate synthetic data
        linear_cache_indices_cpu = torch.randint(L, H, (S,))
        lxu_cache_locations_cpu = torch.clone(linear_cache_indices_cpu)

        indices = [True if np.random.rand() < 0.5 else False for _ in range(S)]
        lxu_cache_locations_cpu[indices] = -1

        cache_miss_ids = torch.clone(linear_cache_indices_cpu)
        cache_miss_ids[lxu_cache_locations_cpu != -1] = -2

        # Calculate the correct output
        unique_cache_miss_ids = torch.unique(cache_miss_ids)
        expect_out = sum(unique_cache_miss_ids >= 0)
        linear_cache_indices = to_device(
            torch.tensor(linear_cache_indices_cpu, dtype=torch.int64), use_cpu=False
        )
        lxu_cache_locations = to_device(
            torch.tensor(lxu_cache_locations_cpu, dtype=torch.int32), use_cpu=False
        )

        # Create an abstract split table
        D = 8
        T = 2
        E = 10 ** 3
        Ds = [D] * T
        Es = [E] * T
        emb_op = (
            split_table_batched_embeddings_ops.SplitTableBatchedEmbeddingBagsCodegen
        )
        cc = emb_op(
            embedding_specs=[
                (
                    E,
                    D,
                    split_table_batched_embeddings_ops.EmbeddingLocation.MANAGED_CACHING,
                    split_table_batched_embeddings_ops.ComputeDevice.CUDA,
                )
                for (E, D) in zip(Es, Ds)
            ],
            record_cache_metrics=RecordCacheMetrics(True, False),
        )
        cc._update_cache_miss_counter(lxu_cache_locations, linear_cache_indices)
        (
            cache_miss_forward_count,
            unique_cache_miss_count,
        ) = cc.get_cache_miss_counter().cpu()

        self.assertEqual(unique_cache_miss_count, expect_out)
        self.assertLessEqual(cache_miss_forward_count, unique_cache_miss_count)

    @given(N=st.integers(min_value=1, max_value=8))
    @settings(verbosity=Verbosity.verbose, max_examples=MAX_EXAMPLES, deadline=None)
    def test_cache_miss_counter(self, N: int) -> None:
        # Create an abstract split table
        D = 8
        T = 2
        E = 10 ** 3
        Ds = [D] * T
        Es = [E] * T
        emb_op = (
            split_table_batched_embeddings_ops.SplitTableBatchedEmbeddingBagsCodegen
        )
        cc = emb_op(
            embedding_specs=[
                (
                    E,
                    D,
                    split_table_batched_embeddings_ops.EmbeddingLocation.MANAGED_CACHING,
                    split_table_batched_embeddings_ops.ComputeDevice.CUDA,
                )
                for (E, D) in zip(Es, Ds)
            ],
            record_cache_metrics=RecordCacheMetrics(True, True),
        )

        # Create fake input data and the target output
        xs = []
        x1 = torch.Tensor([[[1], [1]], [[3], [4]]])
        x1 = to_device(torch.tensor(x1, dtype=torch.int64), use_cpu=False)

        x2 = torch.Tensor([[[2], [1]], [[3], [4]]])
        x2 = to_device(torch.tensor(x2, dtype=torch.int64), use_cpu=False)

        x3 = torch.Tensor([[[5], [6]], [[7], [8]]])
        x3 = to_device(torch.tensor(x3, dtype=torch.int64), use_cpu=False)

        xs.append(x1)
        xs.append(x2)
        xs.append(x3)

        target_counter_list = [[1, 3], [2, 4], [3, 8]]
        target_tablewise_cache_miss_list = [[1, 2], [2, 2], [4, 4]]
        for x, t_counter, t_tablewise_cache_miss in zip(
            xs, target_counter_list, target_tablewise_cache_miss_list
        ):
            (indices, offsets) = get_table_batched_offsets_from_dense(x, use_cpu=False)
            for _ in range(N):
                cc(indices, offsets)
                (
                    cache_miss_forward_count,
                    unique_cache_miss_count,
                ) = cc.get_cache_miss_counter().cpu()
                tablewise_cache_miss = cc.get_table_wise_cache_miss().cpu()
                self.assertEqual(cache_miss_forward_count, t_counter[0])
                self.assertEqual(unique_cache_miss_count, t_counter[1])
                for i in range(len(tablewise_cache_miss)):
                    self.assertEqual(tablewise_cache_miss[i], t_tablewise_cache_miss[i])

    @unittest.skipIf(*gpu_unavailable)
    @given(
        L=st.integers(min_value=0, max_value=16),
        H=st.integers(min_value=512, max_value=1024),
        S=st.integers(min_value=0, max_value=128),
    )
    @settings(verbosity=Verbosity.verbose, max_examples=MAX_EXAMPLES, deadline=None)
    def test_nbit_cache_update_function(self, L: int, H: int, S: int) -> None:
        # Generate synthetic data
        linear_cache_indices_cpu = torch.randint(L, H, (S,))
        lxu_cache_locations_cpu = torch.clone(linear_cache_indices_cpu)

        indices = [True if np.random.rand() < 0.5 else False for _ in range(S)]
        lxu_cache_locations_cpu[indices] = -1

        cache_miss_ids = torch.clone(linear_cache_indices_cpu)
        cache_miss_ids[lxu_cache_locations_cpu != -1] = -2

        # Calculate the correct output
        unique_cache_miss_ids = torch.unique(cache_miss_ids)
        expect_out = sum(unique_cache_miss_ids >= 0)
        linear_cache_indices = linear_cache_indices_cpu.to(torch.int32).cuda()
        lxu_cache_locations = lxu_cache_locations_cpu.to(torch.int32).cuda()

        # Create an abstract split table
        D = 8
        T = 2
        E = 10 ** 3
        Ds = [D] * T
        Es = [E] * T
        cc = split_table_batched_embeddings_ops.IntNBitTableBatchedEmbeddingBagsCodegen(
            embedding_specs=[
                (
                    "",
                    E,
                    D,
                    SparseType.INT8,
                    split_table_batched_embeddings_ops.EmbeddingLocation.MANAGED_CACHING,
                )
                for (E, D) in zip(Es, Ds)
            ],
            device=torch.cuda.current_device(),
            record_cache_metrics=RecordCacheMetrics(True, False),
        )
        cc.fill_random_weights()

        cc._update_cache_miss_counter(lxu_cache_locations, linear_cache_indices)
        (
            cache_miss_forward_count,
            unique_cache_miss_count,
        ) = cc.get_cache_miss_counter().cpu()

        self.assertEqual(unique_cache_miss_count, expect_out)
        self.assertLessEqual(cache_miss_forward_count, unique_cache_miss_count)

    @unittest.skipIf(*gpu_unavailable)
    @given(N=st.integers(min_value=1, max_value=8))
    @settings(verbosity=Verbosity.verbose, max_examples=MAX_EXAMPLES, deadline=None)
    def test_nbit_cache_miss_counter(self, N: int) -> None:
        # Create an abstract split table
        D = 8
        T = 2
        E = 10 ** 3
        Ds = [D] * T
        Es = [E] * T
        cc = split_table_batched_embeddings_ops.IntNBitTableBatchedEmbeddingBagsCodegen(
            embedding_specs=[
                (
                    "",
                    E,
                    D,
                    SparseType.INT8,
                    split_table_batched_embeddings_ops.EmbeddingLocation.MANAGED_CACHING,
                )
                for (E, D) in zip(Es, Ds)
            ],
            device=torch.cuda.current_device(),
            record_cache_metrics=RecordCacheMetrics(True, True),
        )
        cc.fill_random_weights()

        # Create fake input data and the target output
        x1 = torch.Tensor([[[1], [1]], [[3], [4]]]).cuda()
        x2 = torch.Tensor([[[2], [1]], [[3], [4]]]).cuda()
        x3 = torch.Tensor([[[5], [6]], [[7], [8]]]).cuda()

        xs = [x1, x2, x3]
        target_counter_list = [[1, 3], [2, 4], [3, 8]]
        target_tablewise_cache_miss_list = [[1, 2], [2, 2], [4, 4]]
        for x, t_counter, t_tablewise_cache_miss in zip(
            xs, target_counter_list, target_tablewise_cache_miss_list
        ):
            (indices, offsets) = get_table_batched_offsets_from_dense(x, use_cpu=False)
            for _ in range(N):
                cc(indices.int(), offsets.int())
                (
                    cache_miss_forward_count,
                    unique_cache_miss_count,
                ) = cc.get_cache_miss_counter().cpu()
                tablewise_cache_miss = cc.get_table_wise_cache_miss().cpu()
                self.assertEqual(cache_miss_forward_count, t_counter[0])
                self.assertEqual(unique_cache_miss_count, t_counter[1])
                for i in range(len(tablewise_cache_miss)):
                    self.assertEqual(tablewise_cache_miss[i], t_tablewise_cache_miss[i])

    @given(
        T=st.integers(min_value=1, max_value=64),
        B=st.integers(min_value=1, max_value=64),
        max_L=st.integers(min_value=1, max_value=64),
        bounds_check_mode=st.sampled_from(
            [
                BoundsCheckMode.FATAL,
                BoundsCheckMode.WARNING,
                BoundsCheckMode.IGNORE,
            ]
        ),
        use_cpu=st.booleans(),
        dtype=st.sampled_from(
            [
                torch.int64,
                torch.int32,
            ]
        ),
    )
    @settings(verbosity=Verbosity.verbose, max_examples=MAX_EXAMPLES, deadline=None)
    def test_bounds_check(
        self,
        T: int,
        B: int,
        max_L: int,
        bounds_check_mode: BoundsCheckMode,
        use_cpu: bool,
        dtype: torch.dtype,
    ) -> None:
        rows_per_table = torch.tensor(
            np.random.randint(low=1, high=1000, size=(T,))
        ).long()
        Ls = np.random.randint(low=0, high=max_L, size=(T, B))
        indices = [
            np.random.randint(low=0, high=rows_per_table[t], size=Ls[t, b])
            for t in range(T)
            for b in range(B)
        ]
        indices = torch.tensor(np.concatenate(indices, axis=0)).to(dtype)
        offsets = torch.tensor([0] + np.cumsum(Ls.flatten()).tolist()).to(dtype)
        warning = torch.tensor([0]).long()

        self.assertEqual(indices.numel(), np.sum(Ls).item())
        self.assertEqual(offsets[-1], np.sum(Ls).item())
        if not use_cpu:
            indices, offsets, rows_per_table, warning = (
                indices.cuda(),
                offsets.cuda(),
                rows_per_table.cuda(),
                warning.cuda(),
            )
        indices_copy = indices.clone()
        torch.ops.fbgemm.bounds_check_indices(
            rows_per_table, indices, offsets, bounds_check_mode, warning
        )
        # we don't modify when we are in-bounds.
        torch.testing.assert_close(indices_copy, indices)
        indices[:] = torch.iinfo(dtype).max
        if bounds_check_mode != BoundsCheckMode.FATAL:
            torch.ops.fbgemm.bounds_check_indices(
                rows_per_table, indices, offsets, bounds_check_mode, warning
            )
            torch.testing.assert_close(indices, torch.zeros_like(indices))
            if bounds_check_mode == BoundsCheckMode.WARNING:
                self.assertEqual(warning.item(), indices.numel())
        else:
            if use_cpu and indices.numel():
                with self.assertRaises(RuntimeError):
                    torch.ops.fbgemm.bounds_check_indices(
                        rows_per_table, indices, offsets, bounds_check_mode, warning
                    )
            # It would be nice to test the CUDA implementation of BoundsCheckMode==FATAL,
            # but the device assert kills the CUDA context and requires a process restart,
            # which is a bit inconvenient.

        # test offsets bound errors
        indices = indices_copy.clone()
        if offsets.numel() > 0:
            offsets[0] = -100
        if offsets.numel() > 1:
            offsets[-1] += 100
        if bounds_check_mode != BoundsCheckMode.FATAL:
            torch.ops.fbgemm.bounds_check_indices(
                rows_per_table, indices, offsets, bounds_check_mode, warning
            )
            if offsets.numel() > 0:
                self.assertEqual(offsets[0].item(), 0)
            if offsets.numel() > 1:
                self.assertEqual(offsets[-1].item(), indices.numel())
            if bounds_check_mode == BoundsCheckMode.WARNING:
                # -1 because when we have 2 elements in offsets, we have only 1
                # warning for the pair.
                self.assertGreaterEqual(warning.item(), min(2, offsets.numel() - 1))
        else:
            if use_cpu and indices.numel():
                with self.assertRaises(RuntimeError):
                    torch.ops.fbgemm.bounds_check_indices(
                        rows_per_table, indices, offsets, bounds_check_mode, warning
                    )

    def test_pickle(self) -> None:
        tensor_queue = torch.classes.fbgemm.TensorQueue(torch.empty(0))
        pickled = pickle.dumps(tensor_queue)
        unpickled = pickle.loads(pickled)

    @unittest.skipIf(*gpu_unavailable)
    def test_linearize_cache_indices(self) -> None:
        indices = torch.tensor(
            [10, 2, 3, 7, 1, 4, 5, 9, 2, 7, 6, 8, 5, 1, 0, 4],
            dtype=torch.int,
            device="cuda",
        )
        equal_offsets = torch.tensor([0, 4, 8, 12, 16], dtype=torch.int, device="cuda")
        varying_offsets = torch.tensor(
            [0, 1, 3, 6, 8, 10, 14, 15, 16], dtype=torch.int, device="cuda"
        )

        # Testing equal sized tables.
        cache_hash_size_cumsum_0 = torch.tensor([0, 12, 24, 36, 48]).cuda()
        linear_cache_indices_0 = torch.ops.fbgemm.linearize_cache_indices(
            cache_hash_size_cumsum_0, indices, equal_offsets
        )
        self.assertTrue(
            torch.equal(
                linear_cache_indices_0.cpu(),
                torch.tensor(
                    [10, 2, 3, 7, 13, 16, 17, 21, 26, 31, 30, 32, 41, 37, 36, 40],
                    dtype=torch.int,
                ),
            )
        )

        # Testing partially cached tables.
        cache_hash_size_cumsum_1 = torch.tensor([0, 12, -1, 24, 36]).cuda()
        linear_cache_indices_1 = torch.ops.fbgemm.linearize_cache_indices(
            cache_hash_size_cumsum_1, indices, equal_offsets
        )
        self.assertTrue(
            torch.equal(
                linear_cache_indices_1.cpu(),
                torch.tensor(
                    [10, 2, 3, 7, 13, 16, 17, 21, 36, 36, 36, 36, 29, 25, 24, 28],
                    dtype=torch.int,
                ),
            )
        )

        # Testing batched with varying pooling factor.
        cache_hash_size_cumsum_2 = torch.tensor([0, 12, -1, 24, 36]).cuda()
        linear_cache_indices_2 = torch.ops.fbgemm.linearize_cache_indices(
            cache_hash_size_cumsum_2, indices, varying_offsets
        )
        self.assertTrue(
            torch.equal(
                linear_cache_indices_2.cpu(),
                torch.tensor(
                    [10, 2, 3, 19, 13, 16, 17, 21, 36, 36, 36, 36, 36, 36, 24, 28],
                    dtype=torch.int,
                ),
            )
        )

        # Testing when multiple features share the same table.
        cache_hash_size_cumsum_3 = torch.tensor([0, 0, 12, 12, 24]).cuda()
        linear_cache_indices_3 = torch.ops.fbgemm.linearize_cache_indices(
            cache_hash_size_cumsum_3, indices, varying_offsets
        )
        self.assertTrue(
            torch.equal(
                linear_cache_indices_3.cpu(),
                torch.tensor(
                    [10, 2, 3, 7, 1, 4, 5, 9, 14, 19, 18, 20, 17, 13, 12, 16],
                    dtype=torch.int,
                ),
            )
        )

    @unittest.skipIf(*gpu_unavailable)
    def test_lxu_cache_lookup(self) -> None:
        ASSOC: int = split_table_batched_embeddings_ops.ASSOC
        max_index: int = 8000
        # Use single cache set to avoid dealing with cache set hash algorithm.
        lxu_cache_state_gpu = torch.arange(ASSOC, dtype=torch.int64).unsqueeze(0).cuda()

        # Testing all miss.
        linear_cache_indices_0 = torch.tensor(
            [32, 33, 34, 35, 36, 100, 1000, 1725]
        ).cuda() if ASSOC == 32 else torch.tensor(
            [64, 65, 66, 67, 68, 100, 1000, 1725]
        ).cuda()
        lxu_locations = torch.ops.fbgemm.lxu_cache_lookup(
            linear_cache_indices_0, lxu_cache_state_gpu, max_index
        )
        self.assertTrue(
            torch.equal(
                lxu_locations.cpu(),
                torch.tensor(
                    [-1, -1, -1, -1, -1, -1, -1, -1],
                    dtype=torch.int,
                ),
            )
        )

        # Testing all hits.
        cache_indices_1 = torch.randint(0, ASSOC, (ASSOC,))
        linear_cache_indices_1 = cache_indices_1.cuda()
        lxu_locations = torch.ops.fbgemm.lxu_cache_lookup(
            linear_cache_indices_1, lxu_cache_state_gpu, max_index
        )
        self.assertTrue(
            torch.equal(
                lxu_locations.cpu(),
                cache_indices_1.int(),
            )
        )

        # Testing mixture.
        miss_cache_indices_0 = torch.randint(ASSOC, max_index, (10,))
        hit_cache_indices_0 = torch.randint(0, ASSOC, (8,))
        miss_cache_indices_1 = torch.randint(ASSOC, max_index, (16,))
        hit_cache_indices_1 = torch.randint(0, ASSOC, (8,))
        linear_cache_indices_2 = torch.cat(
            [
                miss_cache_indices_0,
                hit_cache_indices_0,
                miss_cache_indices_1,
                hit_cache_indices_1,
            ]
        ).cuda()
        lxu_locations = torch.ops.fbgemm.lxu_cache_lookup(
            linear_cache_indices_2, lxu_cache_state_gpu, max_index
        )

        expected_result = torch.cat(
            [
                torch.full_like(miss_cache_indices_0, -1),
                hit_cache_indices_0,
                torch.full_like(miss_cache_indices_1, -1),
                hit_cache_indices_1,
            ]
        ).int()
        self.assertTrue(
            torch.equal(
                lxu_locations.cpu(),
                expected_result,
            )
        )

    @unittest.skipIf(*gpu_unavailable)
    @given(
        T=st.integers(min_value=1, max_value=5),
        D=st.integers(min_value=2, max_value=64),
        log_E=st.integers(min_value=2, max_value=3),
        N=st.integers(min_value=0, max_value=50),
        weights_ty=st.sampled_from(
            [
                SparseType.FP32,
                SparseType.FP16,
                SparseType.INT8,
                SparseType.INT4,
                SparseType.INT2,
            ]
        ),
        output_dtype=st.sampled_from(
            [
                SparseType.FP32,
                SparseType.FP16,
                SparseType.INT8,
            ]
        ),
        use_cpu=st.booleans() if gpu_available else st.just(True),
        test_internal=st.booleans(),
    )
    @settings(verbosity=Verbosity.verbose, max_examples=MAX_EXAMPLES, deadline=None)
    def test_embedding_inplace_update(
        self,
        T: int,  # num of embedding tables
        D: int,  # embedding dim
        log_E: int,  # embedding table row number
        N: int,  # num of update rows per table
        weights_ty: SparseType,
        output_dtype: SparseType,
        use_cpu: bool,
        test_internal: bool,  # test with OSS op or internal customized op
    ) -> None:
        D_alignment = max(weights_ty.align_size(), output_dtype.align_size())
        D = round_up(D, D_alignment)
        Ds = [
            round_up(
                np.random.randint(low=int(max(0.25 * D, 1)), high=int(1.0 * D)),
                D_alignment,
            )
            for _ in range(T)
        ]
        E = int(10 ** log_E)
        Es = [np.random.randint(low=int(0.5 * E), high=int(2.0 * E)) for _ in range(T)]
        row_alignment = 1 if use_cpu else 16
        current_device = "cpu" if use_cpu else torch.cuda.current_device()
        location = (
            split_table_batched_embeddings_ops.EmbeddingLocation.HOST
            if use_cpu
            else split_table_batched_embeddings_ops.EmbeddingLocation.DEVICE
        )

        weights_ty_list = [weights_ty] * T
        if open_source:
            test_internal = False

        # create two embedding bag op with random weights
        locations = [location] * T
        op = split_table_batched_embeddings_ops.IntNBitTableBatchedEmbeddingBagsCodegen(
            embedding_specs=[
                ("", E, D, W_TY, L)
                for (E, D, W_TY, L) in zip(Es, Ds, weights_ty_list, locations)
            ],
            output_dtype=output_dtype,
            device=current_device,
        )
        op.fill_random_weights()
        op_ref = (
            split_table_batched_embeddings_ops.IntNBitTableBatchedEmbeddingBagsCodegen(
                embedding_specs=[
                    ("", E, D, W_TY, L)
                    for (E, D, W_TY, L) in zip(Es, Ds, weights_ty_list, locations)
                ],
                output_dtype=output_dtype,
                device=current_device,
            )
        )
        op_ref.fill_random_weights()

        # randomly generate update table and row indices
        update_table_indices = []
        update_table_indices2 = []
        update_row_indices = []
        update_row_indices2 = []
        for t in range(T):
            n = np.random.randint(low=0, high=N) if N > 0 else 0
            if n == 0:
                continue
            update_table_indices.append(t)
            update_row_id_list = random.sample(range(Es[t]), n)
            update_row_indices.append(update_row_id_list)
            update_table_indices2.extend([t] * n)
            update_row_indices2.extend(update_row_id_list)

        # generate update tensor based on weights from "op_ref" embedding table
        update_weights_list = []
        ref_split_weights = op_ref.split_embedding_weights(split_scale_shifts=False)

        update_weight_size = sum(
            [
                rounded_row_size_in_bytes(
                    Ds[t],
                    weights_ty_list[t],
                    row_alignment,
                )
                for t in update_table_indices2
            ]
        )
        update_weights_tensor2 = torch.randint(
            low=0,
            high=255,
            size=(update_weight_size,),
            dtype=torch.uint8,
            device=current_device,
        )

        update_offsets = 0
        for i in range(len(update_table_indices)):
            table_idx = update_table_indices[i]
            (ref_weights, _) = ref_split_weights[table_idx]

            D_bytes = rounded_row_size_in_bytes(
                Ds[table_idx], weights_ty_list[table_idx], row_alignment
            )

            update_weights = []
            for row_idx in update_row_indices[i]:
                update_weights.append(ref_weights[row_idx].tolist())
                update_weights_tensor2[
                    update_offsets : update_offsets + D_bytes
                ] = ref_weights[row_idx]
                update_offsets += D_bytes

            update_weights_tensor = torch.tensor(
                update_weights, device=current_device, dtype=torch.uint8
            )
            update_weights_list.append(update_weights_tensor)

        # run inplace update on "op" embedding table
        if not test_internal:
            # Test scatter_ based OSS solution
            op.embedding_inplace_update(
                update_table_indices,
                update_row_indices,
                update_weights_list,
            )
        else:
            # Test customized op
            op.embedding_inplace_update_internal(
                update_table_indices2,
                update_row_indices2,
                update_weights_tensor2,
            )

        # verify weights are equal with "op_ref" for the updated rows in "op"
        split_weights = op.split_embedding_weights(split_scale_shifts=False)
        for i in range(len(update_table_indices)):
            t = update_table_indices[i]
            for r in update_row_indices[i]:
                (weights, _) = split_weights[t]
                (ref_weights, _) = ref_split_weights[t]
                self.assertEqual(weights.size(), ref_weights.size())
                torch.testing.assert_close(
                    weights[r],
                    ref_weights[r],
                    rtol=1e-2,
                    atol=1e-2,
                    equal_nan=True,
                )


if __name__ == "__main__":
    unittest.main()<|MERGE_RESOLUTION|>--- conflicted
+++ resolved
@@ -2785,9 +2785,6 @@
                 split_table_batched_embeddings_ops.PoolingMode.NONE,
             ]
         ),
-<<<<<<< HEAD
-        use_cpu=st.booleans(),
-=======
         use_cpu=st.booleans() if torch.cuda.is_available() else st.just(True),
         weight_decay_mode=st.sampled_from(
             [
@@ -2795,7 +2792,6 @@
                 WeightDecayMode.DECOUPLE,
             ]
         ),
->>>>>>> 19c17b32
     )
     @settings(
         verbosity=Verbosity.verbose,
