#!/usr/bin/env python3

# pyre-ignore-all-errors[56]

# Copyright (c) Meta Platforms, Inc. and affiliates.
# All rights reserved.
# This source code is licensed under the BSD-style license found in the
# LICENSE file in the root directory of this source tree.

import copy

import pickle
import random
import unittest
from typing import List, Optional

import fbgemm_gpu
import fbgemm_gpu.split_table_batched_embeddings_ops as split_table_batched_embeddings_ops
import hypothesis.strategies as st
import numpy as np
import torch
from fbgemm_gpu.split_embedding_configs import FP8QuantizationConfig
from fbgemm_gpu.split_embedding_utils import (
    b_indices,
    fake_quantize_embs,
    generate_requests,
    get_table_batched_offsets_from_dense,
    quantize_embs,
    round_up,
    to_device,
)
from fbgemm_gpu.split_table_batched_embeddings_ops import (
    BoundsCheckMode,
    INT8_EMB_ROW_DIM_OFFSET,
    OptimType,
    RecordCacheMetrics,
    rounded_row_size_in_bytes,
    SparseType,
    WeightDecayMode,
)
from hypothesis import assume, given, HealthCheck, settings, Verbosity
from hypothesis.strategies import composite
from torch import Tensor

# pyre-fixme[16]: Module `fbgemm_gpu` has no attribute `open_source`.
open_source: bool = getattr(fbgemm_gpu, "open_source", False)

if open_source:
    # pyre-ignore[21]
    from test_utils import gpu_available, gpu_unavailable, TEST_WITH_ROCM
else:
    from fbgemm_gpu.test.test_utils import (
        gpu_available,
        gpu_unavailable,
        TEST_WITH_ROCM,
    )


MAX_EXAMPLES = 40

# For long running tests reduce the number of iterations to reduce timeout errors.
MAX_EXAMPLES_LONG_RUNNING = 15


@composite
# pyre-ignore
def get_nbit_weights_ty(draw) -> Optional[SparseType]:
    """
    Returns None if mixed weights ty should be used, otherwise, returns specific SparseType.
    """
    mixed_weights_ty = draw(st.booleans())
    if mixed_weights_ty:
        return None
    return draw(
        st.sampled_from(
            [
                SparseType.FP32,
                SparseType.FP16,
                SparseType.FP8,
                SparseType.INT8,
                SparseType.INT4,
                SparseType.INT2,
            ]
        )
    )


class SplitTableBatchedEmbeddingsTest(unittest.TestCase):
    def execute_forward_(
        self,
        T: int,
        D: int,
        B: int,
        log_E: int,
        L: int,
        weights_precision: SparseType,
        weighted: bool,
        mixed: bool,
        use_cache: bool,
        cache_algorithm: split_table_batched_embeddings_ops.CacheAlgorithm,
        pooling_mode: split_table_batched_embeddings_ops.PoolingMode,
        use_cpu: bool,
        output_dtype: SparseType,
    ) -> None:
        # NOTE: cache is not applicable to CPU version.
        assume(not use_cpu or not use_cache)
        # NOTE: limit (T * B * L * D) to avoid timeout for CPU version!
        assume(not use_cpu or T * B * L * D <= 2048)
        # NOTE: CPU does not support FP16.
        assume(not (use_cpu and weights_precision == SparseType.FP16))

        # NOTE: weighted operation can be done only for SUM.
        assume(
            pooling_mode == split_table_batched_embeddings_ops.PoolingMode.SUM
            or not weighted
        )
        # NOTE: No bag ops only work on GPUs, no mixed
        assume(
            not use_cpu
            or pooling_mode != split_table_batched_embeddings_ops.PoolingMode.NONE
        )
        assume(
            not mixed
            or pooling_mode != split_table_batched_embeddings_ops.PoolingMode.NONE
        )

        emb_op = (
            split_table_batched_embeddings_ops.SplitTableBatchedEmbeddingBagsCodegen
        )
        if pooling_mode == split_table_batched_embeddings_ops.PoolingMode.SUM:
            mode = "sum"
            do_pooling = True
        elif pooling_mode == split_table_batched_embeddings_ops.PoolingMode.MEAN:
            mode = "mean"
            do_pooling = True
        elif pooling_mode == split_table_batched_embeddings_ops.PoolingMode.NONE:
            mode = "sum"
            do_pooling = False
        else:
            # This proves that we have exhaustively checked all PoolingModes
            raise RuntimeError("Unknown PoolingMode!")

        E = int(10**log_E)
        if use_cpu:
            D = (D + 15) // 16 * 4
        else:
            D = D * 4
        if not mixed:
            Ds = [D] * T
            Es = [E] * T
        else:
            Ds = [
                round_up(np.random.randint(low=int(0.25 * D), high=int(1.0 * D)), 4)
                for _ in range(T)
            ]
            Es = [
                np.random.randint(low=int(0.5 * E), high=int(2.0 * E)) for _ in range(T)
            ]
        compute_device = split_table_batched_embeddings_ops.ComputeDevice.CUDA
<<<<<<< HEAD
        if use_cpu:
            managed = [split_table_batched_embeddings_ops.EmbeddingLocation.HOST] * T
            compute_device = split_table_batched_embeddings_ops.ComputeDevice.CPU
        elif TEST_WITH_ROCM:
            # ROCm managed memory allocation is under development
            managed = [split_table_batched_embeddings_ops.EmbeddingLocation.DEVICE] * T
        elif use_cache:
            managed = [
                split_table_batched_embeddings_ops.EmbeddingLocation.MANAGED_CACHING
            ] * T
            if mixed:
                average_D = sum(Ds) // T
                for t, d in enumerate(Ds):
                    managed[t] = (
                        split_table_batched_embeddings_ops.EmbeddingLocation.DEVICE
                        if d < average_D
                        else managed[t]
                    )
=======
        # ROCm managed momory allocation is under development
        if TEST_WITH_ROCM:
            if use_cpu:
                managed = [split_table_batched_embeddings_ops.EmbeddingLocation.HOST] * T
                compute_device = split_table_batched_embeddings_ops.ComputeDevice.CPU
            else:
                managed = [
                    split_table_batched_embeddings_ops.EmbeddingLocation.DEVICE
                ] * T
>>>>>>> 42160527
        else:
            if use_cpu:
                managed = [split_table_batched_embeddings_ops.EmbeddingLocation.HOST] * T
                compute_device = split_table_batched_embeddings_ops.ComputeDevice.CPU
            elif use_cache:
                managed = [
                    split_table_batched_embeddings_ops.EmbeddingLocation.MANAGED_CACHING
                ] * T
                if mixed:
                    average_D = sum(Ds) // T
                    for t, d in enumerate(Ds):
                        managed[t] = (
                            split_table_batched_embeddings_ops.EmbeddingLocation.DEVICE
                            if d < average_D
                            else managed[t]
                        )
            else:
                managed = [
                    np.random.choice(
                        [
                            split_table_batched_embeddings_ops.EmbeddingLocation.DEVICE,
                            split_table_batched_embeddings_ops.EmbeddingLocation.MANAGED,
                        ]
                    )
                    for _ in range(T)
                ]
        if do_pooling:
            bs = [
                to_device(torch.nn.EmbeddingBag(E, D, mode=mode, sparse=True), use_cpu)
                for (E, D) in zip(Es, Ds)
            ]
        else:
            bs = [
                to_device(torch.nn.Embedding(E, D, sparse=True), use_cpu)
                for (E, D) in zip(Es, Ds)
            ]
        if weights_precision == SparseType.INT8:
            for t in range(T):
                bs[t].weight.data.copy_(
                    torch.ops.fbgemm.Fused8BitRowwiseQuantizedToFloat(
                        torch.ops.fbgemm.FloatToFused8BitRowwiseQuantized(
                            bs[t].weight.data
                        )
                    )
                )

        if weights_precision == SparseType.FP16:
            bs = [b.half() for b in bs]

        xs = [to_device(torch.randint(low=0, high=e, size=(B, L)), use_cpu) for e in Es]
        xws = [to_device(torch.randn(size=(B, L)), use_cpu) for _ in range(T)]
        xws_acc_type = copy.deepcopy(xws)

        if weights_precision == SparseType.FP16:
            xws = [xw.half() for xw in xws]

        fs = (
            [
                b_indices(b, x, use_cpu=use_cpu, do_pooling=do_pooling)
                for (b, x) in zip(bs, xs)
            ]
            if not weighted
            else [
                b_indices(
                    b,
                    x,
                    per_sample_weights=xw.view(-1),
                    use_cpu=use_cpu,
                    do_pooling=do_pooling,
                )
                for (b, x, xw) in zip(bs, xs, xws)
            ]
        )
        if do_pooling:
            f = torch.cat([f.view(B, -1) for f in fs], dim=1)
        else:
            f = torch.cat(fs, dim=0).view(-1, D)

        cc = emb_op(
            embedding_specs=[
                (
                    E,
                    D,
                    split_table_batched_embeddings_ops.EmbeddingLocation(M),
                    compute_device,
                )
                for (E, D, M) in zip(Es, Ds, managed)
            ],
            weights_precision=weights_precision,
            optimizer=OptimType.EXACT_SGD,
            learning_rate=0.05,
            cache_algorithm=cache_algorithm,
            pooling_mode=pooling_mode,
            output_dtype=output_dtype,
        )
        # NOTE: test TorchScript-compatible!
        cc = torch.jit.script(cc)

        for t in range(T):
            cc.split_embedding_weights()[t].data.copy_(
                bs[t].weight
                if weights_precision != SparseType.INT8
                else torch.ops.fbgemm.FloatToFused8BitRowwiseQuantized(bs[t].weight)
            )

        x = torch.cat([x.view(1, B, L) for x in xs], dim=0)
        xw = torch.cat([xw.view(1, B, L) for xw in xws_acc_type], dim=0)

        (indices, offsets) = get_table_batched_offsets_from_dense(x, use_cpu)
        fc2 = (
            cc(indices, offsets)
            if not weighted
            else cc(indices, offsets, to_device(xw.contiguous().view(-1), use_cpu))
        )
        tolerance = (
            1.0e-5
            if weights_precision == SparseType.FP32 and output_dtype == SparseType.FP32
            else 8.0e-3
        )
        torch.testing.assert_close(
            fc2.float(),
            f.float(),
            atol=tolerance,
            rtol=tolerance,
        )

    def test_forward_cpu_int8(
        self,
    ) -> None:
        weights_precision = SparseType.INT8
        use_cpu = True
        T = random.randint(1, 10)
        D = random.randint(2, min(256, int(2048 / T)))
        B = random.randint(1, min(128, int(2048 / T / D)))
        L = random.randint(0, min(20, int(2048 / T / D / B)))
        log_E = random.randint(3, 5)

        use_cache = False
        # cache_algorithm is don't care as we don't use cache.
        cache_algorithm = split_table_batched_embeddings_ops.CacheAlgorithm.LRU

        pooling_mode = random.choice(
            [
                split_table_batched_embeddings_ops.PoolingMode.SUM,
                split_table_batched_embeddings_ops.PoolingMode.MEAN,
            ]
        )
        mixed = False
        if pooling_mode == split_table_batched_embeddings_ops.PoolingMode.SUM:
            weighted = random.choice([True, False])
        else:
            weighted = False
        self.execute_forward_(
            T,
            D,
            B,
            log_E,
            L,
            weights_precision,
            weighted,
            mixed,
            use_cache,
            cache_algorithm,
            pooling_mode,
            use_cpu,
            SparseType.FP32,
        )

    def test_forward_cpu_fp32(
        self,
    ) -> None:
        weights_precision = SparseType.FP32
        use_cpu = True
        T = random.randint(1, 10)
        D = random.randint(2, min(256, int(2048 / T)))
        B = random.randint(1, min(128, int(2048 / T / D)))
        L = random.randint(0, min(20, int(2048 / T / D / B)))
        log_E = random.randint(3, 5)

        use_cache = False
        # cache_algorithm is don't care as we don't use cache.
        cache_algorithm = split_table_batched_embeddings_ops.CacheAlgorithm.LRU

        pooling_mode = random.choice(
            [
                split_table_batched_embeddings_ops.PoolingMode.SUM,
                split_table_batched_embeddings_ops.PoolingMode.MEAN,
            ]
        )
        mixed = False
        if pooling_mode == split_table_batched_embeddings_ops.PoolingMode.SUM:
            weighted = random.choice([True, False])
        else:
            weighted = False
        self.execute_forward_(
            T,
            D,
            B,
            log_E,
            L,
            weights_precision,
            weighted,
            mixed,
            use_cache,
            cache_algorithm,
            pooling_mode,
            use_cpu,
            SparseType.FP32,
        )

    @unittest.skipIf(*gpu_unavailable)
    def test_forward_gpu_no_cache_int8(
        self,
    ) -> None:
        weights_precision = SparseType.INT8
        use_cpu = False
        T = random.randint(1, 10)
        D = random.randint(2, 256)
        B = random.randint(1, 128)
        L = random.randint(0, 20)
        log_E = random.randint(3, 5)

        use_cache = False
        # cache_algorithm is don't care as we don't use cache.
        cache_algorithm = split_table_batched_embeddings_ops.CacheAlgorithm.LRU

        pooling_mode = random.choice(
            [
                split_table_batched_embeddings_ops.PoolingMode.SUM,
                split_table_batched_embeddings_ops.PoolingMode.MEAN,
                split_table_batched_embeddings_ops.PoolingMode.NONE,
            ]
        )
        if pooling_mode == split_table_batched_embeddings_ops.PoolingMode.NONE:
            mixed = False
        else:
            mixed = random.choice([True, False])
        if pooling_mode == split_table_batched_embeddings_ops.PoolingMode.SUM:
            weighted = random.choice([True, False])
        else:
            weighted = False
        self.execute_forward_(
            T,
            D,
            B,
            log_E,
            L,
            weights_precision,
            weighted,
            mixed,
            use_cache,
            cache_algorithm,
            pooling_mode,
            use_cpu,
            SparseType.FP32,
        )

    @unittest.skipIf(*gpu_unavailable)
    def test_forward_gpu_no_cache_fp16(
        self,
    ) -> None:
        weights_precision = SparseType.FP16
        use_cpu = False
        T = random.randint(1, 10)
        D = random.randint(2, 256)
        B = random.randint(1, 128)
        L = random.randint(0, 20)
        log_E = random.randint(3, 5)

        use_cache = False
        # cache_algorithm is don't care as we don't use cache.
        cache_algorithm = split_table_batched_embeddings_ops.CacheAlgorithm.LRU

        pooling_mode = random.choice(
            [
                split_table_batched_embeddings_ops.PoolingMode.SUM,
                split_table_batched_embeddings_ops.PoolingMode.MEAN,
                split_table_batched_embeddings_ops.PoolingMode.NONE,
            ]
        )
        if pooling_mode == split_table_batched_embeddings_ops.PoolingMode.NONE:
            mixed = False
        else:
            mixed = random.choice([True, False])
        if pooling_mode == split_table_batched_embeddings_ops.PoolingMode.SUM:
            weighted = random.choice([True, False])
        else:
            weighted = False
        self.execute_forward_(
            T,
            D,
            B,
            log_E,
            L,
            weights_precision,
            weighted,
            mixed,
            use_cache,
            cache_algorithm,
            pooling_mode,
            use_cpu,
            SparseType.FP32,
        )

    @unittest.skipIf(*gpu_unavailable)
    def test_forward_gpu_no_cache_fp32(
        self,
    ) -> None:
        weights_precision = SparseType.FP32
        use_cpu = False
        T = random.randint(1, 10)
        D = random.randint(2, 256)
        B = random.randint(1, 128)
        L = random.randint(0, 20)
        log_E = random.randint(3, 5)

        use_cache = False
        # cache_algorithm is don't care as we don't use cache.
        cache_algorithm = split_table_batched_embeddings_ops.CacheAlgorithm.LRU

        pooling_mode = random.choice(
            [
                split_table_batched_embeddings_ops.PoolingMode.SUM,
                split_table_batched_embeddings_ops.PoolingMode.MEAN,
                split_table_batched_embeddings_ops.PoolingMode.NONE,
            ]
        )
        if pooling_mode == split_table_batched_embeddings_ops.PoolingMode.NONE:
            mixed = False
        else:
            mixed = random.choice([True, False])
        if pooling_mode == split_table_batched_embeddings_ops.PoolingMode.SUM:
            weighted = random.choice([True, False])
        else:
            weighted = False
        self.execute_forward_(
            T,
            D,
            B,
            log_E,
            L,
            weights_precision,
            weighted,
            mixed,
            use_cache,
            cache_algorithm,
            pooling_mode,
            use_cpu,
            SparseType.FP32,
        )

    @unittest.skipIf(*gpu_unavailable)
    @given(
        cache_algorithm=st.sampled_from(
            split_table_batched_embeddings_ops.CacheAlgorithm
        ),
    )
    @settings(
        verbosity=Verbosity.verbose,
        max_examples=MAX_EXAMPLES_LONG_RUNNING,
        deadline=None,
        suppress_health_check=[HealthCheck.filter_too_much, HealthCheck.data_too_large],
    )
    def test_forward_gpu_uvm_cache_int8(
        self,
        cache_algorithm: split_table_batched_embeddings_ops.CacheAlgorithm,
    ) -> None:
        weights_precision = SparseType.INT8
        use_cpu = False
        T = random.randint(1, 10)
        D = random.randint(2, 256)
        B = random.randint(1, 128)
        L = random.randint(0, 20)
        log_E = random.randint(3, 5)

        use_cache = True

        pooling_mode = random.choice(
            [
                split_table_batched_embeddings_ops.PoolingMode.SUM,
                split_table_batched_embeddings_ops.PoolingMode.MEAN,
                split_table_batched_embeddings_ops.PoolingMode.NONE,
            ]
        )
        output_dtype = random.choice(
            [
                SparseType.FP32,
                SparseType.FP16,
            ]
        )
        if pooling_mode == split_table_batched_embeddings_ops.PoolingMode.NONE:
            mixed = False
        else:
            mixed = random.choice([True, False])
        if pooling_mode == split_table_batched_embeddings_ops.PoolingMode.SUM:
            weighted = random.choice([True, False])
        else:
            weighted = False
        self.execute_forward_(
            T,
            D,
            B,
            log_E,
            L,
            weights_precision,
            weighted,
            mixed,
            use_cache,
            cache_algorithm,
            pooling_mode,
            use_cpu,
            output_dtype,
        )

    @unittest.skipIf(*gpu_unavailable)
    @given(
        cache_algorithm=st.sampled_from(
            split_table_batched_embeddings_ops.CacheAlgorithm
        ),
    )
    @settings(
        verbosity=Verbosity.verbose,
        max_examples=MAX_EXAMPLES_LONG_RUNNING,
        deadline=None,
        suppress_health_check=[HealthCheck.filter_too_much, HealthCheck.data_too_large],
    )
    def test_forward_gpu_uvm_cache_fp16(
        self,
        cache_algorithm: split_table_batched_embeddings_ops.CacheAlgorithm,
    ) -> None:
        weights_precision = SparseType.FP16
        use_cpu = False
        T = random.randint(1, 10)
        D = random.randint(2, 256)
        B = random.randint(1, 128)
        L = random.randint(0, 20)
        log_E = random.randint(3, 5)

        use_cache = True

        pooling_mode = random.choice(
            [
                split_table_batched_embeddings_ops.PoolingMode.SUM,
                split_table_batched_embeddings_ops.PoolingMode.MEAN,
                split_table_batched_embeddings_ops.PoolingMode.NONE,
            ]
        )
        output_dtype = random.choice(
            [
                SparseType.FP32,
                SparseType.FP16,
            ]
        )
        if pooling_mode == split_table_batched_embeddings_ops.PoolingMode.NONE:
            mixed = False
        else:
            mixed = random.choice([True, False])
        if pooling_mode == split_table_batched_embeddings_ops.PoolingMode.SUM:
            weighted = random.choice([True, False])
        else:
            weighted = False
        self.execute_forward_(
            T,
            D,
            B,
            log_E,
            L,
            weights_precision,
            weighted,
            mixed,
            use_cache,
            cache_algorithm,
            pooling_mode,
            use_cpu,
            output_dtype,
        )

    @unittest.skipIf(*gpu_unavailable)
    @given(
        cache_algorithm=st.sampled_from(
            split_table_batched_embeddings_ops.CacheAlgorithm
        ),
    )
    @settings(
        verbosity=Verbosity.verbose,
        max_examples=MAX_EXAMPLES_LONG_RUNNING,
        deadline=None,
        suppress_health_check=[HealthCheck.filter_too_much, HealthCheck.data_too_large],
    )
    def test_forward_gpu_uvm_cache_fp32(
        self,
        cache_algorithm: split_table_batched_embeddings_ops.CacheAlgorithm,
    ) -> None:
        weights_precision = SparseType.FP32
        use_cpu = False
        T = random.randint(1, 10)
        D = random.randint(2, 256)
        B = random.randint(1, 128)
        L = random.randint(0, 20)
        log_E = random.randint(3, 5)

        use_cache = True

        pooling_mode = random.choice(
            [
                split_table_batched_embeddings_ops.PoolingMode.SUM,
                split_table_batched_embeddings_ops.PoolingMode.MEAN,
                split_table_batched_embeddings_ops.PoolingMode.NONE,
            ]
        )
        output_dtype = random.choice(
            [
                SparseType.FP32,
                SparseType.FP16,
            ]
        )
        if pooling_mode == split_table_batched_embeddings_ops.PoolingMode.NONE:
            mixed = False
        else:
            mixed = random.choice([True, False])
        if pooling_mode == split_table_batched_embeddings_ops.PoolingMode.SUM:
            weighted = random.choice([True, False])
        else:
            weighted = False
        self.execute_forward_(
            T,
            D,
            B,
            log_E,
            L,
            weights_precision,
            weighted,
            mixed,
            use_cache,
            cache_algorithm,
            pooling_mode,
            use_cpu,
            output_dtype,
        )

    @unittest.skipIf(*gpu_unavailable)
    @given(
        T=st.integers(min_value=1, max_value=10),
        D=st.integers(min_value=2, max_value=128),
        B=st.integers(min_value=1, max_value=128),
        log_E=st.integers(min_value=3, max_value=5),
        L=st.integers(min_value=0, max_value=20),
        output_dtype=st.sampled_from([SparseType.FP16, SparseType.INT8]),
    )
    @settings(
        verbosity=Verbosity.verbose,
        max_examples=MAX_EXAMPLES_LONG_RUNNING,
        deadline=None,
        suppress_health_check=[HealthCheck.filter_too_much],
    )
    def test_forward_fused_pooled_emb_quant(
        self,
        T: int,
        D: int,
        B: int,
        log_E: int,
        L: int,
        output_dtype: SparseType,
    ) -> None:
        Ds = [
            round_up(np.random.randint(low=int(max(0.25 * D, 1)), high=int(1.0 * D)), 4)
            for _ in range(T)
        ]
        E = int(10**log_E)
        Es = [np.random.randint(low=int(0.5 * E), high=int(2.0 * E)) for _ in range(T)]

        op = split_table_batched_embeddings_ops.SplitTableBatchedEmbeddingBagsCodegen(
            embedding_specs=[
                (
                    E,
                    D,
                    split_table_batched_embeddings_ops.EmbeddingLocation.DEVICE,
                    split_table_batched_embeddings_ops.ComputeDevice.CUDA,
                )
                for (E, D) in zip(Es, Ds)
            ],
            output_dtype=output_dtype,
            device=torch.cuda.current_device(),
        )
        op_ref = (
            split_table_batched_embeddings_ops.SplitTableBatchedEmbeddingBagsCodegen(
                embedding_specs=[
                    (
                        E,
                        D,
                        split_table_batched_embeddings_ops.EmbeddingLocation.DEVICE,
                        split_table_batched_embeddings_ops.ComputeDevice.CUDA,
                    )
                    for (E, D) in zip(Es, Ds)
                ],
                output_dtype=SparseType.FP32,
                device=torch.cuda.current_device(),
            )
        )
        # sync weights between two ops
        split_weights = op.split_embedding_weights()
        ref_split_weights = op_ref.split_embedding_weights()
        for t in range(T):
            split_weights[t].data.copy_(ref_split_weights[t])

        requests = generate_requests(2, B, T, L, min(Es), reuse=0.1)

        for indices, offsets, _ in requests:
            lowp_pooled_output = op(
                indices=indices,
                offsets=offsets,
            )
            fp32_pooled_output = op_ref(
                indices=indices,
                offsets=offsets,
            )
            lowp_pooled_emb_split = [
                d + 8 if output_dtype == SparseType.INT8 else d for d in op.dims
            ]
            lowp_pooled_output_per_table = torch.split(
                lowp_pooled_output, lowp_pooled_emb_split, dim=1
            )
            deq_lowp_pooled_output_per_table = [
                torch.ops.fbgemm.Fused8BitRowwiseQuantizedToFloat(t.contiguous())
                if output_dtype == SparseType.INT8
                else t.float()
                for t in lowp_pooled_output_per_table
            ]
            fp32_pooled_output_per_table = torch.split(
                fp32_pooled_output, op.dims, dim=1
            )
            dq_fp32_pooled_output_per_table = [
                torch.ops.fbgemm.Fused8BitRowwiseQuantizedToFloat(
                    torch.ops.fbgemm.FloatToFused8BitRowwiseQuantized(
                        t.contiguous()
                    ).contiguous()
                )
                if output_dtype == SparseType.INT8
                else t.half().float()
                for t in fp32_pooled_output_per_table
            ]
            cat_deq_lowp_pooled_output = torch.cat(
                deq_lowp_pooled_output_per_table, dim=1
            )
            cat_dq_fp32_pooled_output = torch.cat(
                dq_fp32_pooled_output_per_table, dim=1
            )
            torch.testing.assert_close(
                cat_deq_lowp_pooled_output, cat_dq_fp32_pooled_output
            )

    @unittest.skipIf(*gpu_unavailable)
    @given(
        T=st.integers(min_value=1, max_value=10),
        D=st.integers(min_value=2, max_value=128),
        B=st.integers(min_value=1, max_value=128),
        log_E=st.integers(min_value=3, max_value=5),
        L=st.integers(min_value=0, max_value=20),
        weights_ty=st.sampled_from(
            [
                SparseType.FP32,
                SparseType.FP16,
                SparseType.INT8,
                SparseType.INT4,
                # FIXME: INT2 caused big numerical error for this test
                # SparseType.INT2,
            ]
        ),
        output_dtype=st.sampled_from(
            [
                SparseType.FP16,
                SparseType.BF16,
                SparseType.INT8,
                # SparseType.INT4,
            ]
<<<<<<< HEAD
        )
        if not TEST_WITH_ROCM
        else st.sampled_from(
=======
        ) if not TEST_WITH_ROCM else st.sampled_from(
>>>>>>> 42160527
            [
                SparseType.FP16,
                # The counterparts of __nv_bfloat16 and __nv_bfloat162 are not supported on ROCm
                SparseType.INT8,
                # SparseType.INT4,
            ]
        ),
    )
    @settings(
        verbosity=Verbosity.verbose,
        max_examples=MAX_EXAMPLES_LONG_RUNNING,
        deadline=None,
        suppress_health_check=[HealthCheck.filter_too_much],
    )
    def test_nbit_forward_fused_pooled_emb_quant(
        self,
        T: int,
        D: int,
        B: int,
        log_E: int,
        L: int,
        weights_ty: SparseType,
        output_dtype: SparseType,
    ) -> None:
        D_alignment = max(weights_ty.align_size() for t in range(T))
        D_alignment = max(D_alignment, output_dtype.align_size())
        D = round_up(D, D_alignment)
        # BF16 output only works for CUDA device sm80+ (e.g., A100)
        assume(
            torch.cuda.is_available()
            and torch.cuda.get_device_capability() >= (8, 0)
            or not output_dtype == SparseType.BF16
        )
        Ds = [
            round_up(
                np.random.randint(low=int(max(0.25 * D, 1)), high=int(1.0 * D)),
                D_alignment,
            )
            for _ in range(T)
        ]
        Ds = [D] * T
        E = int(10**log_E)
        Es = [np.random.randint(low=int(0.5 * E), high=int(2.0 * E)) for _ in range(T)]

        weights_ty_list = [weights_ty] * T
        managed = [split_table_batched_embeddings_ops.EmbeddingLocation.DEVICE] * T
        op = split_table_batched_embeddings_ops.IntNBitTableBatchedEmbeddingBagsCodegen(
            embedding_specs=[
                (
                    "",
                    E,
                    D,
                    W_TY,
                    split_table_batched_embeddings_ops.EmbeddingLocation(M),
                )
                for (E, D, M, W_TY) in zip(Es, Ds, managed, weights_ty_list)
            ],
            output_dtype=output_dtype,
            device=torch.cuda.current_device(),
        )
        # Initialize the random weights for int nbit table split embedding bag
        op.fill_random_weights()

        op_ref = (
            split_table_batched_embeddings_ops.IntNBitTableBatchedEmbeddingBagsCodegen(
                embedding_specs=[
                    (
                        "",
                        E,
                        D,
                        W_TY,
                        split_table_batched_embeddings_ops.EmbeddingLocation(M),
                    )
                    for (E, D, M, W_TY) in zip(Es, Ds, managed, weights_ty_list)
                ],
                output_dtype=SparseType.FP32,
                device=torch.cuda.current_device(),
            )
        )
        # Initialize the random weights for int nbit table split embedding bag
        op_ref.fill_random_weights()

        # sync weights between two ops
        split_weights = op.split_embedding_weights()
        ref_split_weights = op_ref.split_embedding_weights()
        for t in range(T):
            (weights, scale_shift) = split_weights[t]
            (ref_weights, ref_scale_shift) = ref_split_weights[t]
            self.assertEqual(weights.size(), ref_weights.size())
            element_size = weights_ty_list[t].bit_rate() / 8.0
            rand_tensor = torch.rand(
                ref_weights.shape[0], int(ref_weights.shape[1] / element_size)
            )
            rand_weights, rand_scale_shift = quantize_embs(
                rand_tensor, weights_ty_list[t]
            )
            ref_weights.copy_(rand_weights)
            weights.copy_(ref_weights)
            if rand_scale_shift is not None:
                self.assertIsNotNone(scale_shift)
                self.assertIsNotNone(ref_scale_shift)
                ref_scale_shift.copy_(rand_scale_shift)
                scale_shift.copy_(ref_scale_shift)

        requests = generate_requests(1, B, T, L, min(Es), reuse=0.1)
        for indices, offsets, _ in requests:
            lowp_pooled_output = op(
                indices=indices.int(),
                offsets=offsets.int(),
            )
            fp32_pooled_output = op_ref(
                indices=indices.int(),
                offsets=offsets.int(),
            )
            lowp_pooled_emb_split = [
                d + 8 if output_dtype == SparseType.INT8 else d for d in Ds
            ]
            lowp_pooled_output_per_table = torch.split(
                lowp_pooled_output, lowp_pooled_emb_split, dim=1
            )
            deq_lowp_pooled_output_per_table = [
                torch.ops.fbgemm.Fused8BitRowwiseQuantizedToFloat(t.contiguous())
                if output_dtype == SparseType.INT8
                else t.float()
                for t in lowp_pooled_output_per_table
            ]
            fp32_pooled_output_per_table = torch.split(fp32_pooled_output, Ds, dim=1)
            dq_fp32_pooled_output_per_table = [
                torch.ops.fbgemm.Fused8BitRowwiseQuantizedToFloat(
                    torch.ops.fbgemm.FloatToFused8BitRowwiseQuantized(
                        t.contiguous()
                    ).contiguous()
                ).contiguous()
                if output_dtype == SparseType.INT8
                else t.half().float()
                for t in fp32_pooled_output_per_table
            ]
            cat_deq_lowp_pooled_output = torch.cat(
                deq_lowp_pooled_output_per_table, dim=1
            )
            cat_dq_fp32_pooled_output = torch.cat(
                dq_fp32_pooled_output_per_table, dim=1
            )
            torch.testing.assert_close(
                cat_deq_lowp_pooled_output,
                cat_dq_fp32_pooled_output,
                rtol=1e-2,
                atol=1e-2,
                equal_nan=True,
            )

    @given(
        T=st.integers(min_value=1, max_value=3),
        D=st.integers(min_value=2, max_value=128),
        B=st.integers(min_value=1, max_value=32),
        log_E=st.integers(min_value=3, max_value=5),
        L=st.integers(min_value=0, max_value=10),
        weights_precision=st.sampled_from([SparseType.FP16, SparseType.FP32]),
        weighted=st.booleans(),
        mixed=st.booleans(),
        long_segments=st.booleans(),
        pooling_mode=st.sampled_from(
            [
                split_table_batched_embeddings_ops.PoolingMode.SUM,
                split_table_batched_embeddings_ops.PoolingMode.MEAN,
                split_table_batched_embeddings_ops.PoolingMode.NONE,
            ]
        ),
        use_cpu=st.booleans()
        if (gpu_available and not TEST_WITH_ROCM)
        else st.just(False)
        if (gpu_available and TEST_WITH_ROCM)
        else st.just(True),
        output_dtype=st.sampled_from([SparseType.FP32, SparseType.FP16]),
    )
    @settings(
        verbosity=Verbosity.verbose,
        max_examples=10,
        deadline=None,
        suppress_health_check=[HealthCheck.filter_too_much, HealthCheck.data_too_large],
    )
    def test_backward_dense(
        self,
        T: int,
        D: int,
        B: int,
        log_E: int,
        L: int,
        weights_precision: SparseType,
        weighted: bool,
        mixed: bool,
        long_segments: bool,
        pooling_mode: split_table_batched_embeddings_ops.PoolingMode,
        use_cpu: bool,
        output_dtype: SparseType,
    ) -> None:
        # NOTE: torch.autograd.gradcheck() is too time-consuming for CPU version
        #       so we have to limit (T * B * L * D)!
        assume(not use_cpu or T * B * L * D <= 2048)
        assume(
            pooling_mode == split_table_batched_embeddings_ops.PoolingMode.SUM
            or not weighted
        )
        assume(not (use_cpu and weights_precision == SparseType.FP16))
        # No bag ops only work on GPUs, no mixed, no weighted
        assume(
            not use_cpu
            or pooling_mode != split_table_batched_embeddings_ops.PoolingMode.NONE
        )
        assume(
            not mixed
            or pooling_mode != split_table_batched_embeddings_ops.PoolingMode.NONE
        )
        assume(
            not weighted
            or pooling_mode != split_table_batched_embeddings_ops.PoolingMode.NONE
        )

        emb_op = (
            split_table_batched_embeddings_ops.DenseTableBatchedEmbeddingBagsCodegen
        )
        if pooling_mode == split_table_batched_embeddings_ops.PoolingMode.SUM:
            mode = "sum"
            do_pooling = True
        elif pooling_mode == split_table_batched_embeddings_ops.PoolingMode.MEAN:
            mode = "mean"
            do_pooling = True
        elif pooling_mode == split_table_batched_embeddings_ops.PoolingMode.NONE:
            mode = "sum"
            do_pooling = False
        else:
            # This proves that we have exhaustively checked all PoolingModes
            raise RuntimeError("Unknown PoolingMode!")

        E = int(10**log_E)
        if use_cpu:
            D = (D + 15) // 16 * 4
        else:
            D = D * 4
        if not mixed:
            Ds = [D] * T
            Es = [E] * T
        else:
            Ds = [
                round_up(np.random.randint(low=int(0.25 * D), high=int(1.0 * D)), 4)
                for _ in range(T)
            ]
            Es = [
                np.random.randint(low=int(0.5 * E), high=int(2 * E)) for _ in range(T)
            ]
        if do_pooling:
            bs = [
                to_device(torch.nn.EmbeddingBag(E, D, mode=mode, sparse=False), use_cpu)
                for (E, D) in zip(Es, Ds)
            ]
        else:
            bs = [
                to_device(torch.nn.Embedding(E, D, sparse=False), use_cpu)
                for (E, D) in zip(Es, Ds)
            ]

        if weights_precision == SparseType.FP16:
            bs = [b.half() for b in bs]

        xs = [
            to_device(
                torch.from_numpy(
                    np.random.choice(range(e), size=(B, L), replace=True).astype(
                        np.int64
                    )
                ),
                use_cpu,
            )
            for e in Es
        ]
        if long_segments and L > 0 and weights_precision != SparseType.FP16:
            for x in xs:
                x[:, 0] = 0

        xws = [to_device(torch.randn(size=(B, L)), use_cpu) for _ in range(T)]
        xws_acc_type = copy.deepcopy(xws)

        if weights_precision == SparseType.FP16:
            xws = [xw.half() for xw in xws]

        fs = (
            [
                b_indices(b, x, use_cpu=use_cpu, do_pooling=do_pooling)
                for (b, x) in zip(bs, xs)
            ]
            if not weighted
            else [
                b_indices(
                    b,
                    x,
                    per_sample_weights=xw.view(-1),
                    use_cpu=use_cpu,
                    do_pooling=do_pooling,
                )
                for (b, x, xw) in zip(bs, xs, xws)
            ]
        )
        gos = [torch.randn_like(f) for f in fs]
        [f.backward(go) for (f, go) in zip(fs, gos)]

        # pyre-fixme[16]: `Optional` has no attribute `view`.
        grad_weights = torch.cat([b.weight.grad.view(-1) for b in bs])
        if weights_precision == SparseType.FP16 and not use_cpu:
            grad_weights = grad_weights.half()

        cc = emb_op(
            embedding_specs=[(E, D) for (E, D) in zip(Es, Ds)],
            pooling_mode=pooling_mode,
            use_cpu=use_cpu,
            weights_precision=weights_precision,
            output_dtype=output_dtype,
        )
        if do_pooling:
            # NOTE: test TorchScript-compatible!
            cc = torch.jit.script(cc)

        for t in range(T):
            cc.split_embedding_weights()[t].data.copy_(bs[t].weight)

        x = torch.cat([x.view(1, B, L) for x in xs], dim=0)
        xw = torch.cat([xw.view(1, B, L) for xw in xws_acc_type], dim=0)

        (indices, offsets) = get_table_batched_offsets_from_dense(x, use_cpu)
        fc2 = (
            cc(indices, offsets)
            if not weighted
            else cc(indices, offsets, to_device(xw.contiguous().view(-1), use_cpu))
        )

        if do_pooling:
            f = torch.cat([f.view(B, -1) for f in fs], dim=1)
        else:
            f = torch.cat(fs, dim=0).view(-1, D)

        torch.testing.assert_close(
            fc2.float(),
            f.float(),
            atol=5.0e-3
            if weights_precision == SparseType.FP16 or output_dtype == SparseType.FP16
            else 1.0e-5,
            rtol=5.0e-3
            if weights_precision == SparseType.FP16 or output_dtype == SparseType.FP16
            else 1.0e-5,
        )
        if do_pooling:
            goc = torch.cat([go.view(B, -1) for go in gos], dim=1)
        else:
            goc = torch.cat(gos, dim=0)
        fc2.backward(goc)
        torch.testing.assert_close(
            cc.weights.grad,
            grad_weights,
            atol=5.0e-3
            if weights_precision == SparseType.FP16 or output_dtype == SparseType.FP16
            else 1.0e-4,
            rtol=5.0e-3
            if weights_precision == SparseType.FP16 or output_dtype == SparseType.FP16
            else 1.0e-4,
        )

        cc = split_table_batched_embeddings_ops.DenseTableBatchedEmbeddingBagsCodegen(
            [(E, D) for (E, D) in zip(Es, Ds)],
            # NOTE: only SUM pooling can work with per_sample_weights!
            pooling_mode=split_table_batched_embeddings_ops.PoolingMode.SUM,
            use_cpu=use_cpu,
        )

        per_sample_weights = to_device(xw.contiguous().view(-1), use_cpu)
        if use_cpu:
            # NOTE: GPU version of DenseTableBatchedEmbeddingBagsCodegen doesn't support double.
            cc = cc.double()
            per_sample_weights = per_sample_weights.double()
        per_sample_weights.requires_grad = True
        indices.requires_grad = False
        offsets.requires_grad = False
        for param in cc.parameters():
            param.requires_grad = False
        y = cc(indices, offsets, per_sample_weights)
        y.sum().backward()
        # pyre-fixme[16]: `Optional` has no attribute `clone`.
        indice_weight_grad_all = per_sample_weights.grad.clone().cpu()
        T_ = len(xws)
        feature_requires_grad = to_device(
            torch.tensor(np.random.choice([0, 1], replace=True, size=(T_,))).int(),
            use_cpu,
        )
        per_sample_weights = per_sample_weights.detach().clone()
        per_sample_weights.requires_grad = True
        y = cc(
            indices,
            offsets,
            per_sample_weights,
            feature_requires_grad=feature_requires_grad,
        )
        y.sum().backward()
        indice_weight_grad_mask = per_sample_weights.grad.clone().cpu()
        for t in range(T_):
            if feature_requires_grad[t]:
                torch.testing.assert_close(
                    indice_weight_grad_mask.view(T_, B, L)[t],
                    indice_weight_grad_all.view(T_, B, L)[t],
                )
            else:
                torch.testing.assert_close(
                    indice_weight_grad_mask.view(T_, B, L)[t],
                    torch.zeros_like(indice_weight_grad_mask.view(T_, B, L)[t]),
                )

        per_sample_weights = to_device(xw.contiguous().view(-1), use_cpu)
        if use_cpu:
            # NOTE: GPU version of DenseTableBatchedEmbeddingBagsCodegen doesn't support double.
            cc = cc.double()
            per_sample_weights = per_sample_weights.double()
        else:
            cc = cc.float()
            per_sample_weights = per_sample_weights.float()
        per_sample_weights.requires_grad = True
        indices.requires_grad = False
        offsets.requires_grad = False
        for param in cc.parameters():
            param.requires_grad = False
        torch.autograd.gradcheck(
            cc, (indices, offsets, per_sample_weights), eps=1e-2, atol=1e-3, rtol=1e-3
        )

    def execute_backward_sgd_(  # noqa C901
        self,
        T: int,
        D: int,
        B: int,
        log_E: int,
        L: int,
        weights_precision: SparseType,
        weighted: bool,
        mixed: bool,
        use_cache: bool,
        cache_algorithm: split_table_batched_embeddings_ops.CacheAlgorithm,
        long_segments: bool,
        pooling_mode: split_table_batched_embeddings_ops.PoolingMode,
        use_cpu: bool,
        exact: bool,
        output_dtype: SparseType,
    ) -> None:
        # NOTE: cache is not applicable to CPU version.
        assume(not use_cpu or not use_cache)
        # NOTE: limit (T * B * L * D) to avoid timeout for CPU version!
        assume(not use_cpu or T * B * L * D <= 2048)
        assume(not (use_cpu and weights_precision == SparseType.FP16))
        # GPU only does exact sgd
        assume((use_cpu and not long_segments) or exact)
        # No bag ops only work on GPUs, no mixed, no weighted
        assume(
            not use_cpu
            or pooling_mode != split_table_batched_embeddings_ops.PoolingMode.NONE
        )
        assume(
            not mixed
            or pooling_mode != split_table_batched_embeddings_ops.PoolingMode.NONE
        )
        assume(
            not weighted
            or pooling_mode != split_table_batched_embeddings_ops.PoolingMode.NONE
        )

        assume(
            pooling_mode == split_table_batched_embeddings_ops.PoolingMode.SUM
            or not weighted
        )

        emb_op = (
            split_table_batched_embeddings_ops.SplitTableBatchedEmbeddingBagsCodegen
        )
        if pooling_mode == split_table_batched_embeddings_ops.PoolingMode.SUM:
            mode = "sum"
            do_pooling = True
        elif pooling_mode == split_table_batched_embeddings_ops.PoolingMode.MEAN:
            mode = "mean"
            do_pooling = True
        elif pooling_mode == split_table_batched_embeddings_ops.PoolingMode.NONE:
            mode = "sum"
            do_pooling = False
        else:
            # This proves that we have exhaustively checked all PoolingModes
            raise RuntimeError("Unknown PoolingMode!")

        E = int(10**log_E)
        if use_cpu:
            D = (D + 15) // 16 * 4
        else:
            D = D * 4
        if not mixed:
            Ds = [D] * T
            Es = [E] * T
        else:
            Ds = [
                round_up(np.random.randint(low=int(0.25 * D), high=int(1.0 * D)), 4)
                for _ in range(T)
            ]
            Es = [
                np.random.randint(low=int(0.5 * E), high=int(2.0 * E)) for _ in range(T)
            ]
        compute_device = split_table_batched_embeddings_ops.ComputeDevice.CUDA
<<<<<<< HEAD
        if use_cpu:
            managed = [split_table_batched_embeddings_ops.EmbeddingLocation.HOST] * T
            compute_device = split_table_batched_embeddings_ops.ComputeDevice.CPU
        elif TEST_WITH_ROCM:
            # ROCm managed memory allocation is under development
            managed = [split_table_batched_embeddings_ops.EmbeddingLocation.DEVICE] * T
        elif use_cache:
=======
        # ROCm managed momory allocation is under development
        if TEST_WITH_ROCM:
>>>>>>> 42160527
            managed = [
                split_table_batched_embeddings_ops.EmbeddingLocation.DEVICE
            ] * T
        else:
            if use_cpu:
                managed = [split_table_batched_embeddings_ops.EmbeddingLocation.HOST] * T
                compute_device = split_table_batched_embeddings_ops.ComputeDevice.CPU
            elif use_cache:
                managed = [
                    split_table_batched_embeddings_ops.EmbeddingLocation.MANAGED_CACHING
                ] * T
                if mixed:
                    average_D = sum(Ds) // T
                    for t, d in enumerate(Ds):
                        managed[t] = (
                            split_table_batched_embeddings_ops.EmbeddingLocation.DEVICE
                            if d < average_D
                            else managed[t]
                        )
            else:
                managed = [
                    np.random.choice(
                        [
                            split_table_batched_embeddings_ops.EmbeddingLocation.DEVICE,
                            split_table_batched_embeddings_ops.EmbeddingLocation.MANAGED,
                        ]
                    )
                    for _ in range(T)
                ]
        if do_pooling:
            bs = [
                to_device(torch.nn.EmbeddingBag(E, D, mode=mode, sparse=True), use_cpu)
                for (E, D) in zip(Es, Ds)
            ]
        else:
            bs = [
                to_device(torch.nn.Embedding(E, D, sparse=True), use_cpu)
                for (E, D) in zip(Es, Ds)
            ]

        if weights_precision == SparseType.FP16:
            bs = [b.half() for b in bs]

        feature_table_map = list(range(T))
        if exact:
            table_to_replicate = T // 2
            # pyre-fixme[6]: For 2nd param expected `Embedding` but got
            #  `Union[Embedding, EmbeddingBag]`.
            bs.insert(table_to_replicate, bs[table_to_replicate])
            feature_table_map.insert(table_to_replicate, table_to_replicate)

        xs = [
            to_device(
                torch.from_numpy(
                    np.random.choice(range(Es[t]), size=(B, L), replace=exact).astype(
                        np.int64
                    )
                ),
                use_cpu,
            )
            for t in feature_table_map
        ]

        if long_segments and L > 0:
            for x in xs:
                x[:, 0] = 0

        xws = [to_device(torch.randn(size=(B, L)), use_cpu) for _ in range(len(xs))]
        xws_acc_type = copy.deepcopy(xws)

        if weights_precision == SparseType.FP16:
            xws = [xw.half() for xw in xws]

        fs = (
            [
                b_indices(b, x, use_cpu=use_cpu, do_pooling=do_pooling)
                for (b, x) in zip(bs, xs)
            ]
            if not weighted
            else [
                b_indices(
                    b,
                    x,
                    per_sample_weights=xw.view(-1),
                    use_cpu=use_cpu,
                    do_pooling=do_pooling,
                )
                for (b, x, xw) in zip(bs, xs, xws)
            ]
        )
        gos = [torch.randn_like(f) for f in fs]
        [f.backward(go) for (f, go) in zip(fs, gos)]
        # do SGD update
        lr = 0.05
        if exact:
            # pyre-fixme[61]: `table_to_replicate` may not be initialized here.
            del bs[table_to_replicate]
        # pyre-fixme[58]: `*` is not supported for operand types
        #  `Optional[torch._tensor.Tensor]` and `float`.
        new_weights = [(b.weight - b.weight.grad * lr) for b in bs]

        cc = emb_op(
            embedding_specs=[
                (E, D, M, compute_device) for (E, D, M) in zip(Es, Ds, managed)
            ],
            optimizer=OptimType.EXACT_SGD if exact else OptimType.SGD,
            feature_table_map=feature_table_map,
            learning_rate=lr,
            weights_precision=weights_precision,
            cache_algorithm=cache_algorithm,
            pooling_mode=pooling_mode,
            output_dtype=output_dtype,
        )

        for t in range(T):
            cc.split_embedding_weights()[t].data.copy_(bs[t].weight)

        x = torch.cat([x.view(1, B, L) for x in xs], dim=0)
        xw = torch.cat([xw.view(1, B, L) for xw in xws_acc_type], dim=0)

        (indices, offsets) = get_table_batched_offsets_from_dense(x, use_cpu)
        fc2 = (
            cc(indices, offsets)
            if not weighted
            else cc(indices, offsets, to_device(xw.contiguous().view(-1), use_cpu))
        )
        if do_pooling:
            goc = torch.cat([go.view(B, -1) for go in gos], dim=1)
        else:
            goc = torch.cat(gos, dim=0)
        fc2.backward(goc)
        if use_cache:
            cc.flush()
        for t in range(T):
            torch.testing.assert_close(
                cc.split_embedding_weights()[t],
                new_weights[t].half()
                if weights_precision == SparseType.FP16 and not use_cpu
                else new_weights[t],
                atol=1.0e-2
                if long_segments
                else (5.0e-3 if weights_precision == SparseType.FP16 else 1.0e-5),
                rtol=1.0e-1
                if long_segments
                else (2.0e-2 if weights_precision == SparseType.FP16 else 1.0e-5),
            )

    @given(
        T=st.integers(min_value=1, max_value=5),
        D=st.integers(min_value=2, max_value=256),
        B=st.integers(min_value=1, max_value=128),
        log_E=st.integers(min_value=3, max_value=5),
        L=st.integers(min_value=0, max_value=20),
        weights_precision=st.sampled_from([SparseType.FP16, SparseType.FP32]),
        weighted=st.booleans(),
        mixed=st.booleans(),
        use_cache=st.booleans(),
        cache_algorithm=st.sampled_from(
            split_table_batched_embeddings_ops.CacheAlgorithm
        ),
        long_segments=st.booleans(),
        pooling_mode=st.sampled_from(
            [
                split_table_batched_embeddings_ops.PoolingMode.SUM,
                split_table_batched_embeddings_ops.PoolingMode.MEAN,
                split_table_batched_embeddings_ops.PoolingMode.NONE,
            ]
        ),
        use_cpu=st.booleans()
        if (gpu_available and not TEST_WITH_ROCM)
        else st.just(False)
        if (gpu_available and TEST_WITH_ROCM)
        else st.just(True),
        exact=st.booleans(),
    )
    @settings(
        verbosity=Verbosity.verbose,
        max_examples=MAX_EXAMPLES,
        deadline=None,
        suppress_health_check=[HealthCheck.filter_too_much, HealthCheck.data_too_large],
    )
    def test_backward_sgd(  # noqa C901
        self,
        T: int,
        D: int,
        B: int,
        log_E: int,
        L: int,
        weights_precision: SparseType,
        weighted: bool,
        mixed: bool,
        use_cache: bool,
        cache_algorithm: split_table_batched_embeddings_ops.CacheAlgorithm,
        long_segments: bool,
        pooling_mode: split_table_batched_embeddings_ops.PoolingMode,
        use_cpu: bool,
        exact: bool,
    ) -> None:
        self.execute_backward_sgd_(
            T,
            D,
            B,
            log_E,
            L,
            weights_precision,
            weighted,
            mixed,
            use_cache,
            cache_algorithm,
            long_segments,
            pooling_mode,
            use_cpu,
            exact,
            SparseType.FP32,  # output_dtype
        )

    @given(
        D=st.integers(min_value=2, max_value=10),
        # 128 * 1024 is to exercise a case num_ctas_for_run needs to be capped
        # at the number of SMs (H100 SXM5 has 132 SMs and the default seglen
        # per CTA is 1024)
        B=st.sampled_from([1152, 256 * 1024]),
        L=st.integers(min_value=1, max_value=4),
        weighted=st.booleans(),
        mixed=st.booleans(),
        use_cache=st.booleans(),
        cache_algorithm=st.sampled_from(
            split_table_batched_embeddings_ops.CacheAlgorithm
        ),
    )
    @settings(
        verbosity=Verbosity.verbose,
        max_examples=MAX_EXAMPLES_LONG_RUNNING,
        deadline=None,
        suppress_health_check=[HealthCheck.filter_too_much, HealthCheck.data_too_large],
    )
    @unittest.skipIf(*gpu_unavailable)
    def test_backward_sgd_really_long_segments(  # noqa C901
        self,
        D: int,
        B: int,
        L: int,
        weighted: bool,
        mixed: bool,
        use_cache: bool,
        cache_algorithm: split_table_batched_embeddings_ops.CacheAlgorithm,
    ) -> None:
        self.execute_backward_sgd_(
            2,  # T
            D,
            B,
            1,  # log_E,
            L,
            SparseType.FP32,  # weights_precision
            weighted,
            mixed,
            use_cache,
            cache_algorithm,
            True,  # long_segments
            split_table_batched_embeddings_ops.PoolingMode.SUM,  # pooling_mode
            False,  # use_cpu
            True,  # exact
            SparseType.FP32,  # output_dtype
        )

    def execute_backward_adagrad_(  # noqa C901
        self,
        T: int,
        D: int,
        B: int,
        log_E: int,
        L: int,
        D_gradcheck: int,
        weights_precision: SparseType,
        stochastic_rounding: bool,
        weighted: bool,
        row_wise: bool,
        mixed: bool,
        use_cache: bool,
        cache_algorithm: split_table_batched_embeddings_ops.CacheAlgorithm,
        pooling_mode: split_table_batched_embeddings_ops.PoolingMode,
        use_cpu: bool,
        exact: bool,
        output_dtype: SparseType,
    ) -> None:
        # NOTE: cache is not applicable to CPU version.
        assume(not use_cpu or not use_cache)
        # Approx AdaGrad only works with row_wise on CPU
        assume((use_cpu and row_wise) or exact)

        # NOTE: torch.autograd.gradcheck() is too time-consuming for CPU version
        #       so we have to limit (T * B * L * D)!
        assume(not use_cpu or T * B * L * D <= 1024)
        assume(not (use_cpu and weights_precision == SparseType.FP16))

        assume(
            pooling_mode == split_table_batched_embeddings_ops.PoolingMode.SUM
            or not weighted
        )  # No bag ops only work on GPUs, no mixed, no weighted
        assume(
            not use_cpu
            or pooling_mode != split_table_batched_embeddings_ops.PoolingMode.NONE
        )
        assume(
            not mixed
            or pooling_mode != split_table_batched_embeddings_ops.PoolingMode.NONE
        )
        assume(
            not weighted
            or pooling_mode != split_table_batched_embeddings_ops.PoolingMode.NONE
        )

        emb_op = (
            split_table_batched_embeddings_ops.SplitTableBatchedEmbeddingBagsCodegen
        )
        if pooling_mode == split_table_batched_embeddings_ops.PoolingMode.SUM:
            mode = "sum"
            do_pooling = True
        elif pooling_mode == split_table_batched_embeddings_ops.PoolingMode.MEAN:
            mode = "mean"
            do_pooling = True
        elif pooling_mode == split_table_batched_embeddings_ops.PoolingMode.NONE:
            mode = "sum"
            do_pooling = False
        else:
            # This proves that we have exhaustively checked all PoolingModes
            raise RuntimeError("Unknown PoolingMode!")

        # stochastic rounding only implemented for rowwise
        assume(not stochastic_rounding or row_wise)
        # need unique indices for non-exact tests
        assume(exact or int(10**log_E) > int(2.1 * B * L))
        # only row-wise supports caching
        assume(row_wise or not use_cache)

        E = int(10**log_E)
        if use_cpu:
            D = (D + 15) // 16 * 4
        else:
            D = D * 4
        if not mixed:
            Ds = [D] * T
            Es = [E] * T
        else:
            Ds = [
                round_up(np.random.randint(low=int(0.25 * D), high=int(1.0 * D)), 4)
                for _ in range(T)
            ]
            Es = [
                np.random.randint(low=int(0.5 * E), high=int(2.0 * E)) for _ in range(T)
            ]
        compute_device = split_table_batched_embeddings_ops.ComputeDevice.CUDA
<<<<<<< HEAD
        if use_cpu:
            managed = [split_table_batched_embeddings_ops.EmbeddingLocation.HOST] * T
            compute_device = split_table_batched_embeddings_ops.ComputeDevice.CPU
        elif TEST_WITH_ROCM:
            # ROCm managed memory allocation is under development
            managed = [split_table_batched_embeddings_ops.EmbeddingLocation.DEVICE] * T
        elif use_cache:
=======
        # ROCm managed momory allocation is under development
        if TEST_WITH_ROCM:
>>>>>>> 42160527
            managed = [
                split_table_batched_embeddings_ops.EmbeddingLocation.DEVICE
            ] * T
        else:
            if use_cpu:
                managed = [split_table_batched_embeddings_ops.EmbeddingLocation.HOST] * T
                compute_device = split_table_batched_embeddings_ops.ComputeDevice.CPU
            elif use_cache:
                managed = [
                    split_table_batched_embeddings_ops.EmbeddingLocation.MANAGED_CACHING
                ] * T
                if mixed:
                    average_D = sum(Ds) // T
                    for t, d in enumerate(Ds):
                        managed[t] = (
                            split_table_batched_embeddings_ops.EmbeddingLocation.DEVICE
                            if d < average_D
                            else managed[t]
                        )
            else:
                managed = [
                    np.random.choice(
                        [
                            split_table_batched_embeddings_ops.EmbeddingLocation.DEVICE,
                            split_table_batched_embeddings_ops.EmbeddingLocation.MANAGED,
                        ]
                    )
                    for _ in range(T)
                ]
        if do_pooling:
            bs = [
                to_device(torch.nn.EmbeddingBag(E, D, mode=mode, sparse=True), use_cpu)
                for (E, D) in zip(Es, Ds)
            ]
        else:
            bs = [
                to_device(torch.nn.Embedding(E, D, sparse=True), use_cpu)
                for (E, D) in zip(Es, Ds)
            ]

        if weights_precision == SparseType.FP16:
            bs = [b.half() for b in bs]

        feature_table_map = list(range(T))
        if exact:
            # autograd with shared embedding only works for exact
            table_to_replicate = T // 2
            # pyre-fixme[6]: For 2nd param expected `Embedding` but got
            #  `Union[Embedding, EmbeddingBag]`.
            bs.insert(table_to_replicate, bs[table_to_replicate])
            feature_table_map.insert(table_to_replicate, table_to_replicate)

        xs = [
            to_device(
                torch.from_numpy(
                    np.random.choice(range(Es[t]), size=(B, L), replace=exact).astype(
                        np.int64
                    )
                ),
                use_cpu,
            )
            for t in feature_table_map
        ]
        xws = [to_device(torch.randn(size=(B, L)), use_cpu) for _ in range(len(xs))]
        xws_acc_type = copy.deepcopy(xws)

        if weights_precision == SparseType.FP16 and not use_cpu:
            xws = [xw.half() for xw in xws]

        fs = (
            [
                b_indices(b, x, use_cpu=use_cpu, do_pooling=do_pooling)
                for (b, x) in zip(bs, xs)
            ]
            if not weighted
            else [
                b_indices(
                    b,
                    x,
                    per_sample_weights=xw.view(-1),
                    use_cpu=use_cpu,
                    do_pooling=do_pooling,
                )
                for (b, x, xw) in zip(bs, xs, xws)
            ]
        )
        gos = [torch.randn_like(f) for f in fs]
        [f.backward(go) for (f, go) in zip(fs, gos)]
        # do SGD update
        lr = 0.5
        eps = 0.2

        optimizer = (
            (OptimType.EXACT_ROWWISE_ADAGRAD if exact else OptimType.ROWWISE_ADAGRAD)
            if row_wise
            else OptimType.EXACT_ADAGRAD
        )
        cc = emb_op(
            embedding_specs=[
                (E, D, M, compute_device) for (E, D, M) in zip(Es, Ds, managed)
            ],
            feature_table_map=feature_table_map,
            optimizer=optimizer,
            learning_rate=lr,
            eps=eps,
            weights_precision=weights_precision,
            stochastic_rounding=stochastic_rounding,
            pooling_mode=pooling_mode,
            output_dtype=output_dtype,
        )

        if exact:
            # pyre-fixme[61]: `table_to_replicate` may not be initialized here.
            del bs[table_to_replicate]
        for t in range(T):
            cc.split_embedding_weights()[t].data.copy_(bs[t].weight)

        x = torch.cat([x.view(1, B, L) for x in xs], dim=0)
        xw = torch.cat([xw.view(1, B, L) for xw in xws_acc_type], dim=0)

        (indices, offsets) = get_table_batched_offsets_from_dense(x, use_cpu)
        fc2 = (
            cc(indices, offsets)
            if not weighted
            else cc(indices, offsets, to_device(xw.contiguous().view(-1), use_cpu))
        )
        if do_pooling:
            goc = torch.cat([go.view(B, -1) for go in gos], dim=1)
        else:
            goc = torch.cat(gos, dim=0)
        fc2.backward(goc)
        cc.flush()
        split_optimizer_states = [s for (s,) in cc.split_optimizer_states()]
        tolerance = (
            1.0e-4
            if weights_precision == SparseType.FP32 and output_dtype == SparseType.FP32
            else 1.0e-2
        )
        for t in range(T):
            # pyre-fixme[16]: `Optional` has no attribute `float`.
            ref_optimizer_state = bs[t].weight.grad.float().cpu().to_dense().pow(2)
            torch.testing.assert_close(
                split_optimizer_states[t].float().cpu(),
                ref_optimizer_state.mean(dim=1) if row_wise else ref_optimizer_state,
                atol=tolerance,
                rtol=tolerance,
            )
        for t in range(T):
            # optimizer_state = squares (no row-wise) or sum squares (row-wise)
            torch.testing.assert_close(
                cc.split_embedding_weights()[t].float().cpu(),
                torch.addcdiv(
                    bs[t].weight.float().cpu(),
                    value=-lr,
                    tensor1=bs[t].weight.grad.float().cpu().to_dense(),
                    tensor2=split_optimizer_states[t]
                    .float()
                    .sqrt_()
                    .add_(eps)
                    .view(Es[t], 1 if row_wise else Ds[t])
                    .cpu(),
                ),
                atol=tolerance,
                rtol=tolerance,
            )
        if use_cpu:
            D_gradcheck = (D_gradcheck + 15) // 16 * 4
        else:
            D_gradcheck = D_gradcheck * 4
        cc = emb_op(
            embedding_specs=[
                (E, D_gradcheck, M, compute_device) for (E, M) in zip(Es, managed)
            ],
            feature_table_map=feature_table_map,
            optimizer=optimizer,
            learning_rate=0.0,
            eps=eps,
            weights_precision=weights_precision,
            stochastic_rounding=stochastic_rounding,
            # NOTE: only SUM pooling can work with per_sample_weights!
            pooling_mode=split_table_batched_embeddings_ops.PoolingMode.SUM,
            output_dtype=output_dtype,
        )
        per_sample_weights = to_device(xw.contiguous().view(-1), use_cpu)
        if use_cpu:
            # NOTE: GPU version of SplitTableBatchedEmbeddingBagsCodegen doesn't support double.
            cc = cc.double()
            per_sample_weights = per_sample_weights.double()
        per_sample_weights.requires_grad = True
        indices.requires_grad = False
        offsets.requires_grad = False
        for param in cc.parameters():
            param.requires_grad = False
        torch.autograd.gradcheck(cc, (indices, offsets, per_sample_weights))

        per_sample_weights = to_device(xw.contiguous().view(-1), use_cpu)
        if use_cpu:
            per_sample_weights = per_sample_weights.double()
        per_sample_weights.requires_grad = True
        indices.requires_grad = False
        offsets.requires_grad = False
        for param in cc.parameters():
            param.requires_grad = False
        y = cc(indices, offsets, per_sample_weights)
        y.sum().backward()
        # pyre-fixme[16]: `Optional` has no attribute `clone`.
        indice_weight_grad_all = per_sample_weights.grad.clone().cpu()
        T_ = len(xws)
        feature_requires_grad = to_device(
            torch.tensor(np.random.choice([0, 1], replace=True, size=(T_,))).int(),
            use_cpu,
        )
        per_sample_weights = per_sample_weights.detach().clone()
        per_sample_weights.requires_grad = True
        y = cc(
            indices,
            offsets,
            per_sample_weights,
            feature_requires_grad=feature_requires_grad,
        )
        y.sum().backward()
        indice_weight_grad_mask = per_sample_weights.grad.clone().cpu()
        for t in range(T_):
            if feature_requires_grad[t]:
                torch.testing.assert_close(
                    indice_weight_grad_mask.view(T_, B, L)[t],
                    indice_weight_grad_all.view(T_, B, L)[t],
                )
            else:
                torch.testing.assert_close(
                    indice_weight_grad_mask.view(T_, B, L)[t],
                    torch.zeros_like(indice_weight_grad_mask.view(T_, B, L)[t]),
                )

    @given(
        T=st.integers(min_value=1, max_value=5),
        D=st.integers(min_value=2, max_value=128),
        B=st.integers(min_value=1, max_value=128),
        log_E=st.integers(min_value=3, max_value=5),
        L=st.integers(min_value=0, max_value=20),
        D_gradcheck=st.integers(min_value=1, max_value=2),
        weights_precision=st.just(SparseType.FP16),
        stochastic_rounding=st.booleans(),
        weighted=st.booleans(),
        row_wise=st.booleans(),
        mixed=st.booleans(),
        use_cache=st.booleans(),
        cache_algorithm=st.sampled_from(
            split_table_batched_embeddings_ops.CacheAlgorithm
        ),
        use_cpu=st.booleans()
        if (gpu_available and not TEST_WITH_ROCM)
        else st.just(False)
        if (gpu_available and TEST_WITH_ROCM)
        else st.just(True),
        exact=st.booleans(),
        output_dtype=st.sampled_from([SparseType.FP32, SparseType.FP16]),
    )
    @settings(
        verbosity=Verbosity.verbose,
        max_examples=MAX_EXAMPLES_LONG_RUNNING,
        deadline=None,
        suppress_health_check=[HealthCheck.filter_too_much, HealthCheck.data_too_large],
    )
    def test_backward_adagrad_fp16_pmSUM(  # noqa C901
        self,
        T: int,
        D: int,
        B: int,
        log_E: int,
        L: int,
        D_gradcheck: int,
        weights_precision: SparseType,
        stochastic_rounding: bool,
        weighted: bool,
        row_wise: bool,
        mixed: bool,
        use_cache: bool,
        cache_algorithm: split_table_batched_embeddings_ops.CacheAlgorithm,
        use_cpu: bool,
        exact: bool,
        output_dtype: SparseType,
    ) -> None:
        self.execute_backward_adagrad_(
            T,
            D,
            B,
            log_E,
            L,
            D_gradcheck,
            weights_precision,
            stochastic_rounding,
            weighted,
            row_wise,
            mixed,
            use_cache,
            cache_algorithm,
            split_table_batched_embeddings_ops.PoolingMode.SUM,
            use_cpu,
            exact,
            output_dtype,
        )

    @given(
        T=st.integers(min_value=1, max_value=5),
        D=st.integers(min_value=2, max_value=128),
        B=st.integers(min_value=1, max_value=128),
        log_E=st.integers(min_value=3, max_value=5),
        L=st.integers(min_value=0, max_value=20),
        D_gradcheck=st.integers(min_value=1, max_value=2),
        weights_precision=st.just(SparseType.FP16),
        stochastic_rounding=st.booleans(),
        weighted=st.booleans(),
        row_wise=st.booleans(),
        mixed=st.booleans(),
        use_cache=st.booleans(),
        cache_algorithm=st.sampled_from(
            split_table_batched_embeddings_ops.CacheAlgorithm
        ),
        use_cpu=st.booleans()
        if (gpu_available and not TEST_WITH_ROCM)
        else st.just(False)
        if (gpu_available and TEST_WITH_ROCM)
        else st.just(True),
        exact=st.booleans(),
        output_dtype=st.sampled_from([SparseType.FP32, SparseType.FP16]),
    )
    @settings(
        verbosity=Verbosity.verbose,
        max_examples=MAX_EXAMPLES_LONG_RUNNING,
        deadline=None,
        suppress_health_check=[HealthCheck.filter_too_much, HealthCheck.data_too_large],
    )
    def test_backward_adagrad_fp16_pmMEAN(  # noqa C901
        self,
        T: int,
        D: int,
        B: int,
        log_E: int,
        L: int,
        D_gradcheck: int,
        weights_precision: SparseType,
        stochastic_rounding: bool,
        weighted: bool,
        row_wise: bool,
        mixed: bool,
        use_cache: bool,
        cache_algorithm: split_table_batched_embeddings_ops.CacheAlgorithm,
        use_cpu: bool,
        exact: bool,
        output_dtype: SparseType,
    ) -> None:
        self.execute_backward_adagrad_(
            T,
            D,
            B,
            log_E,
            L,
            D_gradcheck,
            weights_precision,
            stochastic_rounding,
            weighted,
            row_wise,
            mixed,
            use_cache,
            cache_algorithm,
            split_table_batched_embeddings_ops.PoolingMode.MEAN,
            use_cpu,
            exact,
            output_dtype,
        )

    @given(
        T=st.integers(min_value=1, max_value=5),
        D=st.integers(min_value=2, max_value=128),
        B=st.integers(min_value=1, max_value=128),
        log_E=st.integers(min_value=3, max_value=5),
        L=st.integers(min_value=0, max_value=20),
        D_gradcheck=st.integers(min_value=1, max_value=2),
        weights_precision=st.just(SparseType.FP16),
        stochastic_rounding=st.booleans(),
        weighted=st.booleans(),
        row_wise=st.booleans(),
        mixed=st.booleans(),
        use_cache=st.booleans(),
        cache_algorithm=st.sampled_from(
            split_table_batched_embeddings_ops.CacheAlgorithm
        ),
        use_cpu=st.booleans()
        if (gpu_available and not TEST_WITH_ROCM)
        else st.just(False)
        if (gpu_available and TEST_WITH_ROCM)
        else st.just(True),
        exact=st.booleans(),
        output_dtype=st.sampled_from([SparseType.FP32, SparseType.FP16]),
    )
    @settings(
        verbosity=Verbosity.verbose,
        max_examples=MAX_EXAMPLES_LONG_RUNNING,
        deadline=None,
        suppress_health_check=[HealthCheck.filter_too_much, HealthCheck.data_too_large],
    )
    def test_backward_adagrad_fp16_pmNONE(  # noqa C901
        self,
        T: int,
        D: int,
        B: int,
        log_E: int,
        L: int,
        D_gradcheck: int,
        weights_precision: SparseType,
        stochastic_rounding: bool,
        weighted: bool,
        row_wise: bool,
        mixed: bool,
        use_cache: bool,
        cache_algorithm: split_table_batched_embeddings_ops.CacheAlgorithm,
        use_cpu: bool,
        exact: bool,
        output_dtype: SparseType,
    ) -> None:
        self.execute_backward_adagrad_(
            T,
            D,
            B,
            log_E,
            L,
            D_gradcheck,
            weights_precision,
            stochastic_rounding,
            weighted,
            row_wise,
            mixed,
            use_cache,
            cache_algorithm,
            split_table_batched_embeddings_ops.PoolingMode.NONE,
            use_cpu,
            exact,
            output_dtype,
        )

    @given(
        T=st.integers(min_value=1, max_value=5),
        D=st.integers(min_value=2, max_value=128),
        B=st.integers(min_value=1, max_value=128),
        log_E=st.integers(min_value=3, max_value=5),
        L=st.integers(min_value=0, max_value=20),
        D_gradcheck=st.integers(min_value=1, max_value=2),
        weights_precision=st.just(SparseType.FP32),
        stochastic_rounding=st.booleans(),
        weighted=st.booleans(),
        row_wise=st.booleans(),
        mixed=st.booleans(),
        use_cache=st.booleans(),
        cache_algorithm=st.sampled_from(
            split_table_batched_embeddings_ops.CacheAlgorithm
        ),
        use_cpu=st.booleans()
        if (gpu_available and not TEST_WITH_ROCM)
        else st.just(False)
        if (gpu_available and TEST_WITH_ROCM)
        else st.just(True),
        exact=st.booleans(),
        output_dtype=st.sampled_from([SparseType.FP32, SparseType.FP16]),
    )
    @settings(
        verbosity=Verbosity.verbose,
        max_examples=MAX_EXAMPLES_LONG_RUNNING,
        deadline=None,
        suppress_health_check=[HealthCheck.filter_too_much, HealthCheck.data_too_large],
    )
    def test_backward_adagrad_fp32_pmSUM(  # noqa C901
        self,
        T: int,
        D: int,
        B: int,
        log_E: int,
        L: int,
        D_gradcheck: int,
        weights_precision: SparseType,
        stochastic_rounding: bool,
        weighted: bool,
        row_wise: bool,
        mixed: bool,
        use_cache: bool,
        cache_algorithm: split_table_batched_embeddings_ops.CacheAlgorithm,
        use_cpu: bool,
        exact: bool,
        output_dtype: SparseType,
    ) -> None:
        self.execute_backward_adagrad_(
            T,
            D,
            B,
            log_E,
            L,
            D_gradcheck,
            weights_precision,
            stochastic_rounding,
            weighted,
            row_wise,
            mixed,
            use_cache,
            cache_algorithm,
            split_table_batched_embeddings_ops.PoolingMode.SUM,
            use_cpu,
            exact,
            output_dtype,
        )

    @given(
        T=st.integers(min_value=1, max_value=5),
        D=st.integers(min_value=2, max_value=128),
        B=st.integers(min_value=1, max_value=128),
        log_E=st.integers(min_value=3, max_value=5),
        L=st.integers(min_value=0, max_value=20),
        D_gradcheck=st.integers(min_value=1, max_value=2),
        weights_precision=st.just(SparseType.FP32),
        stochastic_rounding=st.booleans(),
        weighted=st.booleans(),
        row_wise=st.booleans(),
        mixed=st.booleans(),
        use_cache=st.booleans(),
        cache_algorithm=st.sampled_from(
            split_table_batched_embeddings_ops.CacheAlgorithm
        ),
        use_cpu=st.booleans()
        if (gpu_available and not TEST_WITH_ROCM)
        else st.just(False)
        if (gpu_available and TEST_WITH_ROCM)
        else st.just(True),
        exact=st.booleans(),
        output_dtype=st.sampled_from([SparseType.FP32, SparseType.FP16]),
    )
    @settings(
        verbosity=Verbosity.verbose,
        max_examples=MAX_EXAMPLES_LONG_RUNNING,
        deadline=None,
        suppress_health_check=[HealthCheck.filter_too_much, HealthCheck.data_too_large],
    )
    def test_backward_adagrad_fp32_pmMEAN(  # noqa C901
        self,
        T: int,
        D: int,
        B: int,
        log_E: int,
        L: int,
        D_gradcheck: int,
        weights_precision: SparseType,
        stochastic_rounding: bool,
        weighted: bool,
        row_wise: bool,
        mixed: bool,
        use_cache: bool,
        cache_algorithm: split_table_batched_embeddings_ops.CacheAlgorithm,
        use_cpu: bool,
        exact: bool,
        output_dtype: SparseType,
    ) -> None:
        self.execute_backward_adagrad_(
            T,
            D,
            B,
            log_E,
            L,
            D_gradcheck,
            weights_precision,
            stochastic_rounding,
            weighted,
            row_wise,
            mixed,
            use_cache,
            cache_algorithm,
            split_table_batched_embeddings_ops.PoolingMode.MEAN,
            use_cpu,
            exact,
            output_dtype,
        )

    @given(
        T=st.integers(min_value=1, max_value=5),
        D=st.integers(min_value=2, max_value=128),
        B=st.integers(min_value=1, max_value=128),
        log_E=st.integers(min_value=3, max_value=5),
        L=st.integers(min_value=0, max_value=20),
        D_gradcheck=st.integers(min_value=1, max_value=2),
        weights_precision=st.just(SparseType.FP32),
        stochastic_rounding=st.booleans(),
        weighted=st.booleans(),
        row_wise=st.booleans(),
        mixed=st.booleans(),
        use_cache=st.booleans(),
        cache_algorithm=st.sampled_from(
            split_table_batched_embeddings_ops.CacheAlgorithm
        ),
        use_cpu=st.booleans()
        if (gpu_available and not TEST_WITH_ROCM)
        else st.just(False)
        if (gpu_available and TEST_WITH_ROCM)
        else st.just(True),
        exact=st.booleans(),
        output_dtype=st.sampled_from([SparseType.FP32, SparseType.FP16]),
    )
    @settings(
        verbosity=Verbosity.verbose,
        max_examples=MAX_EXAMPLES_LONG_RUNNING,
        deadline=None,
        suppress_health_check=[HealthCheck.filter_too_much, HealthCheck.data_too_large],
    )
    def test_backward_adagrad_fp32_pmNONE(  # noqa C901
        self,
        T: int,
        D: int,
        B: int,
        log_E: int,
        L: int,
        D_gradcheck: int,
        weights_precision: SparseType,
        stochastic_rounding: bool,
        weighted: bool,
        row_wise: bool,
        mixed: bool,
        use_cache: bool,
        cache_algorithm: split_table_batched_embeddings_ops.CacheAlgorithm,
        use_cpu: bool,
        exact: bool,
        output_dtype: SparseType,
    ) -> None:
        self.execute_backward_adagrad_(
            T,
            D,
            B,
            log_E,
            L,
            D_gradcheck,
            weights_precision,
            stochastic_rounding,
            weighted,
            row_wise,
            mixed,
            use_cache,
            cache_algorithm,
            split_table_batched_embeddings_ops.PoolingMode.NONE,
            use_cpu,
            exact,
            output_dtype,
        )

    @unittest.skipIf(*gpu_unavailable)
    @given(
        T=st.integers(min_value=1, max_value=5),
        D=st.integers(min_value=2, max_value=256),
        B=st.integers(min_value=1, max_value=128),
        log_E=st.integers(min_value=3, max_value=5),
        L=st.integers(min_value=1, max_value=20),
        mixed=st.booleans(),
        cache_algorithm=st.sampled_from(
            split_table_batched_embeddings_ops.CacheAlgorithm
        ),
    )
    @settings(verbosity=Verbosity.verbose, max_examples=MAX_EXAMPLES, deadline=None)
    def test_cache_pipeline(
        self,
        T: int,
        D: int,
        B: int,
        log_E: int,
        L: int,
        mixed: bool,
        cache_algorithm: split_table_batched_embeddings_ops.CacheAlgorithm,
    ) -> None:
        iters = 3
        E = int(10**log_E)
        D = D * 4
        if not mixed:
            Ds = [D] * T
            Es = [E] * T
        else:
            Ds = [
                round_up(np.random.randint(low=int(0.25 * D), high=int(1.0 * D)), 4)
                for _ in range(T)
            ]
            Es = [
                np.random.randint(low=int(0.5 * E), high=int(2.0 * E)) for _ in range(T)
            ]
        managed = [
            split_table_batched_embeddings_ops.EmbeddingLocation.MANAGED_CACHING
        ] * T
        if mixed:
            average_D = sum(Ds) // T
            for t, d in enumerate(Ds):
                managed[t] = (
                    split_table_batched_embeddings_ops.EmbeddingLocation.DEVICE
                    if d < average_D
                    else managed[t]
                )
        cc_ref = (
            split_table_batched_embeddings_ops.SplitTableBatchedEmbeddingBagsCodegen(
                [
                    (
                        E,
                        D,
                        split_table_batched_embeddings_ops.EmbeddingLocation.DEVICE,
                        split_table_batched_embeddings_ops.ComputeDevice.CUDA,
                    )
                    for (E, D) in zip(Es, Ds)
                ],
            )
        )
        cc = split_table_batched_embeddings_ops.SplitTableBatchedEmbeddingBagsCodegen(
            [
                (E, D, M, split_table_batched_embeddings_ops.ComputeDevice.CUDA)
                for (E, D, M) in zip(Es, Ds, managed)
            ],
            cache_algorithm=cache_algorithm,
        )
        for t in range(T):
            self.assertEqual(
                cc.split_embedding_weights()[t].size(),
                cc_ref.split_embedding_weights()[t].size(),
            )
            cc.split_embedding_weights()[t].data.copy_(
                cc_ref.split_embedding_weights()[t]
            )

        requests = generate_requests(iters, B, T, L, min(Es), reuse=0.1)
        grad_output = torch.randn(B, sum(Ds)).cuda()

        for indices, offsets, _ in requests:
            output = cc(indices, offsets)
            output_ref = cc_ref(indices, offsets)
            torch.testing.assert_close(output, output_ref)
            output.backward(grad_output)
            output_ref.backward(grad_output)
        cc.flush()
        for t in range(T):
            torch.testing.assert_close(
                cc.split_embedding_weights()[t], cc_ref.split_embedding_weights()[t]
            )

    def execute_backward_optimizers_(  # noqa C901
        self,
        T: int,
        D: int,
        B: int,
        log_E: int,
        L: int,
        weighted: bool,
        mixed: bool,
        optimizer: OptimType,
        long_segments: bool,
        pooling_mode: split_table_batched_embeddings_ops.PoolingMode,
        use_cpu: bool,
        weight_decay_mode: WeightDecayMode = WeightDecayMode.L2,
    ) -> None:
        # NOTE: limit (T * B * L * D) to avoid timeout for CPU version!
        assume(not use_cpu or T * B * L * D <= 2048)
        assume(
            not use_cpu
            or optimizer
            in [
                OptimType.EXACT_ADAGRAD,
                OptimType.EXACT_ROWWISE_ADAGRAD,
                OptimType.EXACT_SGD,
                OptimType.SGD,
            ]
        )

        assume(
            pooling_mode == split_table_batched_embeddings_ops.PoolingMode.SUM
            or not weighted
        )
        # No bag ops only work on GPUs, no mixed, no weighted
        assume(
            not use_cpu
            or pooling_mode != split_table_batched_embeddings_ops.PoolingMode.NONE
        )
        assume(
            not mixed
            or pooling_mode != split_table_batched_embeddings_ops.PoolingMode.NONE
        )
        assume(
            not weighted
            or pooling_mode != split_table_batched_embeddings_ops.PoolingMode.NONE
        )

        emb_op = (
            split_table_batched_embeddings_ops.SplitTableBatchedEmbeddingBagsCodegen
        )
        if pooling_mode == split_table_batched_embeddings_ops.PoolingMode.SUM:
            mode = "sum"
            do_pooling = True
        elif pooling_mode == split_table_batched_embeddings_ops.PoolingMode.MEAN:
            mode = "mean"
            do_pooling = True
        elif pooling_mode == split_table_batched_embeddings_ops.PoolingMode.NONE:
            mode = "sum"
            do_pooling = False
        else:
            # This proves that we have exhaustively checked all PoolingModes
            raise RuntimeError("Unknown PoolingMode!")

        E = int(10**log_E)
        if use_cpu:
            D = (D + 15) // 16 * 4
        else:
            D = D * 4
        if not mixed:
            Ds = [D] * T
            Es = [E] * T
        else:
            Ds = [
                round_up(np.random.randint(low=int(0.25 * D), high=int(1.0 * D)), 4)
                for _ in range(T)
            ]
            Es = [
                np.random.randint(low=int(0.5 * E), high=int(2.0 * E)) for _ in range(T)
            ]
        compute_device = split_table_batched_embeddings_ops.ComputeDevice.CUDA
<<<<<<< HEAD
        if use_cpu:
            managed = [split_table_batched_embeddings_ops.EmbeddingLocation.HOST] * T
            compute_device = split_table_batched_embeddings_ops.ComputeDevice.CPU
        elif TEST_WITH_ROCM:
            # ROCm managed memory allocation is under development
            managed = [split_table_batched_embeddings_ops.EmbeddingLocation.DEVICE] * T
        else:
=======
        # ROCm managed momory allocation is under development
        if TEST_WITH_ROCM:
>>>>>>> 42160527
            managed = [
                split_table_batched_embeddings_ops.EmbeddingLocation.DEVICE
            ] * T
        else:
            if use_cpu:
                managed = [split_table_batched_embeddings_ops.EmbeddingLocation.HOST] * T
                compute_device = split_table_batched_embeddings_ops.ComputeDevice.CPU
            else:
                managed = [
                    np.random.choice(
                        [
                            split_table_batched_embeddings_ops.EmbeddingLocation.DEVICE,
                            split_table_batched_embeddings_ops.EmbeddingLocation.MANAGED,
                        ]
                    )
                    for _ in range(T)
                ]
        if do_pooling:
            bs = [
                to_device(torch.nn.EmbeddingBag(E, D, mode=mode, sparse=True), use_cpu)
                for (E, D) in zip(Es, Ds)
            ]
        else:
            bs = [
                to_device(torch.nn.Embedding(E, D, sparse=True), use_cpu)
                for (E, D) in zip(Es, Ds)
            ]

        xs = [
            to_device(
                torch.from_numpy(
                    np.random.choice(range(e), size=(B, L), replace=True).astype(
                        np.int64
                    )
                ),
                use_cpu,
            )
            for e in Es
        ]
        if long_segments and L > 0:
            for x, e in zip(xs, Es):
                x[:, 0] = np.random.randint(low=0, high=e)

        xws = [to_device(torch.randn(size=(B, L)), use_cpu) for _ in range(T)]
        xws_acc_type = copy.deepcopy(xws)

        fs = (
            [
                b_indices(b, x, use_cpu=use_cpu, do_pooling=do_pooling)
                for (b, x) in zip(bs, xs)
            ]
            if not weighted
            else [
                b_indices(
                    b,
                    x,
                    per_sample_weights=xw.view(-1),
                    use_cpu=use_cpu,
                    do_pooling=do_pooling,
                )
                for (b, x, xw) in zip(bs, xs, xws)
            ]
        )
        gos = [torch.randn_like(f) for f in fs]
        [f.backward(go) for (f, go) in zip(fs, gos)]
        # do SGD update

        optimizer_kwargs = {"learning_rate": 0.5}
        (lr, eps, beta1, beta2, weight_decay, momentum, eta) = (
            0.5,
            1e-4,
            0.9,
            0.99,
            0.01,
            0.9,
            0.01,
        )
        if optimizer == OptimType.EXACT_ADAGRAD:
            optimizer_kwargs["eps"] = eps

        if optimizer == OptimType.EXACT_ROWWISE_ADAGRAD:
            optimizer_kwargs["eps"] = eps
            optimizer_kwargs["weight_decay"] = weight_decay
            optimizer_kwargs["weight_decay_mode"] = weight_decay_mode

        if optimizer == OptimType.EXACT_ROWWISE_WEIGHTED_ADAGRAD:
            optimizer_kwargs["eps"] = eps
            optimizer_kwargs["weight_decay"] = weight_decay

        if optimizer in (OptimType.PARTIAL_ROWWISE_ADAM, OptimType.ADAM):
            optimizer_kwargs["eps"] = eps
            optimizer_kwargs["beta1"] = beta1
            optimizer_kwargs["beta2"] = beta2
            optimizer_kwargs["weight_decay"] = weight_decay

        if optimizer in (OptimType.PARTIAL_ROWWISE_LAMB, OptimType.LAMB):
            optimizer_kwargs["eps"] = eps
            optimizer_kwargs["beta1"] = beta1
            optimizer_kwargs["beta2"] = beta2
            optimizer_kwargs["weight_decay"] = weight_decay

        if optimizer == OptimType.LARS_SGD:
            optimizer_kwargs["weight_decay"] = weight_decay
            optimizer_kwargs["momentum"] = momentum
            optimizer_kwargs["eta"] = eta

        cc = emb_op(
            embedding_specs=[
                (E, D, M, compute_device) for (E, D, M) in zip(Es, Ds, managed)
            ],
            optimizer=optimizer,
            pooling_mode=pooling_mode,
            # pyre-fixme[6]: Expected `CacheAlgorithm` for 5th param but got `float`.
            **optimizer_kwargs,
        )

        for t in range(T):
            cc.split_embedding_weights()[t].data.copy_(bs[t].weight)

        x = torch.cat([x.view(1, B, L) for x in xs], dim=0)
        xw = torch.cat([xw.view(1, B, L) for xw in xws_acc_type], dim=0)

        (indices, offsets) = get_table_batched_offsets_from_dense(x, use_cpu)
        fc2 = (
            cc(indices, offsets)
            if not weighted
            else cc(indices, offsets, to_device(xw.contiguous().view(-1), use_cpu))
        )
        if do_pooling:
            goc = torch.cat([go.view(B, -1) for go in gos], dim=1)
        else:
            goc = torch.cat(gos, dim=0)
        fc2.backward(goc)
        cc.flush()

        split_optimizer_states = cc.split_optimizer_states()
        self.assertEqual(len(split_optimizer_states), T)
        split_weights = cc.split_embedding_weights()

        if optimizer in (OptimType.EXACT_ROWWISE_ADAGRAD, OptimType.EXACT_ADAGRAD):
            rowwise = optimizer == OptimType.EXACT_ROWWISE_ADAGRAD
            for t in range(T):
                (m1,) = split_optimizer_states[t]
                # to_dense in GPU is non-deterministic due to atmomics used in
                # coalescing and floating point non-associativity.
                # pyre-fixme[16]: `Optional` has no attribute `cpu`.
                dense_cpu_grad = bs[t].weight.grad.cpu().to_dense()
                if rowwise and not use_cpu and weight_decay_mode == WeightDecayMode.L2:
                    # We need to skip when using cpu because use_fbgemm (https://fburl.com/code/12131iub)
                    # is true and the template code (https://fburl.com/code/1kctlup3) is not executed.
                    dense_cpu_grad += weight_decay * bs[t].weight.cpu()
                m1_ref = (
                    dense_cpu_grad.pow(2)
                    if not rowwise
                    else dense_cpu_grad.pow(2).mean(dim=1)
                )
                torch.testing.assert_close(
                    m1.float().index_select(dim=0, index=x[t].view(-1)).cpu(),
                    m1_ref.float().index_select(dim=0, index=x[t].view(-1).cpu()),
                    atol=1.0e-4,
                    rtol=1.0e-4,
                )
                weights_new = split_weights[t]
                denom = (
                    torch.sqrt(
                        m1_ref if not rowwise else m1_ref.view(m1_ref.numel(), 1)
                    )
                    + eps
                )
                if (
                    rowwise
                    and not use_cpu
                    and weight_decay_mode == WeightDecayMode.DECOUPLE
                ):
                    weights_ref = bs[t].weight.cpu() - lr * (
                        dense_cpu_grad / denom + weight_decay * bs[t].weight.cpu()
                    )
                else:
                    # pyre-fixme[58]: `/` is not supported for operand types `float`
                    #  and `Tensor`.
                    weights_ref = bs[t].weight.cpu() - lr * dense_cpu_grad / denom
                # TODO: why is tolerance off here?
                torch.testing.assert_close(
                    weights_new.index_select(dim=0, index=x[t].view(-1)).cpu(),
                    weights_ref.index_select(dim=0, index=x[t].view(-1).cpu()),
                    atol=1.0e-2,
                    rtol=1.0e-2,
                )

        if optimizer == OptimType.EXACT_ROWWISE_WEIGHTED_ADAGRAD:
            for t in range(T):
                (m1,) = split_optimizer_states[t]
                # to_dense in GPU is non-deterministic due to atmomics used in
                # coalescing and floating point non-associativity.
                dense_cpu_grad = bs[t].weight.grad.cpu().to_dense()
                dense_cpu_grad += weight_decay * bs[t].weight.cpu()
                iter_ = cc.iter.item()
                lambda_ = (iter_ + 1) ** 0.5
                m1_ref = dense_cpu_grad.pow(2).mean(dim=1)
                m1_ref *= lambda_
                torch.testing.assert_close(
                    m1.float().index_select(dim=0, index=x[t].view(-1)).cpu(),
                    m1_ref.float().index_select(dim=0, index=x[t].view(-1).cpu()),
                    atol=1.0e-4,
                    rtol=1.0e-4,
                )
                weights_new = split_weights[t]
                weights_ref = bs[t].weight.cpu() - lr * lambda_ * dense_cpu_grad / (
                    # pyre-fixme[58]: `/` is not supported for operand types `float`
                    #  and `Tensor`.
                    torch.pow(m1_ref.view(m1_ref.numel(), 1), 1.0 / 3)
                    + eps
                )
                torch.testing.assert_close(
                    weights_new.index_select(dim=0, index=x[t].view(-1)).cpu(),
                    weights_ref.index_select(dim=0, index=x[t].view(-1).cpu()),
                    atol=1.0e-4,
                    rtol=1.0e-4,
                )

        if optimizer in (OptimType.PARTIAL_ROWWISE_ADAM, OptimType.ADAM):
            rowwise = optimizer == OptimType.PARTIAL_ROWWISE_ADAM
            for t in range(T):
                (m1, m2) = split_optimizer_states[t]
                dense_cpu_grad = bs[t].weight.grad.cpu().to_dense()
                m2_ref = (
                    dense_cpu_grad.pow(2)
                    if not rowwise
                    else dense_cpu_grad.pow(2).mean(dim=1)
                ) * (1.0 - beta2)
                torch.testing.assert_close(m2.cpu(), m2_ref, atol=1.0e-4, rtol=1.0e-4)
                m1_ref = dense_cpu_grad * (1.0 - beta1)
                torch.testing.assert_close(m1.cpu(), m1_ref, atol=1.0e-4, rtol=1.0e-4)
                iter_ = cc.iter.item()
                v_hat_t = m2_ref / (1 - beta2**iter_)
                v_hat_t = v_hat_t if not rowwise else v_hat_t.view(v_hat_t.numel(), 1)
                m_hat_t = m1_ref / (1 - beta1**iter_)
                weights_new = split_weights[t]
                weights_ref = (
                    torch.addcdiv(
                        bs[t].weight.cpu(),
                        value=-lr,
                        tensor1=m_hat_t,
                        tensor2=v_hat_t.sqrt_().add_(eps),
                    )
                    - lr * weight_decay * bs[t].weight.cpu()
                )
                torch.testing.assert_close(
                    weights_new.index_select(dim=0, index=x[t].view(-1)).cpu(),
                    weights_ref.index_select(dim=0, index=x[t].view(-1).cpu()),
                    atol=1.0e-3,
                    rtol=1.0e-3,
                )

        if optimizer in (OptimType.PARTIAL_ROWWISE_LAMB, OptimType.LAMB):
            rowwise = optimizer == OptimType.PARTIAL_ROWWISE_LAMB
            for t in range(T):
                (m1, m2) = split_optimizer_states[t]
                dense_cpu_grad = bs[t].weight.grad.cpu().to_dense()
                m2_ref = (
                    dense_cpu_grad.pow(2)
                    if not rowwise
                    else dense_cpu_grad.pow(2).mean(dim=1)
                ) * (1.0 - beta2)
                torch.testing.assert_close(m2.cpu(), m2_ref, atol=1.0e-4, rtol=1.0e-4)
                m1_ref = dense_cpu_grad * (1.0 - beta1)
                torch.testing.assert_close(m1.cpu(), m1_ref, atol=1.0e-4, rtol=1.0e-4)
                iter_ = cc.iter.item()
                v_hat_t = m2_ref / (1 - beta2**iter_)
                v_hat_t = v_hat_t if not rowwise else v_hat_t.view(v_hat_t.numel(), 1)
                m_hat_t = m1_ref / (1 - beta1**iter_)
                rtw = (m_hat_t / (torch.sqrt(v_hat_t) + eps)) + weight_decay * bs[
                    t
                ].weight.cpu()
                true_ratio = torch.linalg.norm(bs[t].weight, dim=1, ord=2).view(
                    m1.shape[0], 1
                ).cpu() / torch.linalg.norm(rtw, dim=1, ord=2).view(m1.shape[0], 1)
                weights_new = split_weights[t]
                weights_ref = bs[t].weight.cpu() - lr * true_ratio * rtw
                torch.testing.assert_close(
                    weights_new.index_select(dim=0, index=x[t].view(-1)).cpu(),
                    weights_ref.index_select(dim=0, index=x[t].view(-1).cpu()),
                    atol=1.0e-3,
                    rtol=1.0e-3,
                )

        if optimizer == OptimType.LARS_SGD:
            for t in range(T):
                (m1,) = split_optimizer_states[t]
                weight_norm = (
                    torch.linalg.norm(bs[t].weight, dim=1, ord=2)
                    .view(m1.shape[0], 1)
                    .cpu()
                )
                dense_cpu_grad = bs[t].weight.grad.cpu().to_dense()
                grad_norm = torch.linalg.norm(dense_cpu_grad, dim=1, ord=2).view(
                    m1.shape[0], 1
                )
                adjusted_lr = (
                    lr * eta * weight_norm / (grad_norm + weight_decay * weight_norm)
                )
                m1_ref = adjusted_lr * (
                    dense_cpu_grad + weight_decay * bs[t].weight.cpu()
                )

                torch.testing.assert_close(
                    m1.index_select(dim=0, index=x[t].view(-1)).cpu(),
                    # pyre-fixme[16]: `float` has no attribute `index_select`.
                    m1_ref.index_select(dim=0, index=x[t].view(-1).cpu()),
                    atol=1.0e-4,
                    rtol=1.0e-4,
                )
                weights_new = split_weights[t]
                weights_ref = bs[t].weight.cpu() - m1_ref
                torch.testing.assert_close(
                    weights_new.index_select(dim=0, index=x[t].view(-1)).cpu(),
                    weights_ref.index_select(dim=0, index=x[t].view(-1).cpu()),
                    atol=1.0e-4,
                    rtol=1.0e-4,
                )

    @given(
        T=st.integers(min_value=1, max_value=5),
        D=st.integers(min_value=2, max_value=256),
        B=st.integers(min_value=1, max_value=128),
        log_E=st.integers(min_value=3, max_value=5),
        L=st.integers(min_value=0, max_value=20),
        weighted=st.booleans(),
        mixed=st.booleans(),
        optimizer=st.sampled_from(
            [
                OptimType.ADAM,
                OptimType.PARTIAL_ROWWISE_ADAM,
            ]
        ),
        long_segments=st.booleans(),
        pooling_mode=st.sampled_from(
            [
                split_table_batched_embeddings_ops.PoolingMode.SUM,
                split_table_batched_embeddings_ops.PoolingMode.MEAN,
                split_table_batched_embeddings_ops.PoolingMode.NONE,
            ]
        ),
        use_cpu=st.booleans()
        if (gpu_available and not TEST_WITH_ROCM)
        else st.just(False)
        if (gpu_available and TEST_WITH_ROCM)
        else st.just(True),
    )
    @settings(
        verbosity=Verbosity.verbose,
        max_examples=MAX_EXAMPLES_LONG_RUNNING,
        deadline=None,
        suppress_health_check=[HealthCheck.filter_too_much, HealthCheck.data_too_large],
    )
    @unittest.skipIf(*gpu_unavailable)
    def test_backward_optimizers_adam(  # noqa C901
        self,
        T: int,
        D: int,
        B: int,
        log_E: int,
        L: int,
        weighted: bool,
        mixed: bool,
        optimizer: OptimType,
        long_segments: bool,
        pooling_mode: split_table_batched_embeddings_ops.PoolingMode,
        use_cpu: bool,
    ) -> None:
        self.execute_backward_optimizers_(
            T,
            D,
            B,
            log_E,
            L,
            weighted,
            mixed,
            optimizer,
            long_segments,
            pooling_mode,
            use_cpu,
        )

    @given(
        T=st.integers(min_value=1, max_value=5),
        D=st.integers(min_value=2, max_value=256),
        B=st.integers(min_value=1, max_value=128),
        log_E=st.integers(min_value=3, max_value=5),
        L=st.integers(min_value=0, max_value=20),
        weighted=st.booleans(),
        mixed=st.booleans(),
        optimizer=st.sampled_from(
            [
                OptimType.EXACT_ADAGRAD,
                OptimType.EXACT_ROWWISE_ADAGRAD,
                OptimType.EXACT_ROWWISE_WEIGHTED_ADAGRAD,
            ]
        ),
        long_segments=st.booleans(),
        pooling_mode=st.sampled_from(
            [
                split_table_batched_embeddings_ops.PoolingMode.SUM,
                split_table_batched_embeddings_ops.PoolingMode.MEAN,
                split_table_batched_embeddings_ops.PoolingMode.NONE,
            ]
        ),
        use_cpu=st.booleans()
        if (gpu_available and not TEST_WITH_ROCM)
        else st.just(False)
        if (gpu_available and TEST_WITH_ROCM)
        else st.just(True),
        weight_decay_mode=st.sampled_from(
            [
                WeightDecayMode.L2,
                WeightDecayMode.DECOUPLE,
            ]
        ),
    )
    @settings(
        verbosity=Verbosity.verbose,
        max_examples=MAX_EXAMPLES_LONG_RUNNING,
        deadline=None,
        suppress_health_check=[HealthCheck.filter_too_much, HealthCheck.data_too_large],
    )
    @unittest.skipIf(*gpu_unavailable)
    def test_backward_optimizers_adagrad(  # noqa C901
        self,
        T: int,
        D: int,
        B: int,
        log_E: int,
        L: int,
        weighted: bool,
        mixed: bool,
        optimizer: OptimType,
        long_segments: bool,
        pooling_mode: split_table_batched_embeddings_ops.PoolingMode,
        use_cpu: bool,
        weight_decay_mode: WeightDecayMode,
    ) -> None:
        self.execute_backward_optimizers_(
            T,
            D,
            B,
            log_E,
            L,
            weighted,
            mixed,
            optimizer,
            long_segments,
            pooling_mode,
            use_cpu,
            weight_decay_mode,
        )

    @given(
        T=st.integers(min_value=1, max_value=5),
        D=st.integers(min_value=2, max_value=256),
        B=st.integers(min_value=1, max_value=128),
        log_E=st.integers(min_value=3, max_value=5),
        L=st.integers(min_value=0, max_value=20),
        weighted=st.booleans(),
        mixed=st.booleans(),
        optimizer=st.sampled_from(
            [
                OptimType.LAMB,
                OptimType.PARTIAL_ROWWISE_LAMB,
            ]
        ),
        long_segments=st.booleans(),
        pooling_mode=st.sampled_from(
            [
                split_table_batched_embeddings_ops.PoolingMode.SUM,
                split_table_batched_embeddings_ops.PoolingMode.MEAN,
                split_table_batched_embeddings_ops.PoolingMode.NONE,
            ]
        ),
        use_cpu=st.booleans()
        if (gpu_available and not TEST_WITH_ROCM)
        else st.just(False)
        if (gpu_available and TEST_WITH_ROCM)
        else st.just(True),
    )
    @settings(
        verbosity=Verbosity.verbose,
        max_examples=MAX_EXAMPLES_LONG_RUNNING,
        deadline=None,
        suppress_health_check=[HealthCheck.filter_too_much, HealthCheck.data_too_large],
    )
    @unittest.skipIf(*gpu_unavailable)
    def test_backward_optimizers_lamb(  # noqa C901
        self,
        T: int,
        D: int,
        B: int,
        log_E: int,
        L: int,
        weighted: bool,
        mixed: bool,
        optimizer: OptimType,
        long_segments: bool,
        pooling_mode: split_table_batched_embeddings_ops.PoolingMode,
        use_cpu: bool,
    ) -> None:
        self.execute_backward_optimizers_(
            T,
            D,
            B,
            log_E,
            L,
            weighted,
            mixed,
            optimizer,
            long_segments,
            pooling_mode,
            use_cpu,
        )

    @given(
        T=st.integers(min_value=1, max_value=5),
        D=st.integers(min_value=2, max_value=256),
        B=st.integers(min_value=1, max_value=128),
        log_E=st.integers(min_value=3, max_value=5),
        L=st.integers(min_value=0, max_value=20),
        weighted=st.booleans(),
        mixed=st.booleans(),
        optimizer=st.just(OptimType.LARS_SGD),
        long_segments=st.booleans(),
        pooling_mode=st.sampled_from(
            [
                split_table_batched_embeddings_ops.PoolingMode.SUM,
                split_table_batched_embeddings_ops.PoolingMode.MEAN,
                split_table_batched_embeddings_ops.PoolingMode.NONE,
            ]
        ),
        use_cpu=st.booleans()
        if (gpu_available and not TEST_WITH_ROCM)
        else st.just(False)
        if (gpu_available and TEST_WITH_ROCM)
        else st.just(True),
    )
    @settings(
        verbosity=Verbosity.verbose,
        max_examples=MAX_EXAMPLES_LONG_RUNNING,
        deadline=None,
        suppress_health_check=[HealthCheck.filter_too_much, HealthCheck.data_too_large],
    )
    @unittest.skipIf(*gpu_unavailable)
    def test_backward_optimizers_lars(  # noqa C901
        self,
        T: int,
        D: int,
        B: int,
        log_E: int,
        L: int,
        weighted: bool,
        mixed: bool,
        optimizer: OptimType,
        long_segments: bool,
        pooling_mode: split_table_batched_embeddings_ops.PoolingMode,
        use_cpu: bool,
    ) -> None:
        self.execute_backward_optimizers_(
            T,
            D,
            B,
            log_E,
            L,
            weighted,
            mixed,
            optimizer,
            long_segments,
            pooling_mode,
            use_cpu,
        )

    def execute_nbit_forward_(
        self,
        T: int,
        D: int,
        B: int,
        log_E: int,
        L: int,
        weighted: bool,
        mixed: bool,
        pooling_mode: split_table_batched_embeddings_ops.PoolingMode,
        weights_ty: SparseType,
        use_cache: bool,
        cache_algorithm: split_table_batched_embeddings_ops.CacheAlgorithm,
        use_cpu: bool,
        use_array_for_index_remapping: bool,
        do_pruning: bool,
        mixed_weights_ty: bool,
        output_dtype: SparseType,
    ) -> None:
        # NOTE: weighted operation can be done only for SUM.
        assume(
            pooling_mode == split_table_batched_embeddings_ops.PoolingMode.SUM
            or not weighted
        )
        assume(
            not mixed
            or pooling_mode != split_table_batched_embeddings_ops.PoolingMode.NONE
        )

        mode = "sum"
        do_pooling = True
        if pooling_mode == split_table_batched_embeddings_ops.PoolingMode.SUM:
            mode = "sum"
        elif pooling_mode == split_table_batched_embeddings_ops.PoolingMode.MEAN:
            mode = "mean"
        else:
            mode = "sum"
            do_pooling = False
        E = int(10**log_E)

        if not mixed_weights_ty:
            weights_ty_list = [weights_ty] * T
        else:
            weights_ty_list = [
                np.random.choice(
                    [
                        SparseType.FP32,
                        SparseType.FP16,
                        SparseType.FP8,
                        SparseType.INT8,
                        SparseType.INT4,
                        SparseType.INT2,
                    ]
                )
                for _ in range(T)
            ]

        D_alignment = max(
            1 if ty.bit_rate() % 8 == 0 else int(8 / ty.bit_rate())
            for ty in weights_ty_list
        )
        D = round_up(D, D_alignment)

        if not mixed:
            Ds = [D] * T
            Es = [E] * T
        else:
            Ds = [
                round_up(
                    np.random.randint(low=int(max(0.25 * D, 1)), high=int(1.0 * D)),
                    D_alignment,
                )
                for _ in range(T)
            ]
            Ds = [min(D, 128) for D in Ds]
            Es = [
                np.random.randint(low=int(0.5 * E), high=int(2.0 * E)) for _ in range(T)
            ]

        if do_pooling:
            bs = [
                to_device(torch.nn.EmbeddingBag(E, D, mode=mode, sparse=True), use_cpu)
                for (E, D) in zip(Es, Ds)
            ]
        else:
            bs = [
                to_device(torch.nn.Embedding(E, D, sparse=True), use_cpu)
                for (E, D) in zip(Es, Ds)
            ]

        if use_cpu:
            managed = [split_table_batched_embeddings_ops.EmbeddingLocation.HOST] * T
        elif use_cache:
            managed = [
                split_table_batched_embeddings_ops.EmbeddingLocation.MANAGED_CACHING,
            ] * T
            if mixed:
                average_D = sum(Ds) // T
                for t, d in enumerate(Ds):
                    managed[t] = (
                        split_table_batched_embeddings_ops.EmbeddingLocation.DEVICE
                        if d < average_D
                        else managed[t]
                    )
        else:
            managed = [
                np.random.choice(
                    [
                        split_table_batched_embeddings_ops.EmbeddingLocation.DEVICE,
                        split_table_batched_embeddings_ops.EmbeddingLocation.MANAGED,
                    ]
                )
                for _ in range(T)
            ]

        # Fix exponent bias to 7 for now (TODO: Randomize it from a range of integers)
        if SparseType.FP8 in weights_ty_list:
            fp8_config = FP8QuantizationConfig(random.choice([4, 5]), 7)
            has_fp8_weight = True
        else:
            has_fp8_weight = False

        xs = [to_device(torch.randint(low=0, high=e, size=(B, L)), use_cpu) for e in Es]
        xws = [to_device(torch.randn(size=(B, L)), use_cpu) for _ in range(T)]

        xws_acc_type = copy.deepcopy(xws)

        if do_pruning:
            x = torch.cat([x.view(1, B, L) for x in xs], dim=0)
            xw = torch.cat([xw.view(1, B, L) for xw in xws_acc_type], dim=0)

            (indices, offsets) = get_table_batched_offsets_from_dense(x, use_cpu)

            # generate index_remapping
            dense_indices = torch.randint(low=0, high=E, size=(T, B, L)).view(-1).int()

            original_E = E
            current_device = "cpu" if use_cpu else torch.cuda.current_device()

            indices = indices.view(-1).int()
            offsets = offsets.view(-1).int()

            # generate index_remapping done
            # Initialize and insert Array index remapping based data structure
            index_remappings_array = []
            for t in range(T):
                # pyre-fixme[6]: For 1st param expected `dtype` but got `Union[int,
                #  str]`.
                indice_t = (indices.view(T, B, L))[t].long().view(-1).to(current_device)
                dense_indice_t = (
                    (dense_indices.view(T, B, L))[t].view(-1)
                    # pyre-fixme[6]: For 1st param expected `dtype` but got `Union[int,
                    #  str]`.
                    .to(current_device)
                )
                index_remappings_array_t = torch.tensor(
                    [-1] * original_E,
                    dtype=torch.int32,
                    device=current_device,
                )
                index_remappings_array_t[indice_t] = dense_indice_t
                index_remappings_array.append(index_remappings_array_t.cpu())
        else:
            index_remappings_array = [torch.arange(E, dtype=torch.int32) for E in Es]
            x = torch.cat([x.view(1, B, L) for x in xs], dim=0)
            xw = torch.cat([xw.view(1, B, L) for xw in xws_acc_type], dim=0)
            (indices, offsets) = get_table_batched_offsets_from_dense(x, use_cpu)

        cc = split_table_batched_embeddings_ops.IntNBitTableBatchedEmbeddingBagsCodegen(
            embedding_specs=[
                (
                    "",
                    E,
                    D,
                    W_TY,
                    split_table_batched_embeddings_ops.EmbeddingLocation(M),
                )
                for (E, D, M, W_TY) in zip(Es, Ds, managed, weights_ty_list)
            ],
            pooling_mode=pooling_mode,
            index_remapping=index_remappings_array if B != 0 else None,
            device="cpu" if use_cpu else torch.cuda.current_device(),
            cache_algorithm=cache_algorithm,
            use_array_for_index_remapping=use_array_for_index_remapping,
            output_dtype=output_dtype,
            fp8_exponent_bits=fp8_config.get("exponent_bits")
            if has_fp8_weight
            else None,
            fp8_exponent_bias=fp8_config.get("exponent_bias")
            if has_fp8_weight
            else None,
        )
        # Initialize the random weights for int nbit table split embedding bag
        cc.fill_random_weights()
        # NOTE: test TorchScript-compatible!
        cc = torch.jit.script(cc)

        for t in range(T):
            (weights, scale_shift) = cc.split_embedding_weights()[t]
            if scale_shift is not None:
                (E, R) = scale_shift.shape
                self.assertEqual(R, 4)
                if weights_ty_list[t] == SparseType.INT2:
                    scales = np.random.uniform(0.1, 1, size=(E,)).astype(np.float16)
                    shifts = np.random.uniform(-2, 2, size=(E,)).astype(np.float16)
                if weights_ty_list[t] == SparseType.INT4:
                    scales = np.random.uniform(0.01, 0.1, size=(E,)).astype(np.float16)
                    shifts = np.random.uniform(-2, 2, size=(E,)).astype(np.float16)
                if weights_ty_list[t] == SparseType.INT8:
                    scales = np.random.uniform(0.001, 0.01, size=(E,)).astype(
                        np.float16
                    )
                    shifts = np.random.uniform(-2, 2, size=(E,)).astype(np.float16)

                scale_shift[:, :] = torch.tensor(
                    np.stack([scales, shifts], axis=1).astype(np.float16).view(np.uint8)
                )

            fake_quantize_embs(
                weights,
                scale_shift,
                bs[t].weight.detach(),
                weights_ty_list[t],
                use_cpu=False,
                # pyre-fixme[61]: `fp8_config` is undefined, or not always defined.
                fp8_config=fp8_config if has_fp8_weight else None,
            )

        if not use_cpu:
            fc2 = (
                cc(indices.int(), offsets.int())
                if not weighted
                else cc(indices.int(), offsets.int(), xw.contiguous().view(-1))
            )
        else:
            cc = cc.cpu()
            indices, offsets = indices.cpu(), offsets.cpu()
            fc2 = (
                cc(indices.int(), offsets.int())
                if not weighted
                else cc(indices.int(), offsets.int(), xw.contiguous().view(-1).cpu())
            )

        if do_pooling and B == 0:
            self.assertEqual(fc2.size(), (0, cc.total_D))
            return

        new_indices = []
        for t in range(T):
            new_indices_t = torch.zeros([B, L], dtype=torch.int32)
            for i in range(B):
                for j in range(L):
                    old_index = xs[t][i, j]
                    new_index = index_remappings_array[t][old_index]
                    new_indices_t[i][j] = new_index
            new_indices.append(new_indices_t)

        fs = (
            [
                b_indices(b, x, use_cpu=use_cpu, do_pooling=do_pooling)
                for (b, x) in zip(bs, new_indices)
            ]
            if not weighted
            else [
                b_indices(
                    b,
                    x,
                    per_sample_weights=xw.view(-1),
                    use_cpu=use_cpu,
                    do_pooling=do_pooling,
                )
                for (b, x, xw) in zip(bs, new_indices, xws)
            ]
        )
        if do_pooling:
            f = torch.cat([f.view(B, -1) for f in fs], dim=1)
        else:
            f = torch.cat(fs, dim=0).view(-1, D)
        torch.testing.assert_close(
            fc2.float().cpu(),
            f.float().cpu(),
            atol=1.0e-2,
            rtol=1.0e-2,
        )

    @given(
        nbit_weights_ty=get_nbit_weights_ty(),
        use_array_for_index_remapping=st.booleans(),
        do_pruning=st.booleans(),
    )
    @settings(
        verbosity=Verbosity.verbose,
        max_examples=MAX_EXAMPLES_LONG_RUNNING,
        deadline=None,
    )
    def test_nbit_forward_cpu(
        self,
        nbit_weights_ty: Optional[SparseType],
        use_array_for_index_remapping: bool,
        do_pruning: bool,
    ) -> None:
        use_cpu = True
        T = random.randint(1, 50)
        B = random.randint(0, 128)
        L = random.randint(0, 32)
        D = random.randint(2, 1024)
        log_E = random.randint(2, 4)

        use_cache = False
        # cache_algorithm is don't care as we don't use cache.
        cache_algorithm = split_table_batched_embeddings_ops.CacheAlgorithm.LRU

        pooling_mode = random.choice(
            [
                split_table_batched_embeddings_ops.PoolingMode.SUM,
                split_table_batched_embeddings_ops.PoolingMode.MEAN,
                split_table_batched_embeddings_ops.PoolingMode.NONE,
            ]
        )
        mixed = random.choice([True, False])
        if pooling_mode == split_table_batched_embeddings_ops.PoolingMode.NONE:
            nbit_weights_ty = random.choice(
                [
                    SparseType.FP32,
                    SparseType.FP16,
                    # CPU sequence embedding does not support FP8/INT4/INT2 yet
                    # SparseType.FP8,
                    SparseType.INT8,
                    # SparseType.INT4,
                    # SparseType.INT2,
                ]
            )

        if pooling_mode == split_table_batched_embeddings_ops.PoolingMode.SUM:
            weighted = random.choice([True, False])
        else:
            weighted = False

        if nbit_weights_ty is None:
            # don't care when mixed type is used.
            weights_ty: SparseType = SparseType.INT8
            mixed_weights_ty = True
        else:
            weights_ty: SparseType = nbit_weights_ty
            mixed_weights_ty = False
        output_dtype = random.choice([SparseType.FP32, SparseType.FP16])
        self.execute_nbit_forward_(
            T,
            D,
            B,
            log_E,
            L,
            weighted,
            mixed,
            pooling_mode,
            weights_ty,
            use_cache,
            cache_algorithm,
            use_cpu,
            use_array_for_index_remapping,
            do_pruning,
            mixed_weights_ty,
            output_dtype,
        )

    @unittest.skipIf(*gpu_unavailable)
    @given(
        nbit_weights_ty=get_nbit_weights_ty(),
        use_array_for_index_remapping=st.booleans(),
        do_pruning=st.booleans(),
    )
    @settings(
        verbosity=Verbosity.verbose,
        max_examples=MAX_EXAMPLES_LONG_RUNNING,
        deadline=None,
    )
    def test_nbit_forward_gpu_no_cache(
        self,
        nbit_weights_ty: Optional[SparseType],
        use_array_for_index_remapping: bool,
        do_pruning: bool,
    ) -> None:
        use_cpu = False
        T = random.randint(1, 50)
        B = random.randint(0, 128)
        L = random.randint(0, 32)
        D = random.randint(2, 1024)
        log_E = random.randint(2, 4)

        use_cache = False
        # cache_algorithm is don't care as we don't use cache.
        cache_algorithm = split_table_batched_embeddings_ops.CacheAlgorithm.LRU

        pooling_mode = random.choice(
            [
                split_table_batched_embeddings_ops.PoolingMode.SUM,
                split_table_batched_embeddings_ops.PoolingMode.MEAN,
                split_table_batched_embeddings_ops.PoolingMode.NONE,
            ]
        )
        if pooling_mode == split_table_batched_embeddings_ops.PoolingMode.NONE:
            mixed = False
        else:
            mixed = random.choice([True, False])
        if pooling_mode == split_table_batched_embeddings_ops.PoolingMode.SUM:
            weighted = random.choice([True, False])
        else:
            weighted = False

        if nbit_weights_ty is None:
            # don't care when mixed type is used.
            weights_ty: SparseType = SparseType.INT8
            mixed_weights_ty = True
        else:
            weights_ty: SparseType = nbit_weights_ty
            mixed_weights_ty = False
        output_dtype = random.choice([SparseType.FP32, SparseType.FP16])
        self.execute_nbit_forward_(
            T,
            D,
            B,
            log_E,
            L,
            weighted,
            mixed,
            pooling_mode,
            weights_ty,
            use_cache,
            cache_algorithm,
            use_cpu,
            use_array_for_index_remapping,
            do_pruning,
            mixed_weights_ty,
            output_dtype,
        )

    @unittest.skipIf(*gpu_unavailable)
    @given(
        weights_ty=st.sampled_from(
            [
                SparseType.FP32,
                SparseType.FP16,
                SparseType.INT8,
                SparseType.INT4,
                SparseType.INT2,
            ]
        ),
        emulate_pruning=st.booleans(),
    )
    @settings(verbosity=Verbosity.verbose, max_examples=MAX_EXAMPLES, deadline=None)
    def test_int_nbit_split_embedding_uvm_caching_codegen_lookup_function(
        self,
        weights_ty: SparseType,
        emulate_pruning: bool,
    ) -> None:
        # TODO: support direct-mapped in int_nbit_split_embedding_uvm_caching_codegen_lookup_function
        # This test is for int_nbit_split_embedding_uvm_caching_codegen_lookup_function.
        # We run IntNBitTableBatchedEmbeddingBagsCodegen with UVM_CACHING, and then
        # run int_nbit_split_embedding_uvm_caching_codegen_lookup_function with the
        # exact same cache configuration. As both use the same logic, the result
        # as well as cache state should match.

        # Currently, int_nbit_split_embedding_uvm_caching_codegen_lookup_function supports only LRU.
        cache_algorithm = split_table_batched_embeddings_ops.CacheAlgorithm.LRU
        associativity = 32  # Currently, hard-coded 32-way set associative.
        current_device: torch.device = torch.device(torch.cuda.current_device())

        T = random.randint(1, 5)
        B = random.randint(1, 128)
        L = random.randint(1, 20)
        D = random.randint(2, 256)
        log_E = random.randint(3, 5)

        iters = 3
        E = int(10**log_E)

        D_alignment = (
            1 if weights_ty.bit_rate() % 8 == 0 else int(8 / weights_ty.bit_rate())
        )
        D = round_up(D, D_alignment)

        # Currently, int_nbit_split_embedding_uvm_caching_codegen_lookup_function supports only all UVM or all UVM_CACHING.
        Ds = [D] * T
        Es = [E] * T
        managed_caching = [
            split_table_batched_embeddings_ops.EmbeddingLocation.MANAGED_CACHING
        ] * T

        # Note both cc_ref and cc use caching.
        cc_ref = (
            split_table_batched_embeddings_ops.IntNBitTableBatchedEmbeddingBagsCodegen(
                [
                    ("", E, D, weights_ty, M)
                    for (E, D, M) in zip(Es, Ds, managed_caching)
                ],
                cache_algorithm=cache_algorithm,
            )
        )
        cc_ref.fill_random_weights()

        # cc is only for cache states; we test int_nbit_split_embedding_uvm_caching_codegen_lookup_function directly;
        # hence, no need to synchronize cc's weights with cc_ref's.
        cc = split_table_batched_embeddings_ops.IntNBitTableBatchedEmbeddingBagsCodegen(
            [("", E, D, weights_ty, M) for (E, D, M) in zip(Es, Ds, managed_caching)],
            cache_algorithm=cache_algorithm,
        )
        cc.fill_random_weights()

        # weights_placement for all UVM case.
        managed_uvm = [split_table_batched_embeddings_ops.EmbeddingLocation.MANAGED] * T
        placement_uvm = torch.tensor(
            managed_uvm, device=current_device, dtype=torch.int32
        )

        # zero size HBM cache for UVM case.
        zero_size_cache_weights = torch.zeros(
            0, 0, device=current_device, dtype=torch.uint8
        )

        requests = generate_requests(
            iters, B, T, L, min(Es), reuse=0.1, emulate_pruning=emulate_pruning
        )
        for indices, offsets, _ in requests:
            indices = indices.int()
            offsets = offsets.int()
            output_ref = cc_ref(indices, offsets)

            # int_nbit_split_embedding_uvm_caching_codegen_lookup_function for UVM_CACHING.
            # using weights and other params from cc_ref, but
            # cache states from cc.
            output_uvm_caching = torch.ops.fbgemm.int_nbit_split_embedding_uvm_caching_codegen_lookup_function(
                dev_weights=cc_ref.weights_host
                if cc_ref.host_size > 0
                else cc_ref.weights_dev,
                uvm_weights=cc_ref.weights_uvm,
                weights_placements=cc_ref.weights_placements,
                weights_offsets=cc_ref.weights_offsets,
                weights_tys=cc_ref.weights_tys,
                D_offsets=cc_ref.D_offsets,
                total_D=cc_ref.total_D,
                max_int2_D=cc_ref.max_int2_D,
                max_int4_D=cc_ref.max_int4_D,
                max_int8_D=cc_ref.max_int8_D,
                max_float16_D=cc_ref.max_float16_D,
                max_float32_D=cc_ref.max_float32_D,
                indices=indices,
                offsets=offsets,
                pooling_mode=int(cc_ref.pooling_mode),
                indice_weights=None,
                output_dtype=cc_ref.output_dtype,
                lxu_cache_weights=cc.lxu_cache_weights,  # cc, not cc_ref.
                lxu_cache_locations=torch.empty(0, dtype=torch.int32).fill_(-1),
                row_alignment=cc_ref.row_alignment,
                max_float8_D=cc_ref.max_float8_D,
                fp8_exponent_bits=cc_ref.fp8_exponent_bits,
                fp8_exponent_bias=cc_ref.fp8_exponent_bias,
                # Additional args for UVM_CACHING: using cc, not cc_ref.
                cache_hash_size_cumsum=cc.cache_hash_size_cumsum,
                total_cache_hash_size=cc.total_cache_hash_size,
                cache_index_table_map=cc.cache_index_table_map,
                lxu_cache_state=cc.lxu_cache_state,
                lxu_state=cc.lxu_state,
            )
            torch.testing.assert_close(output_uvm_caching, output_ref, equal_nan=True)
            # cache status; we use the exact same logic, but still assigning ways in a associative cache can be
            # arbitrary. We compare sum along ways in each set, instead of expecting exact tensor match.
            cache_weights_ref = torch.reshape(
                # pyre-fixme[6]: For 1st param expected `Tensor` but got
                #  `Union[Tensor, Module]`.
                cc_ref.lxu_cache_weights,
                [-1, associativity],
            )
            # pyre-fixme[6]: For 1st param expected `Tensor` but got `Union[Tensor,
            #  Module]`.
            cache_weights = torch.reshape(cc.lxu_cache_weights, [-1, associativity])
            torch.testing.assert_close(
                torch.sum(cache_weights_ref, 1),
                torch.sum(cache_weights, 1),
                equal_nan=True,
            )
            torch.testing.assert_close(
                # pyre-fixme[6]: For 1st param expected `Tensor` but got
                #  `Union[Tensor, Module]`.
                torch.sum(cc.lxu_cache_state, 1),
                # pyre-fixme[6]: For 1st param expected `Tensor` but got
                #  `Union[Tensor, Module]`.
                torch.sum(cc_ref.lxu_cache_state, 1),
                equal_nan=True,
            )
            # lxu_state can be different as time_stamp values can be different.
            # we check the entries with max value.
            # pyre-fixme[6]: For 1st param expected `Tensor` but got `Union[Tensor,
            #  Module]`.
            max_timestamp_ref = torch.max(cc_ref.lxu_state)
            # pyre-fixme[6]: For 1st param expected `Tensor` but got `Union[Tensor,
            #  Module]`.
            max_timestamp_uvm_caching = torch.max(cc.lxu_state)
            x = cc_ref.lxu_state == max_timestamp_ref
            y = cc.lxu_state == max_timestamp_uvm_caching
            # pyre-fixme[6]: For 1st param expected `Tensor` but got `Union[bool,
            #  Tensor]`.
            torch.testing.assert_close(torch.sum(x, 1), torch.sum(y, 1))

            # int_nbit_split_embedding_uvm_caching_codegen_lookup_function for UVM.
            output_uvm = torch.ops.fbgemm.int_nbit_split_embedding_uvm_caching_codegen_lookup_function(
                dev_weights=cc_ref.weights_host
                if cc_ref.host_size > 0
                else cc_ref.weights_dev,
                uvm_weights=cc_ref.weights_uvm,
                weights_placements=placement_uvm,  # all UVM weights placement.
                weights_offsets=cc_ref.weights_offsets,
                weights_tys=cc_ref.weights_tys,
                D_offsets=cc_ref.D_offsets,
                total_D=cc_ref.total_D,
                max_int2_D=cc_ref.max_int2_D,
                max_int4_D=cc_ref.max_int4_D,
                max_int8_D=cc_ref.max_int8_D,
                max_float16_D=cc_ref.max_float16_D,
                max_float32_D=cc_ref.max_float32_D,
                indices=indices,
                offsets=offsets,
                pooling_mode=int(cc_ref.pooling_mode),
                indice_weights=None,
                output_dtype=cc_ref.output_dtype,
                lxu_cache_weights=zero_size_cache_weights,  # empty HBM cache.
                lxu_cache_locations=torch.empty(0, dtype=torch.int32).fill_(-1),
                row_alignment=cc_ref.row_alignment,
                max_float8_D=cc_ref.max_float8_D,
                fp8_exponent_bits=cc_ref.fp8_exponent_bits,
                fp8_exponent_bias=cc_ref.fp8_exponent_bias,
                # Additional args for UVM_CACHING; not needed for UVM.
                cache_hash_size_cumsum=None,
                total_cache_hash_size=None,
                cache_index_table_map=None,
                lxu_cache_state=None,
                lxu_state=None,
            )
            torch.testing.assert_close(output_uvm, output_ref, equal_nan=True)

    @unittest.skipIf(*gpu_unavailable)
    @given(
        weights_ty=st.sampled_from(
            [
                SparseType.FP32,
                SparseType.FP16,
                SparseType.INT8,
                SparseType.INT4,
                SparseType.INT2,
            ]
        ),
        cache_algorithm=st.sampled_from(
            split_table_batched_embeddings_ops.CacheAlgorithm
        ),
        associativity=st.sampled_from(
            [1, split_table_batched_embeddings_ops.DEFAULT_ASSOC]
        ),
        do_pruning=st.booleans(),
        use_array_for_index_remapping=st.booleans(),
    )
    @settings(verbosity=Verbosity.verbose, max_examples=MAX_EXAMPLES, deadline=None)
    def test_nbit_forward_uvm_cache(
        self,
        weights_ty: SparseType,
        cache_algorithm: split_table_batched_embeddings_ops.CacheAlgorithm,
        associativity: int,
        do_pruning: bool,
        use_array_for_index_remapping: bool,
    ) -> None:
        assume(
            cache_algorithm == split_table_batched_embeddings_ops.CacheAlgorithm.LRU
            or associativity != 1
        )

        T = random.randint(1, 5)
        B = random.randint(1, 128)
        L = random.randint(1, 20)
        D = random.randint(2, 256)
        log_E = random.randint(3, 5)
        mixed = random.choice([True, False])

        iters = 3
        E = int(10**log_E)

        D_alignment = (
            1 if weights_ty.bit_rate() % 8 == 0 else int(8 / weights_ty.bit_rate())
        )
        D = round_up(D, D_alignment)

        if not mixed:
            Ds = [D] * T
            Es = [E] * T
        else:
            Ds = [
                round_up(
                    np.random.randint(low=int(max(0.25 * D, 1)), high=int(1.0 * D)),
                    D_alignment,
                )
                for _ in range(T)
            ]
            Es = [
                np.random.randint(low=int(0.5 * E), high=int(2.0 * E)) for _ in range(T)
            ]
        managed = [
            split_table_batched_embeddings_ops.EmbeddingLocation.MANAGED_CACHING
        ] * T
        if mixed:
            average_D = sum(Ds) // T
            for t, d in enumerate(Ds):
                managed[t] = (
                    split_table_batched_embeddings_ops.EmbeddingLocation.DEVICE
                    if d < average_D
                    else managed[t]
                )
        index_remapping = None
        pruning_hash_load_factor = 0.5
        if do_pruning:
            current_device = torch.cuda.current_device()
            index_remapping = []
            for E in Es:
                # For each table, keep the first half of rows as is, but
                # the rest is treated as pruned (-1).
                remapping = list(range(0, E // 2)) + [-1] * (E - E // 2)
                remapping_t = torch.tensor(
                    remapping,
                    dtype=torch.int32,
                    device=current_device,
                )
                index_remapping.append(remapping_t)
        cc_ref = (
            split_table_batched_embeddings_ops.IntNBitTableBatchedEmbeddingBagsCodegen(
                [
                    (
                        "",
                        E,
                        D,
                        weights_ty,
                        split_table_batched_embeddings_ops.EmbeddingLocation.DEVICE,
                    )
                    for (E, D) in zip(Es, Ds)
                ],
                index_remapping=index_remapping,
                use_array_for_index_remapping=use_array_for_index_remapping,
                pruning_hash_load_factor=pruning_hash_load_factor,
            )
        )
        cc_ref.fill_random_weights()
        cc = split_table_batched_embeddings_ops.IntNBitTableBatchedEmbeddingBagsCodegen(
            [("", E, D, weights_ty, M) for (E, D, M) in zip(Es, Ds, managed)],
            cache_algorithm=cache_algorithm,
            cache_assoc=associativity,
            index_remapping=index_remapping,
            use_array_for_index_remapping=use_array_for_index_remapping,
            pruning_hash_load_factor=pruning_hash_load_factor,
        )
        cc.fill_random_weights()

        split_weights = cc.split_embedding_weights()
        ref_split_weights = cc_ref.split_embedding_weights()
        for t in range(T):
            (weights, scale_shift) = split_weights[t]
            (ref_weights, ref_scale_shift) = ref_split_weights[t]
            self.assertEqual(weights.size(), ref_weights.size())
            weights.copy_(ref_weights)
            if ref_scale_shift is not None:
                scale_shift.copy_(ref_scale_shift)

        requests = generate_requests(iters, B, T, L, min(Es), reuse=0.1)

        for indices, offsets, _ in requests:
            indices = indices.int()
            offsets = offsets.int()
            output = cc(indices, offsets)
            output_ref = cc_ref(indices, offsets)
            torch.testing.assert_close(output, output_ref, equal_nan=True)

    @given(
        T=st.integers(min_value=1, max_value=5),
        B=st.integers(min_value=1, max_value=8),
        L=st.integers(min_value=0, max_value=8),
        use_cpu=st.booleans()
        if (gpu_available and not TEST_WITH_ROCM)
        else st.just(False)
        if (gpu_available and TEST_WITH_ROCM)
        else st.just(True),
        use_cpu_hashtable=st.booleans(),
        use_array_for_index_remapping=st.booleans(),
    )
    @settings(verbosity=Verbosity.verbose, max_examples=MAX_EXAMPLES, deadline=None)
    def test_pruning(
        self,
        T: int,
        B: int,
        L: int,
        use_cpu: bool,
        use_cpu_hashtable: bool,
        use_array_for_index_remapping: bool,
    ) -> None:
        E = int(1000)
        LOAD_FACTOR = 0.8
        pruning_ratio = 0.5

        capacities = [int(B * L / LOAD_FACTOR) + 1 for _ in range(T)]
        original_E = int(E / (1.0 - pruning_ratio))

        # Enforce the size of original_E/B/L to get the unique indices
        assume(original_E > B * L)

        current_device = "cpu" if use_cpu else torch.cuda.current_device()

        if use_cpu_hashtable:
            assume(use_cpu)

        indices = torch.randint(low=0, high=original_E, size=(T, B, L))
        for t in range(T):
            while (
                torch.unique(
                    indices[t], return_counts=False, return_inverse=False
                ).numel()
                != indices[t].numel()
            ):
                indices[t] = torch.randint(low=0, high=original_E, size=(B, L))

        indices = indices.view(-1).int()
        dense_indices = torch.randint(low=0, high=E, size=(T, B, L)).view(-1).int()
        offsets = torch.tensor([L * b_t for b_t in range(B * T + 1)]).int()

        # Initialize and insert Hashmap index remapping based data structure
        hash_table = torch.empty(
            (sum(capacities), 2),
            dtype=torch.int32,
        )
        hash_table[:, :] = -1
        hash_table_offsets = torch.tensor([0] + np.cumsum(capacities).tolist()).long()

        torch.ops.fbgemm.pruned_hashmap_insert(
            indices, dense_indices, offsets, hash_table, hash_table_offsets
        )

        if use_cpu_hashtable:
            ht = torch.classes.fbgemm.PrunedMapCPU()
            ht.insert(indices, dense_indices, offsets, T)

        # Initialize and insert Array index remapping based data structure
        index_remappings_array = torch.tensor(
            [-1] * original_E * T,
            dtype=torch.int32,
            device=current_device,
        )
        index_remappings_array_offsets = torch.empty(
            T + 1,
            dtype=torch.int64,
            # pyre-fixme[6]: For 3rd param expected `Union[None, str, device]` but
            #  got `Union[int, str]`.
            device=current_device,
        )
        index_remappings_array_offsets[0] = 0
        for t in range(T):
            # pyre-fixme[6]: For 1st param expected `dtype` but got `Union[int, str]`.
            indice_t = (indices.view(T, B, L))[t].long().view(-1).to(current_device)
            dense_indice_t = (
                (dense_indices.view(T, B, L))[t].view(-1)
                # pyre-fixme[6]: For 1st param expected `dtype` but got `Union[int,
                #  str]`.
                .to(current_device)
            )
            selected_indices = torch.add(indice_t, t * original_E)[:E]
            index_remappings_array[selected_indices] = dense_indice_t
            index_remappings_array_offsets[t + 1] = (
                index_remappings_array_offsets[t] + original_E
            )

        # Move data when using device
        if not use_cpu:
            (
                indices,
                dense_indices,
                offsets,
                hash_table,
                hash_table_offsets,
                index_remappings_array,
                index_remappings_array_offsets,
            ) = (
                # pyre-fixme[6]: For 1st param expected `dtype` but got `Union[int,
                #  str]`.
                indices.to(current_device),
                # pyre-fixme[6]: For 1st param expected `dtype` but got `Union[int,
                #  str]`.
                dense_indices.to(current_device),
                # pyre-fixme[6]: For 1st param expected `dtype` but got `Union[int,
                #  str]`.
                offsets.to(current_device),
                # pyre-fixme[6]: For 1st param expected `dtype` but got `Union[int,
                #  str]`.
                hash_table.to(current_device),
                # pyre-fixme[6]: For 1st param expected `dtype` but got `Union[int,
                #  str]`.
                hash_table_offsets.to(current_device),
                # pyre-fixme[6]: For 1st param expected `dtype` but got `Union[int,
                #  str]`.
                index_remappings_array.to(current_device),
                # pyre-fixme[6]: For 1st param expected `dtype` but got `Union[int,
                #  str]`.
                index_remappings_array_offsets.to(current_device),
            )

        # Lookup
        if use_cpu_hashtable:
            dense_indices_ = ht.lookup(indices, offsets)
        elif not use_array_for_index_remapping:  # hashmap based pruning
            dense_indices_ = torch.ops.fbgemm.pruned_hashmap_lookup(
                indices, offsets, hash_table, hash_table_offsets
            )
        else:  # array based pruning
            dense_indices_ = torch.ops.fbgemm.pruned_array_lookup(
                indices,
                offsets,
                index_remappings_array,
                index_remappings_array_offsets,
            )

        # Validate the lookup result
        torch.testing.assert_close(dense_indices, dense_indices_)

        # For array based pruning, it will be out-of-boundary for arbitrarily
        # large indices. We will rely on bound checker to make sure indices
        # are within the boundary.
        if not use_array_for_index_remapping:
            # now, use a value that does not exist in the original set of indices
            # and so should be pruned out.
            indices[:] = np.iinfo(np.int32).max

            if use_cpu_hashtable:
                dense_indices_ = ht.lookup(indices, offsets)
            elif not use_array_for_index_remapping:  # hashmap based pruning
                dense_indices_ = torch.ops.fbgemm.pruned_hashmap_lookup(
                    indices, offsets, hash_table, hash_table_offsets
                )
            else:  # array based pruning
                dense_indices_ = torch.ops.fbgemm.pruned_array_lookup(
                    indices,
                    offsets,
                    index_remappings_array,
                    index_remappings_array_offsets,
                )
            torch.testing.assert_close(dense_indices.clone().fill_(-1), dense_indices_)

    @given(
        L=st.integers(min_value=0, max_value=16),
        H=st.integers(min_value=512, max_value=1024),
        S=st.integers(min_value=0, max_value=128),
    )
    @settings(verbosity=Verbosity.verbose, max_examples=MAX_EXAMPLES, deadline=None)
    def test_cache_update_function(self, L: int, H: int, S: int) -> None:
        # Generate synthetic data
        linear_cache_indices_cpu = torch.randint(L, H, (S,))
        lxu_cache_locations_cpu = torch.clone(linear_cache_indices_cpu)

        indices = [True if np.random.rand() < 0.5 else False for _ in range(S)]
        lxu_cache_locations_cpu[indices] = -1

        cache_miss_ids = torch.clone(linear_cache_indices_cpu)
        cache_miss_ids[lxu_cache_locations_cpu != -1] = -2

        # Calculate the correct output
        unique_cache_miss_ids = torch.unique(cache_miss_ids)
        expect_out = sum(unique_cache_miss_ids >= 0)
        linear_cache_indices = to_device(
            torch.tensor(linear_cache_indices_cpu, dtype=torch.int64), use_cpu=False
        )
        lxu_cache_locations = to_device(
            torch.tensor(lxu_cache_locations_cpu, dtype=torch.int32), use_cpu=False
        )

        # Create an abstract split table
        D = 8
        T = 2
        E = 10**3
        Ds = [D] * T
        Es = [E] * T
        emb_op = (
            split_table_batched_embeddings_ops.SplitTableBatchedEmbeddingBagsCodegen
        )
        cc = emb_op(
            embedding_specs=[
                (
                    E,
                    D,
                    split_table_batched_embeddings_ops.EmbeddingLocation.MANAGED_CACHING,
                    split_table_batched_embeddings_ops.ComputeDevice.CUDA,
                )
                for (E, D) in zip(Es, Ds)
            ],
            record_cache_metrics=RecordCacheMetrics(True, False),
        )
        cc._update_cache_miss_counter(lxu_cache_locations, linear_cache_indices)
        (
            cache_miss_forward_count,
            unique_cache_miss_count,
        ) = cc.get_cache_miss_counter().cpu()

        self.assertEqual(unique_cache_miss_count, expect_out)
        self.assertLessEqual(cache_miss_forward_count, unique_cache_miss_count)

    @given(N=st.integers(min_value=1, max_value=8))
    @settings(verbosity=Verbosity.verbose, max_examples=MAX_EXAMPLES, deadline=None)
    def test_cache_miss_counter(self, N: int) -> None:
        # Create an abstract split table
        D = 8
        T = 2
        E = 10**3
        Ds = [D] * T
        Es = [E] * T
        emb_op = (
            split_table_batched_embeddings_ops.SplitTableBatchedEmbeddingBagsCodegen
        )
        cc = emb_op(
            embedding_specs=[
                (
                    E,
                    D,
                    split_table_batched_embeddings_ops.EmbeddingLocation.MANAGED_CACHING,
                    split_table_batched_embeddings_ops.ComputeDevice.CUDA,
                )
                for (E, D) in zip(Es, Ds)
            ],
            record_cache_metrics=RecordCacheMetrics(True, True),
        )

        # Create fake input data and the target output
        xs = []
        x1 = torch.Tensor([[[1], [1]], [[3], [4]]])
        x1 = to_device(torch.tensor(x1, dtype=torch.int64), use_cpu=False)

        x2 = torch.Tensor([[[2], [1]], [[3], [4]]])
        x2 = to_device(torch.tensor(x2, dtype=torch.int64), use_cpu=False)

        x3 = torch.Tensor([[[5], [6]], [[7], [8]]])
        x3 = to_device(torch.tensor(x3, dtype=torch.int64), use_cpu=False)

        xs.append(x1)
        xs.append(x2)
        xs.append(x3)

        target_counter_list = [[1, 3], [2, 4], [3, 8]]
        target_tablewise_cache_miss_list = [[1, 2], [2, 2], [4, 4]]
        for x, t_counter, t_tablewise_cache_miss in zip(
            xs, target_counter_list, target_tablewise_cache_miss_list
        ):
            (indices, offsets) = get_table_batched_offsets_from_dense(x, use_cpu=False)
            for _ in range(N):
                cc(indices, offsets)
                (
                    cache_miss_forward_count,
                    unique_cache_miss_count,
                ) = cc.get_cache_miss_counter().cpu()
                tablewise_cache_miss = cc.get_table_wise_cache_miss().cpu()
                self.assertEqual(cache_miss_forward_count, t_counter[0])
                self.assertEqual(unique_cache_miss_count, t_counter[1])
                for i in range(len(tablewise_cache_miss)):
                    self.assertEqual(tablewise_cache_miss[i], t_tablewise_cache_miss[i])

    @unittest.skipIf(*gpu_unavailable)
    @given(
        L=st.integers(min_value=0, max_value=16),
        H=st.integers(min_value=512, max_value=1024),
        S=st.integers(min_value=0, max_value=128),
    )
    @settings(verbosity=Verbosity.verbose, max_examples=MAX_EXAMPLES, deadline=None)
    def test_nbit_cache_update_function(self, L: int, H: int, S: int) -> None:
        # Generate synthetic data
        linear_cache_indices_cpu = torch.randint(L, H, (S,))
        lxu_cache_locations_cpu = torch.clone(linear_cache_indices_cpu)

        indices = [True if np.random.rand() < 0.5 else False for _ in range(S)]
        lxu_cache_locations_cpu[indices] = -1

        cache_miss_ids = torch.clone(linear_cache_indices_cpu)
        cache_miss_ids[lxu_cache_locations_cpu != -1] = -2

        # Calculate the correct output
        unique_cache_miss_ids = torch.unique(cache_miss_ids)
        expect_out = sum(unique_cache_miss_ids >= 0)
        linear_cache_indices = linear_cache_indices_cpu.to(torch.int32).cuda()
        lxu_cache_locations = lxu_cache_locations_cpu.to(torch.int32).cuda()
        expected_unique_access = len(torch.unique(linear_cache_indices_cpu))
        expected_total_access = len(linear_cache_indices_cpu)

        # Create an abstract split table
        D = 8
        T = 2
        E = 10**3
        Ds = [D] * T
        Es = [E] * T
        cc = split_table_batched_embeddings_ops.IntNBitTableBatchedEmbeddingBagsCodegen(
            embedding_specs=[
                (
                    "",
                    E,
                    D,
                    SparseType.INT8,
                    split_table_batched_embeddings_ops.EmbeddingLocation.MANAGED_CACHING,
                )
                for (E, D) in zip(Es, Ds)
            ],
            device=torch.cuda.current_device(),
            record_cache_metrics=RecordCacheMetrics(True, False),
        )
        cc.fill_random_weights()

        cc._update_cache_miss_counter(lxu_cache_locations, linear_cache_indices)
        (
            cache_miss_forward_count,
            unique_cache_miss_count,
            unique_access_count,
            total_access_count,
        ) = cc.get_cache_miss_counter().cpu()

        self.assertEqual(unique_cache_miss_count, expect_out)
        self.assertLessEqual(cache_miss_forward_count, unique_cache_miss_count)
        self.assertEqual(unique_access_count, expected_unique_access)
        self.assertEqual(total_access_count, expected_total_access)

    @unittest.skipIf(*gpu_unavailable)
    @given(N=st.integers(min_value=1, max_value=8))
    @settings(verbosity=Verbosity.verbose, max_examples=MAX_EXAMPLES, deadline=None)
    def test_nbit_cache_miss_counter(self, N: int) -> None:
        # Create an abstract split table
        D = 8
        T = 2
        E = 10**3
        Ds = [D] * T
        Es = [E] * T
        cc = split_table_batched_embeddings_ops.IntNBitTableBatchedEmbeddingBagsCodegen(
            embedding_specs=[
                (
                    "",
                    E,
                    D,
                    SparseType.INT8,
                    split_table_batched_embeddings_ops.EmbeddingLocation.MANAGED_CACHING,
                )
                for (E, D) in zip(Es, Ds)
            ],
            device=torch.cuda.current_device(),
            record_cache_metrics=RecordCacheMetrics(True, True),
        )
        cc.fill_random_weights()

        # Create fake input data and the target output
        x1 = torch.Tensor([[[1], [1]], [[3], [4]]]).cuda()
        x2 = torch.Tensor([[[2], [1]], [[3], [4]]]).cuda()
        x3 = torch.Tensor([[[5], [6]], [[7], [8]]]).cuda()

        xs = [x1, x2, x3]
        target_counter_list = [[1, 3], [2, 4], [3, 8]]
        target_tablewise_cache_miss_list = [[1, 2], [2, 2], [4, 4]]
        for x, t_counter, t_tablewise_cache_miss in zip(
            xs, target_counter_list, target_tablewise_cache_miss_list
        ):
            (indices, offsets) = get_table_batched_offsets_from_dense(x, use_cpu=False)
            for _ in range(N):
                cc(indices.int(), offsets.int())
                (
                    cache_miss_forward_count,
                    unique_cache_miss_count,
                    _,
                    _,
                ) = cc.get_cache_miss_counter().cpu()
                tablewise_cache_miss = cc.get_table_wise_cache_miss().cpu()
                self.assertEqual(cache_miss_forward_count, t_counter[0])
                self.assertEqual(unique_cache_miss_count, t_counter[1])
                for i in range(len(tablewise_cache_miss)):
                    self.assertEqual(tablewise_cache_miss[i], t_tablewise_cache_miss[i])

    @unittest.skipIf(*gpu_unavailable)
    @given(
        N=st.integers(min_value=1, max_value=8),
        dtype=st.sampled_from([SparseType.INT8, SparseType.INT4, SparseType.INT2]),
    )
    @settings(verbosity=Verbosity.verbose, max_examples=MAX_EXAMPLES, deadline=None)
    def test_nbit_uvm_cache_stats(self, N: int, dtype: SparseType) -> None:
        # Create an abstract split table
        D = 8
        T = 2
        E = 10**3
        Ds = [D] * T
        Es = [E] * T
        cc = split_table_batched_embeddings_ops.IntNBitTableBatchedEmbeddingBagsCodegen(
            embedding_specs=[
                (
                    "",
                    E,
                    D,
                    dtype,
                    split_table_batched_embeddings_ops.EmbeddingLocation.MANAGED_CACHING,
                )
                for (E, D) in zip(Es, Ds)
            ],
            device=torch.cuda.current_device(),
            gather_uvm_cache_stats=True,
        )
        cc.fill_random_weights()

        # Create fake input data and the target output
        x1 = torch.Tensor([[[1], [1]], [[3], [4]]]).cuda()
        x2 = torch.Tensor([[[2], [1]], [[3], [4]]]).cuda()
        x3 = torch.Tensor([[[5], [6]], [[7], [8]]]).cuda()

        xs = [x1, x2, x3]
        # num_unique_indices, num_unique_misses
        # note that these are cumulative over calls; and also "unique" is per batch.
        target_counter_list = [[3, 3], [4, 4], [4, 8]]
        num_calls_expected = 0
        num_indices_expcted = 0
        num_unique_indices_expected = 0
        for x, t_counter in zip(xs, target_counter_list):
            (indices, offsets) = get_table_batched_offsets_from_dense(x, use_cpu=False)
            for _ in range(N):
                num_calls_expected = num_calls_expected + 1
                num_indices_expcted = num_indices_expcted + len(indices)
                cc(indices.int(), offsets.int())
                (
                    num_calls,
                    num_indices,
                    num_unique_indices,
                    num_unique_misses,
                    num_conflict_unique_miss,
                    num_conflict_miss,
                ) = cc.get_uvm_cache_stats().cpu()
                # Note num_unique_indices is cumulative stats.
                num_unique_indices_expected = num_unique_indices_expected + t_counter[0]
                self.assertEqual(num_calls, num_calls_expected)
                self.assertEqual(num_indices, num_indices_expcted)
                self.assertEqual(num_unique_indices, num_unique_indices_expected)
                self.assertEqual(num_unique_misses, t_counter[1])
                self.assertEqual(num_conflict_unique_miss, 0)
                self.assertEqual(num_conflict_miss, 0)

        T = 1  # for simplicity
        Ds = [D] * T
        Es = [E] * T
        cc1 = split_table_batched_embeddings_ops.IntNBitTableBatchedEmbeddingBagsCodegen(
            embedding_specs=[
                (
                    "",
                    E,
                    D,
                    SparseType.INT8,
                    split_table_batched_embeddings_ops.EmbeddingLocation.MANAGED_CACHING,
                )
                for (E, D) in zip(Es, Ds)
            ],
            device=torch.cuda.current_device(),
            gather_uvm_cache_stats=True,
            cache_sets=1,  # Only one set.
        )
        cc1.fill_random_weights()

        associativty = (
            split_table_batched_embeddings_ops.DEFAULT_ASSOC
        )  # 32 for NVidia / 64 for AMD.
        repetition = 17
        indices1 = torch.Tensor(
            [[list(range(0, associativty))] * repetition]
        ).cuda()  # 0, 1, ..., 31.
        indices2 = torch.Tensor(
            [[list(range(0, associativty + 1))] * repetition]
        ).cuda()  # 0, 1, ..., 31, 32.
        indices3 = torch.Tensor(
            [[list(range(0, associativty + 10))] * repetition]
        ).cuda()  # 0, 1, ..., 31, 32, ..., 41.

        # num_conflict_unique_miss, num_conflict_miss
        expected = [[0, 0], [1, 17], [10, 170]]

        for x, e in zip((indices1, indices2, indices3), expected):
            (indices, offsets) = get_table_batched_offsets_from_dense(x, use_cpu=False)
            for _ in range(N):
                cc1(indices.int(), offsets.int())
                (
                    _,
                    _,
                    _,
                    _,
                    num_conflict_unique_miss,
                    num_conflict_miss,
                ) = cc1.get_uvm_cache_stats().cpu()
                self.assertEqual(num_conflict_unique_miss, e[0])
                self.assertEqual(num_conflict_miss, e[1])
                cc1.reset_uvm_cache_stats()

    @given(
        T=st.integers(min_value=1, max_value=64),
        B=st.integers(min_value=1, max_value=64),
        max_L=st.integers(min_value=1, max_value=64),
        bounds_check_mode=st.sampled_from(
            [
                BoundsCheckMode.FATAL,
                BoundsCheckMode.WARNING,
                BoundsCheckMode.IGNORE,
            ]
        ),
        use_cpu=st.booleans()
        if (gpu_available and not TEST_WITH_ROCM)
        else st.just(False)
        if (gpu_available and TEST_WITH_ROCM)
        else st.just(True),
        weighted=st.booleans(),
        dtype=st.sampled_from(
            [
                torch.int64,
                torch.int32,
            ]
        ),
    )
    @settings(verbosity=Verbosity.verbose, max_examples=MAX_EXAMPLES, deadline=None)
    def test_bounds_check(
        self,
        T: int,
        B: int,
        max_L: int,
        bounds_check_mode: BoundsCheckMode,
        use_cpu: bool,
        weighted: bool,
        dtype: torch.dtype,
    ) -> None:
        rows_per_table = torch.tensor(
            np.random.randint(low=1, high=1000, size=(T,))
        ).long()
        Ls = np.random.randint(low=0, high=max_L, size=(T, B))
        indices = [
            np.random.randint(low=0, high=rows_per_table[t], size=Ls[t, b])
            for t in range(T)
            for b in range(B)
        ]
        indices = torch.tensor(np.concatenate(indices, axis=0)).to(dtype)
        weights = (
            torch.rand(indices.shape, dtype=torch.float, device=indices.device)
            if weighted
            else None
        )
        offsets = torch.tensor([0] + np.cumsum(Ls.flatten()).tolist()).to(dtype)
        warning = torch.tensor([0]).long()

        self.assertEqual(indices.numel(), np.sum(Ls).item())
        self.assertEqual(offsets[-1], np.sum(Ls).item())
        if not use_cpu:
            indices, offsets, rows_per_table, warning = (
                indices.cuda(),
                offsets.cuda(),
                rows_per_table.cuda(),
                warning.cuda(),
            )
            if weighted:
                # pyre-fixme[16]: `Optional` has no attribute `cuda`.
                weights = weights.cuda()
        indices_copy = indices.clone()
        offsets_copy = offsets.clone()
        torch.ops.fbgemm.bounds_check_indices(
            rows_per_table, indices, offsets, bounds_check_mode, warning, weights
        )
        # we don't modify when we are in-bounds.
        torch.testing.assert_close(indices_copy, indices)
        indices[:] = torch.iinfo(dtype).max
        if bounds_check_mode != BoundsCheckMode.FATAL:
            torch.ops.fbgemm.bounds_check_indices(
                rows_per_table, indices, offsets, bounds_check_mode, warning, weights
            )
            torch.testing.assert_close(indices, torch.zeros_like(indices))
            if bounds_check_mode == BoundsCheckMode.WARNING:
                self.assertEqual(warning.item(), indices.numel())
        else:
            if use_cpu and indices.numel():
                with self.assertRaises(RuntimeError):
                    torch.ops.fbgemm.bounds_check_indices(
                        rows_per_table,
                        indices,
                        offsets,
                        bounds_check_mode,
                        warning,
                        weights,
                    )
            # It would be nice to test the CUDA implementation of BoundsCheckMode==FATAL,
            # but the device assert kills the CUDA context and requires a process restart,
            # which is a bit inconvenient.

        # test offsets bound errors
        indices = indices_copy.clone()
        offsets = offsets_copy.clone()
        if offsets.numel() > 0:
            offsets[0] = -100
        if offsets.numel() > 1:
            offsets[-1] += 100
        if bounds_check_mode != BoundsCheckMode.FATAL:
            torch.ops.fbgemm.bounds_check_indices(
                rows_per_table, indices, offsets, bounds_check_mode, warning, weights
            )
            if offsets.numel() > 0:
                self.assertEqual(offsets[0].item(), 0)
            if offsets.numel() > 1:
                self.assertEqual(offsets[-1].item(), indices.numel())
            if bounds_check_mode == BoundsCheckMode.WARNING:
                # -1 because when we have 2 elements in offsets, we have only 1
                # warning for the pair.
                self.assertGreaterEqual(warning.item(), min(2, offsets.numel() - 1))
        else:
            if use_cpu and indices.numel():
                with self.assertRaises(RuntimeError):
                    torch.ops.fbgemm.bounds_check_indices(
                        rows_per_table,
                        indices,
                        offsets,
                        bounds_check_mode,
                        warning,
                        weights,
                    )

        # test offsets.size(0) ! = B * T + 1 case. Here we test with T >= 2 case.
        # If T == 1, we will always get the even division.
        if T >= 2:
            indices = indices_copy.clone()
            offsets = offsets_copy.clone()
            offsets = torch.cat(
                (
                    offsets,
                    torch.tensor(
                        [indices.numel()] * (T - 1),
                        dtype=offsets.dtype,
                        device=offsets.device,
                    ),
                ),
                dim=0,
            )
            with self.assertRaises(RuntimeError):
                torch.ops.fbgemm.bounds_check_indices(
                    rows_per_table,
                    indices,
                    offsets,
                    bounds_check_mode,
                    warning,
                    weights,
                )

        # test weights.size(0) != indices.size(0) case
        weights = torch.rand(
            (indices.size(0) + 1,), dtype=torch.float, device=indices.device
        )
        with self.assertRaises(RuntimeError):
            torch.ops.fbgemm.bounds_check_indices(
                rows_per_table,
                indices,
                offsets,
                bounds_check_mode,
                warning,
                weights,
            )

    def test_pickle(self) -> None:
        tensor_queue = torch.classes.fbgemm.TensorQueue(torch.empty(0))
        pickled = pickle.dumps(tensor_queue)
        unpickled = pickle.loads(pickled)  # noqa: F841

    @unittest.skipIf(*gpu_unavailable)
    def test_linearize_cache_indices(self) -> None:
        indices = torch.tensor(
            [10, 2, 3, 7, 1, 4, 5, 9, 2, 7, 6, 8, 5, 1, 0, 4],
            dtype=torch.int,
            device="cuda",
        )
        pruned_indices = torch.tensor(
            [10, -1, 3, 7, 1, 4, -1, 9, 2, -1, 6, 8, 5, 1, -1, 4],
            dtype=torch.int,
            device="cuda",
        )
        equal_offsets = torch.tensor([0, 4, 8, 12, 16], dtype=torch.int, device="cuda")
        varying_offsets = torch.tensor(
            [0, 1, 3, 6, 8, 10, 14, 15, 16], dtype=torch.int, device="cuda"
        )

        # Testing equal sized tables.
        cache_hash_size_cumsum_0 = torch.tensor([0, 12, 24, 36, 48]).cuda()
        linear_cache_indices_0 = torch.ops.fbgemm.linearize_cache_indices(
            cache_hash_size_cumsum_0, indices, equal_offsets
        )
        self.assertTrue(
            torch.equal(
                linear_cache_indices_0.cpu(),
                torch.tensor(
                    [10, 2, 3, 7, 13, 16, 17, 21, 26, 31, 30, 32, 41, 37, 36, 40],
                    dtype=torch.int,
                ),
            )
        )

        # Testing partially cached tables.
        cache_hash_size_cumsum_1 = torch.tensor([0, 12, -1, 24, 36]).cuda()
        linear_cache_indices_1 = torch.ops.fbgemm.linearize_cache_indices(
            cache_hash_size_cumsum_1, indices, equal_offsets
        )
        self.assertTrue(
            torch.equal(
                linear_cache_indices_1.cpu(),
                torch.tensor(
                    [10, 2, 3, 7, 13, 16, 17, 21, 36, 36, 36, 36, 29, 25, 24, 28],
                    dtype=torch.int,
                ),
            )
        )

        # Testing batched with varying pooling factor.
        cache_hash_size_cumsum_2 = torch.tensor([0, 12, -1, 24, 36]).cuda()
        linear_cache_indices_2 = torch.ops.fbgemm.linearize_cache_indices(
            cache_hash_size_cumsum_2, indices, varying_offsets
        )
        self.assertTrue(
            torch.equal(
                linear_cache_indices_2.cpu(),
                torch.tensor(
                    [10, 2, 3, 19, 13, 16, 17, 21, 36, 36, 36, 36, 36, 36, 24, 28],
                    dtype=torch.int,
                ),
            )
        )

        # Testing when multiple features share the same table.
        cache_hash_size_cumsum_3 = torch.tensor([0, 0, 12, 12, 24]).cuda()
        linear_cache_indices_3 = torch.ops.fbgemm.linearize_cache_indices(
            cache_hash_size_cumsum_3, indices, varying_offsets
        )
        self.assertTrue(
            torch.equal(
                linear_cache_indices_3.cpu(),
                torch.tensor(
                    [10, 2, 3, 7, 1, 4, 5, 9, 14, 19, 18, 20, 17, 13, 12, 16],
                    dtype=torch.int,
                ),
            )
        )

        # Testing equal sized tables + pruned indices
        cache_hash_size_cumsum_4 = torch.tensor([0, 12, 24, 36, 48]).cuda()
        linear_cache_indices_4 = torch.ops.fbgemm.linearize_cache_indices(
            cache_hash_size_cumsum_4, pruned_indices, equal_offsets
        )
        self.assertTrue(
            torch.equal(
                linear_cache_indices_4.cpu(),
                torch.tensor(
                    [10, 48, 3, 7, 13, 16, 48, 21, 26, 48, 30, 32, 41, 37, 48, 40],
                    dtype=torch.int,
                ),
            )
        )

        # Testing batched with varying pooling factor + pruned indices
        cache_hash_size_cumsum_5 = torch.tensor([0, 12, -1, 24, 36]).cuda()
        linear_cache_indices_5 = torch.ops.fbgemm.linearize_cache_indices(
            cache_hash_size_cumsum_5, pruned_indices, varying_offsets
        )
        self.assertTrue(
            torch.equal(
                linear_cache_indices_5.cpu(),
                torch.tensor(
                    [10, 36, 3, 19, 13, 16, 36, 21, 36, 36, 36, 36, 36, 36, 36, 28],
                    dtype=torch.int,
                ),
            )
        )

    @unittest.skipIf(*gpu_unavailable)
    def test_linearize_cache_indices_from_row_idx(self) -> None:
        update_row_indices = torch.tensor(
            [10, 2, 3, 7, 1, 4, 5, 9, 2, 7, 6, 8, 5, 1, 0, 4],
            dtype=torch.int,
            device="cuda",
        )
        update_table_indices = torch.tensor(
            [0, 0, 0, 0, 1, 1, 1, 1, 2, 2, 2, 2, 3, 3, 3, 3],
            dtype=torch.int,
            device="cuda",
        )
        varying_update_table_indices = torch.tensor(
            [0, 0, 0, 1, 1, 1, 1, 1, 2, 2, 2, 2, 2, 2, 3, 3],
            dtype=torch.int,
            device="cuda",
        )

        # Testing equal sized tables.
        cache_hash_size_cumsum_0 = torch.tensor([0, 12, 24, 36, 48]).cuda()
        linear_cache_indices_0 = torch.ops.fbgemm.linearize_cache_indices_from_row_idx(
            cache_hash_size_cumsum_0,
            update_table_indices,
            update_row_indices,
        )
        self.assertTrue(
            torch.equal(
                linear_cache_indices_0.cpu(),
                torch.tensor(
                    [10, 2, 3, 7, 13, 16, 17, 21, 26, 31, 30, 32, 41, 37, 36, 40],
                    dtype=torch.int,
                ),
            )
        )

        # Testing partially cached tables.
        cache_hash_size_cumsum_1 = torch.tensor([0, 12, -1, 24, 36]).cuda()
        linear_cache_indices_1 = torch.ops.fbgemm.linearize_cache_indices_from_row_idx(
            cache_hash_size_cumsum_1,
            update_table_indices,
            update_row_indices,
        )
        self.assertTrue(
            torch.equal(
                linear_cache_indices_1.cpu(),
                torch.tensor(
                    [10, 2, 3, 7, 13, 16, 17, 21, 36, 36, 36, 36, 29, 25, 24, 28],
                    dtype=torch.int,
                ),
            )
        )

        # Testing batched with varying pooling factor.
        cache_hash_size_cumsum_2 = torch.tensor([0, 12, -1, 24, 36]).cuda()
        linear_cache_indices_2 = torch.ops.fbgemm.linearize_cache_indices_from_row_idx(
            cache_hash_size_cumsum_2,
            varying_update_table_indices,
            update_row_indices,
        )
        self.assertTrue(
            torch.equal(
                linear_cache_indices_2.cpu(),
                torch.tensor(
                    [10, 2, 3, 19, 13, 16, 17, 21, 36, 36, 36, 36, 36, 36, 24, 28],
                    dtype=torch.int,
                ),
            )
        )

    @unittest.skipIf(*gpu_unavailable)
    @given(
        associativity=st.sampled_from(
            [1, split_table_batched_embeddings_ops.DEFAULT_ASSOC]
        ),
    )
    @settings(deadline=None)
    def test_lxu_cache_lookup(self, associativity: int) -> None:
        max_index: int = 8000
        # Use single cache set to avoid dealing with cache set hash algorithm.
        lxu_cache_state_gpu = (
            torch.arange(associativity, dtype=torch.int64).unsqueeze(0).cuda()
        )

        # Testing all miss.
        linear_cache_indices_0 = (
            torch.tensor([32, 33, 34, 35, 36, 100, 1000, 1725])
            if associativity <= 32
            else torch.tensor([64, 65, 66, 67, 68, 100, 1000, 1725])
        ).cuda()
        lxu_locations = torch.ops.fbgemm.lxu_cache_lookup(
            linear_cache_indices_0, lxu_cache_state_gpu, max_index
        )
        torch.testing.assert_close(
            lxu_locations,
            torch.full_like(lxu_locations, -1),
        )

        # Testing all hits.
        cache_indices_1 = torch.randint(0, associativity, (associativity,))
        linear_cache_indices_1 = cache_indices_1.cuda()
        lxu_locations = torch.ops.fbgemm.lxu_cache_lookup(
            linear_cache_indices_1, lxu_cache_state_gpu, max_index
        )
        torch.testing.assert_close(
            lxu_locations.cpu(),
            cache_indices_1.int(),
        )

        # Testing mixture.
        miss_cache_indices_0 = torch.randint(associativity, max_index // 2, (10,))
        hit_cache_indices_0 = torch.randint(0, associativity, (8,))
        miss_cache_indices_1 = torch.randint(max_index // 2, max_index, (16,))
        hit_cache_indices_1 = torch.randint(0, associativity, (8,))
        linear_cache_indices_2 = torch.cat(
            [
                miss_cache_indices_0,
                hit_cache_indices_0,
                miss_cache_indices_1,
                hit_cache_indices_1,
            ]
        ).cuda()
        lxu_locations = torch.ops.fbgemm.lxu_cache_lookup(
            linear_cache_indices_2, lxu_cache_state_gpu, max_index
        )

        expected_result = torch.cat(
            [
                torch.full_like(miss_cache_indices_0, -1),
                hit_cache_indices_0,
                torch.full_like(miss_cache_indices_1, -1),
                hit_cache_indices_1,
            ]
        ).int()
        torch.testing.assert_close(
            lxu_locations.cpu(),
            expected_result,
        )

    @unittest.skipIf(*gpu_unavailable)
    @given(
        T=st.integers(min_value=1, max_value=5),
        D=st.integers(min_value=2, max_value=64),
        log_E=st.integers(min_value=2, max_value=3),
        N=st.integers(min_value=0, max_value=50),
        weights_ty=st.sampled_from(
            [
                SparseType.FP32,
                SparseType.FP16,
                SparseType.INT8,
                SparseType.INT4,
                SparseType.INT2,
            ]
        ),
        output_dtype=st.sampled_from(
            [
                SparseType.FP32,
                SparseType.FP16,
                SparseType.INT8,
            ]
        ),
        use_cpu=st.booleans()
        if (gpu_available and not TEST_WITH_ROCM)
        else st.just(False)
        if (gpu_available and TEST_WITH_ROCM)
        else st.just(True),
        test_internal=st.booleans(),
    )
    @settings(verbosity=Verbosity.verbose, max_examples=MAX_EXAMPLES, deadline=None)
    def test_embedding_inplace_update(
        self,
        T: int,  # num of embedding tables
        D: int,  # embedding dim
        log_E: int,  # embedding table row number
        N: int,  # num of update rows per table
        weights_ty: SparseType,
        output_dtype: SparseType,
        use_cpu: bool,
        test_internal: bool,  # test with OSS op or internal customized op
    ) -> None:
        D_alignment = max(weights_ty.align_size(), output_dtype.align_size())
        D = round_up(D, D_alignment)
        Ds = [
            round_up(
                np.random.randint(low=int(max(0.25 * D, 1)), high=int(1.0 * D)),
                D_alignment,
            )
            for _ in range(T)
        ]
        E = int(10**log_E)
        Es = [np.random.randint(low=int(0.5 * E), high=int(2.0 * E)) for _ in range(T)]
        row_alignment = 1 if use_cpu else 16
        current_device = "cpu" if use_cpu else torch.cuda.current_device()
        location = (
            split_table_batched_embeddings_ops.EmbeddingLocation.HOST
            if use_cpu
            else split_table_batched_embeddings_ops.EmbeddingLocation.DEVICE
        )

        weights_ty_list = [weights_ty] * T
        # if open_source:
        #     test_internal = False
        test_internal = False

        # create two embedding bag op with random weights
        locations = [location] * T
        op = split_table_batched_embeddings_ops.IntNBitTableBatchedEmbeddingBagsCodegen(
            embedding_specs=[
                ("", E, D, W_TY, L)
                for (E, D, W_TY, L) in zip(Es, Ds, weights_ty_list, locations)
            ],
            output_dtype=output_dtype,
            device=current_device,
        )
        op.fill_random_weights()
        op_ref = (
            split_table_batched_embeddings_ops.IntNBitTableBatchedEmbeddingBagsCodegen(
                embedding_specs=[
                    ("", E, D, W_TY, L)
                    for (E, D, W_TY, L) in zip(Es, Ds, weights_ty_list, locations)
                ],
                output_dtype=output_dtype,
                device=current_device,
            )
        )
        op_ref.fill_random_weights()

        # randomly generate update table and row indices
        update_table_indices = []
        update_table_indices2 = []
        update_row_indices = []
        update_row_indices2 = []
        for t in range(T):
            n = np.random.randint(low=0, high=N) if N > 0 else 0
            if n == 0:
                continue
            update_table_indices.append(t)
            update_row_id_list = random.sample(range(Es[t]), n)
            update_row_indices.append(update_row_id_list)
            update_table_indices2.extend([t] * n)
            update_row_indices2.extend(update_row_id_list)

        # generate update tensor based on weights from "op_ref" embedding table
        update_weights_list = []
        ref_split_weights = op_ref.split_embedding_weights(split_scale_shifts=False)

        update_weight_size = sum(
            [
                rounded_row_size_in_bytes(
                    Ds[t],
                    weights_ty_list[t],
                    row_alignment,
                )
                for t in update_table_indices2
            ]
        )
        update_weights_tensor2 = torch.randint(
            low=0,
            high=255,
            size=(update_weight_size,),
            dtype=torch.uint8,
            device=current_device,
        )

        update_offsets = 0
        for i in range(len(update_table_indices)):
            table_idx = update_table_indices[i]
            (ref_weights, _) = ref_split_weights[table_idx]

            D_bytes = rounded_row_size_in_bytes(
                Ds[table_idx], weights_ty_list[table_idx], row_alignment
            )

            update_weights = []
            for row_idx in update_row_indices[i]:
                update_weights.append(ref_weights[row_idx].tolist())
                update_weights_tensor2[
                    update_offsets : update_offsets + D_bytes
                ] = ref_weights[row_idx]
                update_offsets += D_bytes

            update_weights_tensor = torch.tensor(
                update_weights,
                device=current_device,
                dtype=torch.uint8,
            )
            update_weights_list.append(update_weights_tensor)

        # run inplace update on "op" embedding table
        if not test_internal:
            # Test scatter_ based OSS solution
            op.embedding_inplace_update(
                update_table_indices,
                update_row_indices,
                update_weights_list,
            )
        else:
            # Test customized op
            op.embedding_inplace_update_internal(
                update_table_indices2,
                update_row_indices2,
                update_weights_tensor2,
            )

        # verify weights are equal with "op_ref" for the updated rows in "op"
        split_weights = op.split_embedding_weights(split_scale_shifts=False)
        for i in range(len(update_table_indices)):
            t = update_table_indices[i]
            for r in update_row_indices[i]:
                (weights, _) = split_weights[t]
                (ref_weights, _) = ref_split_weights[t]
                self.assertEqual(weights.size(), ref_weights.size())
                torch.testing.assert_close(
                    weights[r],
                    ref_weights[r],
                    rtol=1e-2,
                    atol=1e-2,
                    equal_nan=True,
                )

    @given(
        T=st.integers(min_value=1, max_value=5),
        D=st.integers(min_value=2, max_value=128),
        log_E=st.integers(min_value=2, max_value=3),
        weights_precision=st.sampled_from(
            [SparseType.FP16, SparseType.FP32, SparseType.INT8]
        ),
        mixed=st.booleans(),
        use_cache=st.booleans(),
        output_dtype=st.sampled_from([SparseType.FP32, SparseType.FP16]),
        num_indices_per_table=st.integers(min_value=1, max_value=5),
    )
    @settings(
        verbosity=Verbosity.verbose,
        max_examples=MAX_EXAMPLES,
        deadline=None,
    )
    def test_reset_embedding_weight_momentum(
        self,
        T: int,
        D: int,
        log_E: int,
        weights_precision: SparseType,
        mixed: bool,
        use_cache: bool,
        output_dtype: SparseType,
        num_indices_per_table: int,
    ) -> None:
        emb_op = (
            split_table_batched_embeddings_ops.SplitTableBatchedEmbeddingBagsCodegen
        )
        E = int(10**log_E)
        D = D * 4
        Ds: List[int] = []
        Es: List[int] = []
        if not mixed:
            Ds = [D] * T
            Es = [E] * T
        else:
            Ds = [
                round_up(np.random.randint(low=int(0.25 * D), high=int(1.0 * D)), 4)
                for _ in range(T)
            ]
            Es = [
                np.random.randint(low=int(0.5 * E), high=int(2.0 * E)) for _ in range(T)
            ]
        compute_device = split_table_batched_embeddings_ops.ComputeDevice.CUDA
        if use_cache:
            managed = [
                split_table_batched_embeddings_ops.EmbeddingLocation.MANAGED_CACHING
            ] * T
            if mixed:
                average_D = sum(Ds) // T
                for t, d in enumerate(Ds):
                    managed[t] = (
                        split_table_batched_embeddings_ops.EmbeddingLocation.DEVICE
                        if d < average_D
                        else managed[t]
                    )
        else:
            managed = [
                np.random.choice(
                    [
                        split_table_batched_embeddings_ops.EmbeddingLocation.DEVICE,
                        split_table_batched_embeddings_ops.EmbeddingLocation.MANAGED,
                    ]
                )
                for _ in range(T)
            ]
        optimizer = OptimType.EXACT_ROWWISE_ADAGRAD
        cc = emb_op(
            embedding_specs=[
                (E, D, M, compute_device) for (E, D, M) in zip(Es, Ds, managed)
            ],
            optimizer=optimizer,
            weights_precision=weights_precision,
            output_dtype=output_dtype,
        )

        pruned_indices: List[int] = []
        pruned_indices_offsets: List[int] = [0]
        logical_table_ids: List[int] = []
        buffer_ids: List[int] = []
        for i in range(len(Es)):
            indices = [
                np.random.randint(low=1, high=int(Es[i] - 2))
                for _ in range(num_indices_per_table)
            ]
            pruned_indices += indices
            pruned_indices_offsets.append(
                pruned_indices_offsets[i] + num_indices_per_table
            )
            logical_table_ids.append(i)
            buffer_ids.append(i)
        pruned_indices_tensor = to_device(
            torch.tensor(pruned_indices, dtype=torch.int64, requires_grad=False), False
        )
        pruned_indices_offsets_tensor = to_device(
            torch.tensor(
                pruned_indices_offsets, dtype=torch.int64, requires_grad=False
            ),
            False,
        )
        logical_table_ids_tensor = to_device(
            torch.tensor(logical_table_ids, dtype=torch.int32, requires_grad=False),
            False,
        )
        buffer_ids_tensor = to_device(
            torch.tensor(buffer_ids, dtype=torch.int32, requires_grad=False), False
        )

        momentum1: List[Tensor] = [
            s for (s,) in cc.split_optimizer_states()
        ]  # List[rows]
        weight: List[Tensor] = cc.split_embedding_weights()  # List[(rows, dim)]
        for t in range(T):
            momentum1[t].fill_(1)
            weight[t].fill_(1)

        def check_weight_momentum(v: int) -> None:
            for i in range(len(pruned_indices)):
                logical_id = i // num_indices_per_table
                table_momentum1 = momentum1[logical_id]
                table_weight = weight[logical_id]
                dim = Ds[logical_id]
                expected_row_momentum1 = to_device(
                    torch.tensor(v, dtype=torch.float32), False
                )
                expected_row_weight = to_device(
                    torch.tensor([v] * dim, dtype=weights_precision.as_dtype()),
                    False,
                )
                pruned_index = pruned_indices[i]
                row_weight = table_weight[pruned_index]
                if weights_precision == SparseType.INT8:
                    row_weight = row_weight[:-INT8_EMB_ROW_DIM_OFFSET]
                self.assertEqual(table_momentum1[pruned_index], expected_row_momentum1)
                torch.testing.assert_close(
                    row_weight,
                    expected_row_weight,
                    rtol=0,
                    atol=0,
                    equal_nan=True,
                )

        check_weight_momentum(1)

        cc.reset_embedding_weight_momentum(
            pruned_indices_tensor,
            pruned_indices_offsets_tensor,
            logical_table_ids_tensor,
            buffer_ids_tensor,
        )

        check_weight_momentum(0)


if __name__ == "__main__":
    unittest.main()<|MERGE_RESOLUTION|>--- conflicted
+++ resolved
@@ -157,7 +157,6 @@
                 np.random.randint(low=int(0.5 * E), high=int(2.0 * E)) for _ in range(T)
             ]
         compute_device = split_table_batched_embeddings_ops.ComputeDevice.CUDA
-<<<<<<< HEAD
         if use_cpu:
             managed = [split_table_batched_embeddings_ops.EmbeddingLocation.HOST] * T
             compute_device = split_table_batched_embeddings_ops.ComputeDevice.CPU
@@ -176,17 +175,6 @@
                         if d < average_D
                         else managed[t]
                     )
-=======
-        # ROCm managed momory allocation is under development
-        if TEST_WITH_ROCM:
-            if use_cpu:
-                managed = [split_table_batched_embeddings_ops.EmbeddingLocation.HOST] * T
-                compute_device = split_table_batched_embeddings_ops.ComputeDevice.CPU
-            else:
-                managed = [
-                    split_table_batched_embeddings_ops.EmbeddingLocation.DEVICE
-                ] * T
->>>>>>> 42160527
         else:
             if use_cpu:
                 managed = [split_table_batched_embeddings_ops.EmbeddingLocation.HOST] * T
@@ -862,13 +850,9 @@
                 SparseType.INT8,
                 # SparseType.INT4,
             ]
-<<<<<<< HEAD
         )
         if not TEST_WITH_ROCM
         else st.sampled_from(
-=======
-        ) if not TEST_WITH_ROCM else st.sampled_from(
->>>>>>> 42160527
             [
                 SparseType.FP16,
                 # The counterparts of __nv_bfloat16 and __nv_bfloat162 are not supported on ROCm
@@ -1376,7 +1360,6 @@
                 np.random.randint(low=int(0.5 * E), high=int(2.0 * E)) for _ in range(T)
             ]
         compute_device = split_table_batched_embeddings_ops.ComputeDevice.CUDA
-<<<<<<< HEAD
         if use_cpu:
             managed = [split_table_batched_embeddings_ops.EmbeddingLocation.HOST] * T
             compute_device = split_table_batched_embeddings_ops.ComputeDevice.CPU
@@ -1384,10 +1367,6 @@
             # ROCm managed memory allocation is under development
             managed = [split_table_batched_embeddings_ops.EmbeddingLocation.DEVICE] * T
         elif use_cache:
-=======
-        # ROCm managed momory allocation is under development
-        if TEST_WITH_ROCM:
->>>>>>> 42160527
             managed = [
                 split_table_batched_embeddings_ops.EmbeddingLocation.DEVICE
             ] * T
@@ -1740,7 +1719,6 @@
                 np.random.randint(low=int(0.5 * E), high=int(2.0 * E)) for _ in range(T)
             ]
         compute_device = split_table_batched_embeddings_ops.ComputeDevice.CUDA
-<<<<<<< HEAD
         if use_cpu:
             managed = [split_table_batched_embeddings_ops.EmbeddingLocation.HOST] * T
             compute_device = split_table_batched_embeddings_ops.ComputeDevice.CPU
@@ -1748,10 +1726,6 @@
             # ROCm managed memory allocation is under development
             managed = [split_table_batched_embeddings_ops.EmbeddingLocation.DEVICE] * T
         elif use_cache:
-=======
-        # ROCm managed momory allocation is under development
-        if TEST_WITH_ROCM:
->>>>>>> 42160527
             managed = [
                 split_table_batched_embeddings_ops.EmbeddingLocation.DEVICE
             ] * T
@@ -2571,7 +2545,6 @@
                 np.random.randint(low=int(0.5 * E), high=int(2.0 * E)) for _ in range(T)
             ]
         compute_device = split_table_batched_embeddings_ops.ComputeDevice.CUDA
-<<<<<<< HEAD
         if use_cpu:
             managed = [split_table_batched_embeddings_ops.EmbeddingLocation.HOST] * T
             compute_device = split_table_batched_embeddings_ops.ComputeDevice.CPU
@@ -2579,27 +2552,15 @@
             # ROCm managed memory allocation is under development
             managed = [split_table_batched_embeddings_ops.EmbeddingLocation.DEVICE] * T
         else:
-=======
-        # ROCm managed momory allocation is under development
-        if TEST_WITH_ROCM:
->>>>>>> 42160527
             managed = [
-                split_table_batched_embeddings_ops.EmbeddingLocation.DEVICE
-            ] * T
-        else:
-            if use_cpu:
-                managed = [split_table_batched_embeddings_ops.EmbeddingLocation.HOST] * T
-                compute_device = split_table_batched_embeddings_ops.ComputeDevice.CPU
-            else:
-                managed = [
-                    np.random.choice(
-                        [
-                            split_table_batched_embeddings_ops.EmbeddingLocation.DEVICE,
-                            split_table_batched_embeddings_ops.EmbeddingLocation.MANAGED,
-                        ]
-                    )
-                    for _ in range(T)
-                ]
+                np.random.choice(
+                    [
+                        split_table_batched_embeddings_ops.EmbeddingLocation.DEVICE,
+                        split_table_batched_embeddings_ops.EmbeddingLocation.MANAGED,
+                    ]
+                )
+                for _ in range(T)
+            ]
         if do_pooling:
             bs = [
                 to_device(torch.nn.EmbeddingBag(E, D, mode=mode, sparse=True), use_cpu)
