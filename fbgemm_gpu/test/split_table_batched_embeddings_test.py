--- conflicted
+++ resolved
@@ -4882,7 +4882,6 @@
                     equal_nan=True,
                 )
 
-<<<<<<< HEAD
     @unittest.skipIf(*gpu_unavailable)
     @unittest.skipIf(not TEST_WITH_ROCM, "skip test_rocm_tbe_forward if not AMD ROCm stack.")
     @given(
@@ -4941,7 +4940,6 @@
             use_cpu,
             output_dtype,
         )
-=======
     @given(
         T=st.integers(min_value=1, max_value=5),
         D=st.integers(min_value=2, max_value=128),
@@ -5097,7 +5095,6 @@
         )
 
         check_weight_momentum(0)
->>>>>>> 5d366256
 
 
 if __name__ == "__main__":
