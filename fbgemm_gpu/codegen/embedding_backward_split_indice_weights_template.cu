--- conflicted
+++ resolved
@@ -12,12 +12,9 @@
 using Tensor = at::Tensor;
 using namespace fbgemm_gpu;
 
-<<<<<<< HEAD
-=======
 {% for vbe in [True, False] %}
 {% set vbe_desc = "_vbe" if vbe else "" %}
 {% if not dense or not vbe %}
->>>>>>> f97fe45d
 // TODO: optimization to use multiple warps per row.
 template <
   typename emb_t,
@@ -253,13 +250,8 @@
     const auto T = D_offsets.size(0) - 1;
     TORCH_CHECK_GT(T, 0);
     // offsets = [B x T  + 1]
-<<<<<<< HEAD
-    const auto B = (offsets.size(0) - 1) / T;
-    TORCH_CHECK_GE(B, 0);
-=======
     const auto total_B = offsets.size(0) - 1;
     TORCH_CHECK_GE(total_B, 0);
->>>>>>> f97fe45d
     TORCH_CHECK_LE(max_D, {{ max_embedding_dim }});
     auto grad_indice_weights = empty_like(indices, indices.options().dtype(at::toAccumulateType(grad_output.scalar_type(), true)));
     if (total_B == 0) {
