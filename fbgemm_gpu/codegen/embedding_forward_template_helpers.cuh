--- conflicted
+++ resolved
@@ -5,10 +5,7 @@
  * This source code is licensed under the BSD-style license found in the
  * LICENSE file in the root directory of this source tree.
  */
-<<<<<<< HEAD
-=======
-
->>>>>>> f97fe45d
+
 #pragma once
 
 #include <ATen/ATen.h>
