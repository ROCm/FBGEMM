--- conflicted
+++ resolved
@@ -33,12 +33,6 @@
 #include "fbgemm_gpu/fbgemm_cuda_utils.cuh"
 #include "fbgemm_gpu/sparse_ops_utils.h"
 
-<<<<<<< HEAD
-namespace nbit {
-
-constexpr int32_t kCacheLocationMissing = -1;
-
-=======
 #define SHFL_SYNC(val, srcLane) \
   shfl_sync(val, srcLane, kThreadGroupSize, shfl_sync_mask)
 
@@ -46,7 +40,6 @@
 constexpr size_t kForwardMaxThreads = 512;
 
 namespace nbit {
->>>>>>> f50e294f
 // "Effective" number of elements in the row when we include the row-wise
 // quantization parameters.
 __device__ inline int32_t padded_D(
