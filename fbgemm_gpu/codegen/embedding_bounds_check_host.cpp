/*
 * Copyright (c) Meta Platforms, Inc. and affiliates.
 * All rights reserved.
 * This source code is licensed under the BSD-style license found in the
 * LICENSE file in the root directory of this source tree.
 */
#include <ATen/ATen.h>
#include <ATen/TypeDefault.h>
#include <ATen/core/op_registration/op_registration.h>
#include <ATen/cuda/CUDAContext.h>
#include <torch/library.h>

#include "fbgemm_gpu/sparse_ops_utils.h"

using Tensor = at::Tensor;

void bounds_check_indices_cuda(
    Tensor rows_per_table,
    Tensor indices,
    Tensor offsets,
    int64_t bounds_check_mode,
    Tensor warning);

// Deprecated for fb namespace! Please use fbgemm namespace instead!
TORCH_LIBRARY_FRAGMENT(fb, m) {
<<<<<<< HEAD
  // The (a!) tells PyTorch this is an impure operation and so cannot be CSE'd
  // or DCE'd, etc.
  m.def(
      "bounds_check_indices(Tensor rows_per_table, Tensor(a!) indices, Tensor(a!) offsets, int bounds_check_mode, Tensor(a!) warning) -> ()");
=======
>>>>>>> 5219dc42
  DISPATCH_TO_CUDA("bounds_check_indices", bounds_check_indices_cuda);
}

TORCH_LIBRARY_FRAGMENT(fbgemm, m) {
<<<<<<< HEAD
  // The (a!) tells PyTorch this is an impure operation and so cannot be CSE'd
  // or DCE'd, etc.
  m.def(
      "bounds_check_indices(Tensor rows_per_table, Tensor(a!) indices, Tensor(a!) offsets, int bounds_check_mode, Tensor(a!) warning) -> ()");
=======
>>>>>>> 5219dc42
  DISPATCH_TO_CUDA("bounds_check_indices", bounds_check_indices_cuda);
}<|MERGE_RESOLUTION|>--- conflicted
+++ resolved
@@ -23,23 +23,9 @@
 
 // Deprecated for fb namespace! Please use fbgemm namespace instead!
 TORCH_LIBRARY_FRAGMENT(fb, m) {
-<<<<<<< HEAD
-  // The (a!) tells PyTorch this is an impure operation and so cannot be CSE'd
-  // or DCE'd, etc.
-  m.def(
-      "bounds_check_indices(Tensor rows_per_table, Tensor(a!) indices, Tensor(a!) offsets, int bounds_check_mode, Tensor(a!) warning) -> ()");
-=======
->>>>>>> 5219dc42
   DISPATCH_TO_CUDA("bounds_check_indices", bounds_check_indices_cuda);
 }
 
 TORCH_LIBRARY_FRAGMENT(fbgemm, m) {
-<<<<<<< HEAD
-  // The (a!) tells PyTorch this is an impure operation and so cannot be CSE'd
-  // or DCE'd, etc.
-  m.def(
-      "bounds_check_indices(Tensor rows_per_table, Tensor(a!) indices, Tensor(a!) offsets, int bounds_check_mode, Tensor(a!) warning) -> ()");
-=======
->>>>>>> 5219dc42
   DISPATCH_TO_CUDA("bounds_check_indices", bounds_check_indices_cuda);
 }