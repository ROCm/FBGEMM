--- conflicted
+++ resolved
@@ -24,11 +24,7 @@
     int64_t bounds_check_mode,
     Tensor& warning,
     const c10::optional<Tensor>& weights,
-<<<<<<< HEAD
-    const c10::optional<Tensor>& vbe_metadata,
-=======
     const c10::optional<Tensor>& B_ofsets,
->>>>>>> f50e294f
     const int64_t max_B);
 
 // Deprecated for fb namespace! Please use fbgemm namespace instead!
