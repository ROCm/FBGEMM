/*
 * Copyright (c) Meta Platforms, Inc. and affiliates.
 * All rights reserved.
 * This source code is licensed under the BSD-style license found in the
 * LICENSE file in the root directory of this source tree.
 */
// clang-format off
{% set wdesc = "weighted" if weighted else "unweighted" %}
#include "fbgemm_gpu/embedding_backward_template_helpers.cuh"
#include "fbgemm_gpu/split_embeddings_utils.cuh"

<<<<<<< HEAD
{% if not dense %}
constexpr int32_t kCacheLocationMissing = -1;
{% endif %}

=======
>>>>>>> f50e294f
using Tensor = at::Tensor;
using namespace fbgemm_gpu;

template <
    typename emb_t,
    typename grad_t,
    typename cache_t,
    size_t kMaxVecsPerThread,
    int32_t kThreadGroupSize>
__global__ __launch_bounds__(kMaxThreads) void
split_embedding{{ "_nobag" if nobag else "" }}_backward_codegen_{{ optimizer }}_{{ wdesc }}_kernel_cta_per_row_1(
    const at::PackedTensorAccessor64<grad_t, 2, at::RestrictPtrTraits> grad_output,
    at::PackedTensorAccessor64<emb_t, 1, at::RestrictPtrTraits> dev_weights,
    {% if not dense %}
    at::PackedTensorAccessor64<emb_t, 1, at::RestrictPtrTraits> uvm_weights,
    at::PackedTensorAccessor64<cache_t, 2, at::RestrictPtrTraits> lxu_cache_weights,
    const at::PackedTensorAccessor32<int32_t, 1, at::RestrictPtrTraits>
        weights_placements,
    {% endif %}
    const at::PackedTensorAccessor32<int64_t, 1, at::RestrictPtrTraits> weights_offsets,
    {% if not nobag %}
    const at::PackedTensorAccessor32<int32_t, 1, at::RestrictPtrTraits> D_offsets,
    {% else %}
    int32_t B,
    int64_t D,
    {% endif %}
    const at::PackedTensorAccessor32<int64_t, 1, at::RestrictPtrTraits>
        hash_size_cumsum,
    const at::PackedTensorAccessor32<int64_t, 1, at::RestrictPtrTraits>
        sorted_linear_indices_run,
    const at::PackedTensorAccessor32<int32_t, 1, at::RestrictPtrTraits>
        sorted_linear_indices_cumulative_run_lengths,
    const at::PackedTensorAccessor32<int32_t, 1, at::RestrictPtrTraits>
        long_run_ids,
    const at::PackedTensorAccessor32<int32_t, 1, at::RestrictPtrTraits>
        num_long_run_ids,
    {% if not nobag %}
    const at::PackedTensorAccessor32<int32_t, 1, at::RestrictPtrTraits> sorted_infos,
    {% else %}
    const at::PackedTensorAccessor32<int64_t, 1, at::RestrictPtrTraits> sorted_infos,
    {% endif %}
    {% if not dense %}
    const at::PackedTensorAccessor32<int32_t, 1, at::RestrictPtrTraits>
        sorted_lxu_cache_locations,
    {% endif %}
    {% if weighted %}
    const at::PackedTensorAccessor32<at::acc_type<cache_t, true>, 1, at::RestrictPtrTraits> sorted_indice_weights,
    {% endif %}
    {% if not dense %}
    bool stochastic_rounding,
    at::PhiloxCudaState stochastic_rounding_philox_args,
    {% else %}
    at::PackedTensorAccessor64<cache_t, 1, at::RestrictPtrTraits> grad_dev_weights,
    {% endif %}
    {% if not nobag %}
    FixedDivisor fd,
    {% endif %}
    const at::PackedTensorAccessor32<int32_t, 1, at::RestrictPtrTraits> long_run_id_to_really_long_run_ids,
    at::PackedTensorAccessor32<at::acc_type<cache_t, true>, 2, at::RestrictPtrTraits> temp_grad_accum,
    at::PackedTensorAccessor32<int32_t, 1, at::RestrictPtrTraits> grad_accum_counter,
    const int32_t max_segment_length_per_cta,
    const bool use_deterministic_algorithms,
    {{ args.split_kernel_args | join(",\n    ") }});


template <
    typename emb_t,
    typename grad_t,
    typename cache_t,
    size_t kMaxVecsPerThread,
    int32_t kThreadGroupSize = kWarpSize>
__global__
__launch_bounds__(kBackwardMaxThreads)
void
split_embedding{{ "_nobag" if nobag else "" }}_backward_codegen_{{ optimizer }}_{{ wdesc }}_kernel_warp_per_row_1(
    const at::PackedTensorAccessor64<grad_t, 2, at::RestrictPtrTraits>
        grad_output,
    at::PackedTensorAccessor64<emb_t, 1, at::RestrictPtrTraits> dev_weights,
    {% if not dense %}
    at::PackedTensorAccessor64<emb_t, 1, at::RestrictPtrTraits> uvm_weights,
    at::PackedTensorAccessor64<cache_t, 2, at::RestrictPtrTraits> lxu_cache_weights,
    const at::PackedTensorAccessor32<int32_t, 1, at::RestrictPtrTraits>
        weights_placements,
    {% endif %}
    const at::PackedTensorAccessor32<int64_t, 1, at::RestrictPtrTraits> weights_offsets,
    {% if not nobag %}
    const at::PackedTensorAccessor32<int32_t, 1, at::RestrictPtrTraits> D_offsets,
    {% else %}
    int32_t B,
    int64_t D,
    {% endif %}
    const at::PackedTensorAccessor32<int64_t, 1, at::RestrictPtrTraits>
        hash_size_cumsum,
    const at::PackedTensorAccessor32<int64_t, 1, at::RestrictPtrTraits>
        sorted_linear_indices_run,
    const at::PackedTensorAccessor32<int32_t, 1, at::RestrictPtrTraits>
        sorted_linear_indices_cumulative_run_lengths,
    {% if not nobag %}
    const at::PackedTensorAccessor32<int32_t, 1, at::RestrictPtrTraits> sorted_infos,
    {% else %}
    const at::PackedTensorAccessor32<int64_t, 1, at::RestrictPtrTraits> sorted_infos,
    {% endif %}
    {% if not dense %}
    const at::PackedTensorAccessor32<int32_t, 1, at::RestrictPtrTraits>
        sorted_lxu_cache_locations,
    {% endif %}
    {% if weighted %}
    const at::PackedTensorAccessor32<at::acc_type<cache_t, true>, 1, at::RestrictPtrTraits> sorted_indice_weights,
    {% endif %}
    const at::PackedTensorAccessor32<int32_t, 1, at::RestrictPtrTraits>
        sorted_linear_indices_num_runs,
    int32_t max_segment_length_per_warp,
    {% if not dense %}
    bool stochastic_rounding,
    at::PhiloxCudaState stochastic_rounding_philox_args,
    {% else %}
    at::PackedTensorAccessor64<cache_t, 1, at::RestrictPtrTraits> grad_dev_weights,
    {% endif %}
    {% if not nobag %}
    FixedDivisor fd,
    {% endif %}
    {{ args.split_kernel_args | join(", ") }});


{{ "void" if not dense else "Tensor" }} split_embedding{{ "_nobag" if nobag else "" }}_backward_codegen_{{ optimizer }}_{{ wdesc }}_exact_cuda(
    Tensor grad_output,
    Tensor dev_weights,
    {% if not dense %}
    Tensor uvm_weights,
    Tensor lxu_cache_weights,
    Tensor weights_placements,
    {% endif %}
    Tensor weights_offsets,
    {% if not nobag %}
    Tensor D_offsets,
    int64_t max_D,
    {% else %}
    int64_t D,
    {% endif %}
    Tensor hash_size_cumsum,
    int64_t total_hash_size_bits,
    Tensor indices,
    Tensor offsets,
    {% if not nobag %}
    int64_t pooling_mode,
    {% endif %}
    {% if weighted %}
    Tensor indice_weights,
    {% endif %}
    {% if not dense %}
    Tensor lxu_cache_locations,
    {% endif %}
    int64_t unused_,
    int64_t max_segment_length_per_warp,
    {% if not dense %}
    bool stochastic_rounding,
    {% endif %}
    {{ args.split_function_args | join(", ") }}) {

    TENSOR_ON_CUDA_GPU(grad_output);
    TENSOR_ON_CUDA_GPU(dev_weights);
    {% if not dense %}
    TENSOR_ON_CUDA_GPU(uvm_weights);
    TENSOR_ON_CUDA_GPU(lxu_cache_weights);
    TENSOR_ON_CUDA_GPU(weights_placements);
    {% endif %}
    TENSOR_ON_CUDA_GPU(weights_offsets);
    {% if not nobag %}
    TENSOR_ON_CUDA_GPU(D_offsets);
    {% endif %}
    TENSOR_ON_CUDA_GPU(hash_size_cumsum);
    TENSOR_ON_CUDA_GPU(indices);
    TENSOR_ON_CUDA_GPU(offsets);
    {% if weighted %}
    TENSOR_ON_CUDA_GPU(indice_weights);
    {% endif %}
    {% if not dense %}
    TENSOR_ON_CUDA_GPU(lxu_cache_locations);
    {% endif %}

    at::cuda::OptionalCUDAGuard device_guard;
    device_guard.set_index(dev_weights.get_device());

    {% if dense %}
    auto grad_dev_weights = zeros_like(dev_weights);
    {% endif %}

    // short-circuit if there are zero indices.
    if (indices.numel() == 0) {
        return {{ "grad_dev_weights" if dense else "" }};
    }

    {% if not nobag %}
    int32_t T = D_offsets.numel() - 1;
    {% else %}
    int32_t T = weights_offsets.numel();
    {% endif %}

    TORCH_CHECK(T > 0);
    // offsets = [B x T  + 1]
    const auto B = (offsets.size(0) - 1) / T;
    TORCH_CHECK(B > 0);
    auto BT_block_size = kMaxThreads / kWarpSize;
    TORCH_CHECK(BT_block_size * kWarpSize <= kMaxThreads);
    {% if nobag %}
    auto max_D = D;
    {% endif %}
    TORCH_CHECK(max_D <= {{ max_embedding_dim }});

    // V100: 96 KB; A100: 160 KB.
    int max_shared_bytes = 0;
#ifndef __HIP_PLATFORM_HCC__
    cudaDeviceGetAttribute(&max_shared_bytes, cudaDevAttrMaxSharedMemoryPerBlockOptin, dev_weights.get_device());
#else
    // MI100 has 64 KB local memory (shared memory) per workgroup
    max_shared_bytes = 64 << 10;
#endif
    C10_CUDA_KERNEL_LAUNCH_CHECK();
    int shared_kb = max_shared_bytes >> 10;
    // V100: 64 KB; A100: 96 KB.
#ifndef __HIP_PLATFORM_HCC__
    // Use 2/3 of the available GPU shared mem; leave rooms for L1$.
    int used_shared_kb = round_down(shared_kb * 2 / 3, 16);
    TORCH_CHECK(used_shared_kb > 0);
#else
    // MI100 has independent shared mem and L1
    int used_shared_kb = shared_kb;
#endif
    int used_shared_bytes = used_shared_kb << 10;

    Tensor linear_indices, linear_indices_sorted;
    Tensor infos_sorted;
    Tensor sorted_linear_indices_run, sorted_linear_indices_run_lengths,
        sorted_linear_indices_num_runs,
        sorted_linear_indices_cumulative_run_lengths;
    std::tie(
        linear_indices,
        linear_indices_sorted,
        infos_sorted,
        sorted_linear_indices_run,
        sorted_linear_indices_run_lengths,
        sorted_linear_indices_num_runs,
        sorted_linear_indices_cumulative_run_lengths) =
        transpose_embedding_input(
            hash_size_cumsum,
            total_hash_size_bits,
            indices,
            offsets,
            {{"true" if nobag else "false"}});

    {% if not dense %}
    auto lxu_cache_locations_sorted = at::empty_like(lxu_cache_locations);
    if (lxu_cache_locations.size(0) > 0) {
        size_t temp_storage_bytes = 0;
        AT_CUDA_CHECK(radix_sort_pairs(
            nullptr,
            temp_storage_bytes,
            linear_indices.data_ptr<int64_t>(),
            linear_indices_sorted.data_ptr<int64_t>(),
            lxu_cache_locations.data_ptr<int32_t>(),
            lxu_cache_locations_sorted.data_ptr<int32_t>(),
            linear_indices.numel(),
            0,
            total_hash_size_bits,
            at::cuda::getCurrentCUDAStream(),
            false));
        auto temp_storage = at::empty(
            {static_cast<int64_t>(temp_storage_bytes)},
            indices.options().dtype(at::kByte));
        AT_CUDA_CHECK(radix_sort_pairs(
            temp_storage.data_ptr(),
            temp_storage_bytes,
            linear_indices.data_ptr<int64_t>(),
            linear_indices_sorted.data_ptr<int64_t>(),
            lxu_cache_locations.data_ptr<int32_t>(),
            lxu_cache_locations_sorted.data_ptr<int32_t>(),
            linear_indices.numel(),
            0,
            total_hash_size_bits,
            at::cuda::getCurrentCUDAStream(),
            false));
    }
    {% endif %}

    DISPATCH_EMB_GRAD_CACHE_TYPES(
        dev_weights.scalar_type(),
        grad_output.scalar_type(),
        {% if not dense %}
        lxu_cache_weights.scalar_type(),
        {% else %}
        dev_weights.scalar_type(),
        {% endif %}
            "split_embedding_backward_{{ optimizer }}_exact_kernel",
        [&] {
            {% if weighted %}
            auto indice_weights_sorted = at::empty_like(indice_weights);
            {
            size_t temp_storage_bytes = 0;
            AT_CUDA_CHECK(radix_sort_pairs(
                nullptr,
                temp_storage_bytes,
                linear_indices.data_ptr<int64_t>(),
                linear_indices_sorted.data_ptr<int64_t>(),
                indice_weights.data_ptr<at::acc_type<cache_t, true>>(),
                indice_weights_sorted.data_ptr<at::acc_type<cache_t, true>>(),
                linear_indices.numel(),
                0,
                total_hash_size_bits,
                at::cuda::getCurrentCUDAStream(),
                false));
            auto temp_storage = at::empty(
                {static_cast<int64_t>(temp_storage_bytes)},
                indices.options().dtype(at::kByte));
            AT_CUDA_CHECK(radix_sort_pairs(
                temp_storage.data_ptr(),
                temp_storage_bytes,
                linear_indices.data_ptr<int64_t>(),
                linear_indices_sorted.data_ptr<int64_t>(),
                indice_weights.data_ptr<at::acc_type<cache_t, true>>(),
                indice_weights_sorted.data_ptr<at::acc_type<cache_t, true>>(),
                linear_indices.numel(),
                0,
                total_hash_size_bits,
                at::cuda::getCurrentCUDAStream(),
                false));
            }
            {% endif %}

            // early memory release
            linear_indices.reset();
            linear_indices_sorted.reset();

            auto grad_output_accessor = grad_output.packed_accessor64<grad_t, 2, at::RestrictPtrTraits>();
            {% if not nobag %}
            Tensor grad_output_mean;
            if (static_cast<PoolingMode>(pooling_mode) == PoolingMode::MEAN) {
              grad_output_mean = at::empty_like(grad_output);
              grad_mean_kernel<grad_t>
                  <<<div_round_up((B * T), kMaxThreads / kWarpSize),
                     dim3(kWarpSize, kMaxThreads / kWarpSize),
                     0,
                     at::cuda::getCurrentCUDAStream()>>>(
                      grad_output_accessor,
                      D_offsets
                          .packed_accessor32<int32_t, 1, at::RestrictPtrTraits>(),
                      offsets
                          .packed_accessor32<int64_t, 1, at::RestrictPtrTraits>(),
                      grad_output_mean.packed_accessor64<
                          grad_t, 2, at::RestrictPtrTraits>());
              C10_CUDA_KERNEL_LAUNCH_CHECK();
              grad_output_accessor = grad_output_mean.packed_accessor64<
                  grad_t, 2, at::RestrictPtrTraits>();
            }
            {% endif %}

            {% if not dense %}
            at::PhiloxCudaState rng_engine_inputs;
            if (stochastic_rounding && !std::is_same<emb_t, float>::value) {
                auto gen = at::cuda::detail::getDefaultCUDAGenerator();
                std::lock_guard<std::mutex> lock(gen.mutex());
                rng_engine_inputs =
                    at::check_generator<at::CUDAGeneratorImpl>(gen)
                        ->philox_cuda_state(4);
            }
            {% endif %}
            // kMaxElemPerThread is # of elements handled by thread if we use a full warp for a row
            // We consider kMaxElemPerThread 1 and 2, and then a multiple of 4.
            {% for kMaxElemPerThread in range(1, max_embedding_dim // (items_per_warp // 4) + 1) %}
            {% if kMaxElemPerThread in [1, 2] or kMaxElemPerThread % 4 == 0 %}
            if (max_D <= {{ items_per_warp // 4 * kMaxElemPerThread }}) {
            // hipcc can't use max in constexpr
            constexpr int kMaxVecsPerThread = {{ kMaxElemPerThread }} / 4 >= 1 ? {{ kMaxElemPerThread }} / 4 : 1;
            // If max_D is small, use fewer number of threads than kWarpSize.
#ifdef FBGEMM_USE_SUBWARP_SHUFFLE
            constexpr int kThreadGroupSize = kWarpSize / std::max(4 / {{ kMaxElemPerThread }}, 1);
#else
            constexpr int kThreadGroupSize = kWarpSize;
#endif
            // Stay under used_shared_kb of shared memory (V100: 64 KB; A100: 96 KB), BT_block_size must be a power of two.
            while (BT_block_size * sizeof(at::acc_type<cache_t, true>) * 4 * kWarpSize * kMaxVecsPerThread >= used_shared_bytes) {
                BT_block_size /= 2;
            }
            TORCH_CHECK(BT_block_size >= 1);
            if (std::is_same<emb_t, double>::value) {
                // Otherwise we see CUDA kernel launch failures despite the above checks.
                BT_block_size = 1;
            }

            auto long_run_ids = at::empty_like(sorted_linear_indices_run_lengths);
            auto num_long_run_ids = at::zeros({1}, indices.options().dtype(at::kInt));

            const bool use_deterministic_algorithms = at::globalContext().deterministicAlgorithms();
            const int max_segment_length_per_cta = use_deterministic_algorithms ? INT_MAX : 1024;
            Tensor long_run_id_to_really_long_run_ids;
            if (use_deterministic_algorithms) {
                long_run_id_to_really_long_run_ids =
                    at::empty(0, sorted_linear_indices_run_lengths.options());
            } else {
                long_run_id_to_really_long_run_ids =
                    at::empty_like(sorted_linear_indices_run_lengths);
            }
            auto num_really_long_run_ids = at::zeros({1}, indices.options().dtype(at::kInt));
            auto grad_accum_counter = at::empty(
                use_deterministic_algorithms ? 0 : (indices.numel() / max_segment_length_per_cta),
                indices.options().dtype(at::kInt));

            split_embedding_backward_codegen_find_long_segments<<<
                div_round_up(indices.numel(), kMaxThreads),
                kMaxThreads,
                0,
                at::cuda::getCurrentCUDAStream()
            >>>(
                sorted_linear_indices_num_runs.packed_accessor32<int32_t, 1, at::RestrictPtrTraits>(),
                sorted_linear_indices_run_lengths.packed_accessor32<int32_t, 1, at::RestrictPtrTraits>(),
                long_run_ids.packed_accessor32<int32_t, 1, at::RestrictPtrTraits>(),
                num_long_run_ids.packed_accessor32<int32_t, 1, at::RestrictPtrTraits>(),
                long_run_id_to_really_long_run_ids.packed_accessor32<int32_t, 1, at::RestrictPtrTraits>(),
                num_really_long_run_ids.packed_accessor32<int32_t, 1, at::RestrictPtrTraits>(),
                grad_accum_counter.packed_accessor32<int32_t, 1, at::RestrictPtrTraits>(),
                max_segment_length_per_warp,
                max_segment_length_per_cta,
                use_deterministic_algorithms);
            C10_CUDA_KERNEL_LAUNCH_CHECK();

            // A temp buffer to accumulate gradients with atomics.
            auto temp_grad_accum = at::zeros(
                {use_deterministic_algorithms ? 0 : grad_accum_counter.numel(), max_D},
                grad_output.options().dtype(std::is_same<cache_t, double>::value ? at::kDouble : at::kFloat));

            int32_t grid_size = std::min(
                div_round_up(long_run_ids.numel(), kMaxThreads),
                get_max_thread_blocks_());

            // Check https://docs.nvidia.com/cuda/cuda-c-programming-guide/index.html#shared-memory-7-x
            // "Compute capability 7.x devices allow a single thread block to
            // address the full capacity of shared memory: 96 KB on Volta,
            // 64 KB on Turing. Kernels relying on shared memory allocations
            // over 48 KB per block are architecture-specific, as such they
            // must use dynamic shared memory (rather than statically sized
            // arrays) and require an explicit opt-in using cudaFuncSetAttribute()".

#ifndef __HIP_PLATFORM_HCC__
            cudaFuncSetAttribute(
                split_embedding{{ "_nobag" if nobag else "" }}_backward_codegen_{{ optimizer }}_{{ wdesc }}_kernel_cta_per_row_1<
                emb_t,
                grad_t,
                cache_t,
                kMaxVecsPerThread,
                kThreadGroupSize>,
                cudaFuncAttributeMaxDynamicSharedMemorySize,
                used_shared_bytes); // V100: 64 KB; A100: 96 KB.
#endif
            C10_CUDA_KERNEL_LAUNCH_CHECK();
            // dividing by kMaxThreads is a heuristic to avoid num of blocks far exceeding num_long_run_ids[0]
            split_embedding{{ "_nobag" if nobag else "" }}_backward_codegen_{{ optimizer }}_{{ wdesc }}_kernel_cta_per_row_1<
                emb_t,
                grad_t,
                cache_t,
                kMaxVecsPerThread,
                kThreadGroupSize>
                <<<grid_size,
                    dim3(kThreadGroupSize, BT_block_size),
                    BT_block_size * sizeof(at::acc_type<cache_t, true>) * 4 * kWarpSize *
                        kMaxVecsPerThread,
                    at::cuda::getCurrentCUDAStream()>>>(
                    grad_output_accessor,
                    {% if not dense %}
                    dev_weights.packed_accessor64<emb_t, 1, at::RestrictPtrTraits>(),
                    uvm_weights.packed_accessor64<emb_t, 1, at::RestrictPtrTraits>(),
                    lxu_cache_weights.packed_accessor64<cache_t, 2, at::RestrictPtrTraits>(),
                    weights_placements.packed_accessor32<int32_t, 1, at::RestrictPtrTraits>(),
                    {% else %}
                    dev_weights.packed_accessor64<emb_t, 1, at::RestrictPtrTraits>(),
                    {% endif %}
                    weights_offsets.packed_accessor32<int64_t, 1, at::RestrictPtrTraits>(),
                    {% if not nobag %}
                    D_offsets.packed_accessor32<int32_t, 1, at::RestrictPtrTraits>(),
                    {% else %}
                    B,
                    D,
                    {% endif %}
                    hash_size_cumsum.packed_accessor32<int64_t, 1, at::RestrictPtrTraits>(),
                    sorted_linear_indices_run
                        .packed_accessor32<int64_t, 1, at::RestrictPtrTraits>(),
                    sorted_linear_indices_cumulative_run_lengths
                        .packed_accessor32<int32_t, 1, at::RestrictPtrTraits>(),
                    long_run_ids.packed_accessor32<int32_t, 1, at::RestrictPtrTraits>(),
                    num_long_run_ids.packed_accessor32<int32_t, 1, at::RestrictPtrTraits>(),
                    {% if not nobag %}
                    infos_sorted.packed_accessor32<int32_t, 1, at::RestrictPtrTraits>(),
                    {% else %}
                    infos_sorted.packed_accessor32<int64_t, 1, at::RestrictPtrTraits>(),
                    {% endif %}
                    {% if not dense %}
                    lxu_cache_locations_sorted.packed_accessor32<int32_t, 1, at::RestrictPtrTraits>(),
                    {% endif %}
                    {% if weighted %}
                    indice_weights_sorted.packed_accessor32<at::acc_type<cache_t, true>, 1, at::RestrictPtrTraits>(),
                    {% endif %}
                    {% if not dense %}
                    stochastic_rounding,
                    rng_engine_inputs,
                    {% else %}
                    grad_dev_weights.packed_accessor64<cache_t, 1, at::RestrictPtrTraits>(),
                    {% endif %}
                    {% if not nobag %}
                    FixedDivisor(B),
                    {% endif %}
                    long_run_id_to_really_long_run_ids.packed_accessor32<int32_t, 1, at::RestrictPtrTraits>(),
                    temp_grad_accum.packed_accessor32<at::acc_type<cache_t, true>, 2, at::RestrictPtrTraits>(),
                    grad_accum_counter.packed_accessor32<int32_t, 1, at::RestrictPtrTraits>(),
                    max_segment_length_per_cta,
                    use_deterministic_algorithms,
                    {{ args.split_kernel_arg_constructors | join(", ") }});
            C10_CUDA_KERNEL_LAUNCH_CHECK();
            grid_size = std::min(
                div_round_up(sorted_linear_indices_run.numel(), kBackwardMaxThreads / kThreadGroupSize),
                get_max_thread_blocks_());

            // Shared memory is not needed for non uint8_t weights
            size_t shmem_bytes = 0;
            if (std::is_same<emb_t, uint8_t>::value) {
                shmem_bytes = BT_block_size * sizeof(
                    at::acc_type<cache_t, true>) * 4 * kWarpSize * kMaxVecsPerThread;
#ifndef __HIP_PLATFORM_HCC__
                cudaFuncSetAttribute(
                    split_embedding{{ "_nobag" if nobag else "" }}_backward_codegen_{{ optimizer }}_{{ wdesc }}_kernel_warp_per_row_1<
                    emb_t,
                    grad_t,
                    cache_t,
                    kMaxVecsPerThread,
                    kThreadGroupSize>,
                    cudaFuncAttributeMaxDynamicSharedMemorySize,
                    used_shared_bytes); // V100: 64 KB; A100: 96 KB.
#endif
            }

            C10_CUDA_KERNEL_LAUNCH_CHECK();
            split_embedding{{ "_nobag" if nobag else "" }}_backward_codegen_{{ optimizer }}_{{ wdesc }}_kernel_warp_per_row_1<
                emb_t,
                grad_t,
                cache_t,
                kMaxVecsPerThread,
                kThreadGroupSize>
                <<<grid_size,
                    dim3(kThreadGroupSize, kBackwardMaxThreads / kThreadGroupSize),
                    shmem_bytes,
                    at::cuda::getCurrentCUDAStream()>>>(
                    grad_output_accessor,
                    {% if not dense %}
                    dev_weights.packed_accessor64<emb_t, 1, at::RestrictPtrTraits>(),
                    uvm_weights.packed_accessor64<emb_t, 1, at::RestrictPtrTraits>(),
                    lxu_cache_weights.packed_accessor64<cache_t, 2, at::RestrictPtrTraits>(),
                    weights_placements.packed_accessor32<int32_t, 1, at::RestrictPtrTraits>(),
                    {% else %}
                    dev_weights.packed_accessor64<emb_t, 1, at::RestrictPtrTraits>(),
                    {% endif %}
                    weights_offsets.packed_accessor32<int64_t, 1, at::RestrictPtrTraits>(),
                    {% if not nobag %}
                    D_offsets.packed_accessor32<int32_t, 1, at::RestrictPtrTraits>(),
                    {% else %}
                    B,
                    D,
                    {% endif %}
                    hash_size_cumsum.packed_accessor32<int64_t, 1, at::RestrictPtrTraits>(),
                    sorted_linear_indices_run
                        .packed_accessor32<int64_t, 1, at::RestrictPtrTraits>(),
                    sorted_linear_indices_cumulative_run_lengths
                        .packed_accessor32<int32_t, 1, at::RestrictPtrTraits>(),
                    {% if not nobag %}
                    infos_sorted.packed_accessor32<int32_t, 1, at::RestrictPtrTraits>(),
                    {% else %}
                    infos_sorted.packed_accessor32<int64_t, 1, at::RestrictPtrTraits>(),
                    {% endif %}
                    {% if not dense %}
                    lxu_cache_locations_sorted.packed_accessor32<int32_t, 1, at::RestrictPtrTraits>(),
                    {% endif %}
                    {% if weighted %}
                    indice_weights_sorted.packed_accessor32<at::acc_type<cache_t, true>, 1, at::RestrictPtrTraits>(),
                    {% endif %}
                    sorted_linear_indices_num_runs
                        .packed_accessor32<int32_t, 1, at::RestrictPtrTraits>(),
                    max_segment_length_per_warp,
                    {% if not dense %}
                    stochastic_rounding,
                    rng_engine_inputs,
                    {% else %}
                    grad_dev_weights.packed_accessor64<cache_t, 1, at::RestrictPtrTraits>(),
                    {% endif %}
                    {% if not nobag %}
                    FixedDivisor(B),
                    {% endif %}
                    {{ args.split_kernel_arg_constructors | join(", ") }});
            C10_CUDA_KERNEL_LAUNCH_CHECK();
            return;
        }
        {% endif %}
        {% endfor %}
        });

    return {{ "grad_dev_weights" if dense else "" }};
}

// clang-format on<|MERGE_RESOLUTION|>--- conflicted
+++ resolved
@@ -9,13 +9,6 @@
 #include "fbgemm_gpu/embedding_backward_template_helpers.cuh"
 #include "fbgemm_gpu/split_embeddings_utils.cuh"
 
-<<<<<<< HEAD
-{% if not dense %}
-constexpr int32_t kCacheLocationMissing = -1;
-{% endif %}
-
-=======
->>>>>>> f50e294f
 using Tensor = at::Tensor;
 using namespace fbgemm_gpu;
 
