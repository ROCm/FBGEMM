--- conflicted
+++ resolved
@@ -562,17 +562,10 @@
                     ++i) {
                 int32_t d = 4 * kWarpSize * i + threadIdx.x * 4;
                 {% if not nobag %}
-<<<<<<< HEAD
-                Vec4T<at::acc_type<cache_t, true>> grad_out_vec(
-                    &grad_output[b_j][0] + D_start_j + d);
-                {% else %}
-                Vec4T<at::acc_type<cache_t, true>> grad_out_vec(&grad_output[l_j][d]);
-=======
                 Vec4T<at::acc_type<grad_t, true>> grad_out_vec(
                     &grad_output[b_j][0] + D_start_j + d);
                 {% else %}
                 Vec4T<at::acc_type<grad_t, true>> grad_out_vec(&grad_output[l_j][d]);
->>>>>>> 5219dc42
                 {% endif %}
                 {% if weighted %}
                 grad_sum[i].fma_(grad_out_vec, idx_weight_j);
@@ -975,10 +968,6 @@
             // over 48 KB per block are architecture-specific, as such they
             // must use dynamic shared memory (rather than statically sized
             // arrays) and require an explicit opt-in using cudaFuncSetAttribute()".
-<<<<<<< HEAD
-=======
-
->>>>>>> 5219dc42
 #ifndef __HIP_PLATFORM_HCC__
             cudaFuncSetAttribute(
                 split_embedding{{ "_nobag" if nobag else "" }}_backward_codegen_{{ optimizer }}_{{ wdesc }}_kernel_cta_per_row_1<
