--- conflicted
+++ resolved
@@ -486,7 +486,6 @@
         return output;
     }
 
-<<<<<<< HEAD
 #ifdef __HIP_PLATFORM_HCC__  // HIP Optimal Kernel
     /*
      * current limitations
@@ -591,8 +590,6 @@
 #endif  // HIP Optimal Kernel
 
     {% if not dense %}
-=======
->>>>>>> 5d366256
     DISPATCH_EMB_CACHE_OUTPUT_TYPES(
         dev_weights.scalar_type(),
         {% if not dense %}
