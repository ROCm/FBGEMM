--- conflicted
+++ resolved
@@ -486,7 +486,6 @@
         return output;
     }
 
-<<<<<<< HEAD
 #ifdef __HIP_PLATFORM_HCC__  // HIP Optimal Kernel
     /*
      * current limitations
@@ -590,9 +589,6 @@
     {% endif %}  // not nobag
 #endif  // HIP Optimal Kernel
 
-    {% if not dense %}
-=======
->>>>>>> 6ed7a687
     DISPATCH_EMB_CACHE_OUTPUT_TYPES(
         dev_weights.scalar_type(),
         {% if not dense %}
