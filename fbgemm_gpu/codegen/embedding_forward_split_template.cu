--- conflicted
+++ resolved
@@ -16,10 +16,7 @@
 #}
 
 {%- set wdesc =  "weighted" if weighted else "unweighted" %}
-<<<<<<< HEAD
-=======
 {%- set vbe_desc = "_vbe" if vbe else "" %}
->>>>>>> f97fe45d
 #include "codegen/embedding_forward_template_helpers.cuh"
 
 using Tensor = at::Tensor;
@@ -54,11 +51,7 @@
 {%- endif %}
 
 {%- for nobag in [True, False] %}
-<<<<<<< HEAD
-{%- if not nobag or not weighted %}
-=======
 {%- if not nobag or (not weighted and not vbe) %}
->>>>>>> f97fe45d
 template <
     typename emb_t,
     typename cache_t,
@@ -86,15 +79,12 @@
     {%- else %}
     int64_t D,
     {%- endif %}
-<<<<<<< HEAD
-=======
     {%- if vbe %}
     const at::PackedTensorAccessor32<int64_t, 1, at::RestrictPtrTraits> output_offsets,
     const at::PackedTensorAccessor32<int32_t, 1, at::RestrictPtrTraits> b_t_map,
     const int32_t info_B_num_bits,
     const uint32_t info_B_mask,
     {%- else %}
->>>>>>> f97fe45d
     FixedDivisor fd_B,
     {%- endif %}
     const at::PackedTensorAccessor32<index_t, 1, at::RestrictPtrTraits> indices,
@@ -108,18 +98,11 @@
     {%- if not dense %}
     const at::PackedTensorAccessor32<int32_t, 1, at::RestrictPtrTraits> lxu_cache_locations,
     {%- endif %}
-<<<<<<< HEAD
-    at::PackedTensorAccessor64<output_t, 2, at::RestrictPtrTraits> output // [B][total_D],
-    );
-
-Tensor {{ "dense" if dense else "split" }}_embedding{{ "_nobag" if nobag else "" }}_codegen_forward_{{ wdesc }}_cuda(
-=======
     at::PackedTensorAccessor64<output_t, 2, at::RestrictPtrTraits> output // [B][total_D]
     );
 
 
 Tensor {{ "dense" if dense else "split" }}_embedding{{ "_nobag" if nobag else "" }}_codegen_forward_{{ wdesc }}{{ vbe_desc }}_cuda(
->>>>>>> f97fe45d
     Tensor dev_weights,
     {%- if not dense %}
     Tensor uvm_weights,
@@ -171,15 +154,12 @@
     {%- if not dense %}
     TENSOR_ON_CUDA_GPU(lxu_cache_locations);
     {%- endif %}
-<<<<<<< HEAD
-=======
     {%- if vbe %}
     TENSOR_ON_CUDA_GPU(vbe_metadata.output_offsets);
     TENSOR_ON_CUDA_GPU(vbe_metadata.b_t_map);
     TENSORS_ON_SAME_DEVICE(dev_weights, vbe_metadata.output_offsets);
     TENSORS_ON_SAME_DEVICE(dev_weights, vbe_metadata.b_t_map);
     {%- endif %}
->>>>>>> f97fe45d
 
     at::cuda::OptionalCUDAGuard device_guard;
     device_guard.set_index(dev_weights.get_device());
@@ -192,12 +172,8 @@
     {%- endif %}
     TORCH_CHECK_GT(T, 0);
     // offsets = [B x T  + 1]
-<<<<<<< HEAD
-    int32_t B = (offsets.size(0) - 1) / T;
-=======
     const auto total_B = offsets.size(0) - 1;
     const int32_t B = (total_B) / T;
->>>>>>> f97fe45d
     TORCH_CHECK_GE(B, 0);
     {%- if not nobag %}
     TORCH_CHECK_GT(total_D, 0);
@@ -207,14 +183,11 @@
     TORCH_CHECK_GT(D, 0);
     TORCH_CHECK_EQ(D % 4, 0);
     {%- endif %}
-<<<<<<< HEAD
-=======
     {%- if vbe %}
     TORCH_CHECK(vbe_metadata.output_offsets.numel() == total_B);
     TORCH_CHECK(vbe_metadata.b_t_map.numel() == total_B);
     TORCH_CHECK(vbe_metadata.output_size >= 0);
     {%- endif %}
->>>>>>> f97fe45d
 
     Tensor output;
     {%- if nobag %}
@@ -235,9 +208,6 @@
         total_adjusted_D += T * kINT8QparamsBytes;
     }
 
-<<<<<<< HEAD
-    {%- endif %}
-=======
     {%- if vbe %}
     // Use a 2D tensor to make it compatible with 2D PackedTensorsAccessor of other output
     output = at::empty(
@@ -251,7 +221,6 @@
     );
     {%- endif %}
     {%- endif %} // if nobag
->>>>>>> f97fe45d
 
     if (B == 0) {
         {% if vbe %}
@@ -276,13 +245,8 @@
         {%- if not nobag %}
         {%- for use_cache in ["false", "true"] %}
         // The dense case does not have cache so we have to generate code for
-<<<<<<< HEAD
-        // only one case (value of use_cache does not matter)
-        {%- if (not dense) or (use_cache == "true") %}
-=======
         // only one case (value of use_cache/vbe does not matter)
         {%- if (not dense) or (use_cache == "true" and not vbe) %}
->>>>>>> f97fe45d
         {%- if not dense %}
         if (use_lxu_cache == {{ use_cache }}) {
         {%- endif %}
@@ -300,19 +264,11 @@
                 constexpr int kThreadGroupSize = kWarpSize;
 #endif
                 {%- if not dense %}
-<<<<<<< HEAD
-                split_embedding_codegen_forward_{{ wdesc }}_kernel<emb_t, cache_t, output_t, {{ use_cache }}, int64_t, kMaxVecsPerThread, kThreadGroupSize><<<
-                {%- else %}
-                dense_embedding_codegen_forward_{{ wdesc }}_kernel<emb_t, cache_t, output_t, int64_t, kMaxVecsPerThread, kThreadGroupSize><<<
-                {%- endif %}
-                    div_round_up((B * T), kForwardMaxThreads / kThreadGroupSize),
-=======
                 split_embedding_codegen_forward_{{ wdesc }}{{ vbe_desc }}_kernel<emb_t, cache_t, output_t, {{ use_cache }}, int64_t, kMaxVecsPerThread, kThreadGroupSize><<<
                 {%- else %}
                 dense_embedding_codegen_forward_{{ wdesc }}_kernel<emb_t, cache_t, output_t, int64_t, kMaxVecsPerThread, kThreadGroupSize><<<
                 {%- endif %}
                     div_round_up(total_B, kForwardMaxThreads / kThreadGroupSize),
->>>>>>> f97fe45d
                     dim3(kThreadGroupSize, kForwardMaxThreads / kThreadGroupSize),
                     0,
                     at::cuda::getCurrentCUDAStream()>>>(
@@ -340,11 +296,7 @@
                     {%- endif %}
                     {%- if not dense %}
                     lxu_cache_locations.packed_accessor32<int32_t, 1, at::RestrictPtrTraits>(),
-<<<<<<< HEAD
-                    {%- endif %}
-=======
                     {%- endif %} // if not dense
->>>>>>> f97fe45d
                     output.packed_accessor64<
                         output_t,
                         2,
@@ -360,11 +312,7 @@
         {%- if not dense %}
         } // if (use_lxu_cache == {{ use_cache }})
         {%- endif %}
-<<<<<<< HEAD
-        {%- endif %} // if (not dense) or (use_cache == "true")
-=======
         {%- endif %} // if (not dense) or (use_cache == "true" and not vbe)
->>>>>>> f97fe45d
         {%- endfor %} // for use_cache in ["false", "true"]
         {%- else %}
         {%- for kEmbeddingSize in [4, 8, 16, 32] %}
@@ -374,11 +322,7 @@
         {%- else %}
         dense_embedding_nobag_codegen_forward_unweighted_small_kernel<emb_t, cache_t, output_t, int64_t, {{ kEmbeddingSize // 4 }}><<<
         {%- endif %}
-<<<<<<< HEAD
-            div_round_up((B * T), kForwardMaxThreads / kWarpSize),
-=======
             div_round_up(total_B, kForwardMaxThreads / kWarpSize),
->>>>>>> f97fe45d
             dim3(kWarpSize, kForwardMaxThreads / kWarpSize),
             0,
             at::cuda::getCurrentCUDAStream()>>>(
@@ -406,24 +350,15 @@
         {%- endfor %}
         {%- for use_cache in ["false", "true"] %}
         // The dense case does not have cache so we have to generate code for
-<<<<<<< HEAD
-        // only one case (value of use_cache does not matter)
-        {%- if (not dense) or (use_cache == "true") %}
-=======
         // only one case (value of use_cache/vbe does not matter)
         {%- if (not dense) or (use_cache == "true" and not vbe) %}
->>>>>>> f97fe45d
         {%- if not dense %}
         if (use_lxu_cache == {{ use_cache }}) {
             split_embedding_nobag_codegen_forward_unweighted_kernel<emb_t, cache_t, output_t, {{ use_cache }}, int64_t><<<
         {%- else %}
             dense_embedding_nobag_codegen_forward_unweighted_kernel<emb_t, cache_t, output_t, int64_t><<<
         {%- endif %}
-<<<<<<< HEAD
-                div_round_up((B * T), kForwardMaxThreads / kWarpSize),
-=======
                 div_round_up(total_B, kForwardMaxThreads / kWarpSize),
->>>>>>> f97fe45d
                 dim3(kWarpSize, kForwardMaxThreads / kWarpSize),
                 0,
                 at::cuda::getCurrentCUDAStream()>>>(
@@ -450,11 +385,7 @@
         {%- if not dense %}
         } // if (use_lxu_cache == {{ use_cache }})
         {%- endif %}
-<<<<<<< HEAD
-        {%- endif %} // if (not dense) or (use_cache == "true")
-=======
         {%- endif %} // if (not dense) or (use_cache == "true" and not vbe)
->>>>>>> f97fe45d
         {%- endfor %} // for use_cache in ["false", "true"]
         {%- endif %}
         });
