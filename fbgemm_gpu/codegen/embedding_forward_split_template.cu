/*
 * Copyright (c) Meta Platforms, Inc. and affiliates.
 * All rights reserved.
 * This source code is licensed under the BSD-style license found in the
 * LICENSE file in the root directory of this source tree.
 */

{#
// @lint-ignore LINTIGNORE
// @lint-ignore-every CLANGFORMAT
// clang-format off
// Note: clang-format off doesn't work with this templaterized code,
// so we need to keep lint-ignore-every.
// See https://fburl.com/dw9ljh4h
#}

{% set wdesc =  "weighted" if weighted else "unweighted" %}
#include "codegen/embedding_forward_template_helpers.cuh"
#include <unistd.h>
#include <limits.h>

#define SHFL_SYNC(val, srcLane) shfl_sync(val, srcLane, kThreadGroupSize, shfl_sync_mask)

#ifdef __HIP_PLATFORM_HCC__
#include "hip_kernel/split_tbe_fwd.hip.hpp"
#endif

{% if not dense %}
constexpr int32_t kCacheLocationMissing = -1;
{% endif %}

constexpr size_t kForwardMaxThreads = 512;

using Tensor = at::Tensor;
using namespace fbgemm_gpu;

{% if not weighted %}
template <
    typename emb_t,
    typename cache_t,
    typename output_t,
    typename index_t,
    size_t kThreadGroupSize
    >
__launch_bounds__(kForwardMaxThreads)
__global__ void {{ "dense" if dense else "split" }}_embedding_nobag_codegen_forward_unweighted_small_kernel(
    const at::PackedTensorAccessor64<emb_t, 1, at::RestrictPtrTraits> dev_weights,
    {% if not dense %}
    const at::PackedTensorAccessor64<emb_t, 1, at::RestrictPtrTraits> uvm_weights,
    const at::PackedTensorAccessor64<cache_t, 2, at::RestrictPtrTraits>
        lxu_cache_weights,
    const at::PackedTensorAccessor32<int32_t, 1, at::RestrictPtrTraits>
        weights_placements,
    {% endif %}
    const at::PackedTensorAccessor32<int64_t, 1, at::RestrictPtrTraits> weights_offsets,
    int64_t D,
    FixedDivisor fd_B,
    const at::PackedTensorAccessor32<index_t, 1, at::RestrictPtrTraits> indices,
    const at::PackedTensorAccessor32<index_t, 1, at::RestrictPtrTraits> offsets,
    {% if not dense %}
    const at::PackedTensorAccessor32<int32_t, 1, at::RestrictPtrTraits>
        lxu_cache_locations,
    {% endif %}
    at::PackedTensorAccessor64<output_t, 2, at::RestrictPtrTraits>
        output // [B][total_D],
    ) {
    int32_t T = weights_offsets.size(0);
    int32_t B = (offsets.size(0) - 1) / T;
    int32_t b_t = blockIdx.x * blockDim.y + threadIdx.y;
    if (b_t >= B * T) {
        return;
    }
    int32_t t;
    int32_t b;
    fd_B.DivMod(b_t, &t, &b);
    int64_t weights_offset = weights_offsets[t];
    index_t indices_start = offsets[t * B + b];
    index_t indices_end = offsets[t * B + b + 1];
    int32_t L = indices_end - indices_start;
    const emb_t* __restrict__ weights;
    {% if not dense %}
    const auto placement = static_cast<PlacementType>(weights_placements[t]);
    if (placement == PlacementType::DEVICE) {
        weights = &dev_weights[weights_offset];
    } else {
        weights = &uvm_weights[weights_offset];
    }
    {% else %}
    weights = &dev_weights[weights_offset];
    {% endif %}

    int32_t D_emb = D;
    if (std::is_same<emb_t, uint8_t>::value) {
        D_emb += kINT8QparamsBytes;
    }

    const int32_t group_start = threadIdx.x / kThreadGroupSize * kThreadGroupSize;
    const int32_t group_end = group_start + kThreadGroupSize;
    const int32_t d = threadIdx.x % kThreadGroupSize * 4;

    for (int32_t l_start = 0; l_start < L; l_start += kWarpSize) {
        int32_t l = l_start + threadIdx.x;
        int64_t idx = l < L ? indices[indices_start + l] : 0;
        {% if not dense %}
        int32_t cache_idx = (placement == PlacementType::MANAGED_CACHING && l < L) ? lxu_cache_locations[indices_start + l] : 0;
        {% endif %}
        for (auto j = group_start; j < group_end && l_start + j < L; ++j) {
            int64_t idx_j = shfl_sync(idx, j);
            int64_t output_j = indices_start + l_start + j;
            {% if not dense %}
            int32_t cache_idx_j = shfl_sync(cache_idx, j);
            {% endif %}

            {% if not dense %}
            auto weight_row_cache = WeightRow<emb_t, cache_t, cache_t>(
                const_cast<emb_t*>(&weights[idx_j * D_emb]),
                const_cast<cache_t*>(&lxu_cache_weights[cache_idx_j][0]),
                D,
                nullptr);
            // assume cache is fp16/fp32 which doesn't require qparams
            float2 qparams_cache = make_float2(0.0f, 0.0f);

            {% endif %}
            auto weight_row_emb = WeightRow<emb_t, cache_t, cache_t>(
                const_cast<emb_t*>(&weights[idx_j * D_emb]),
                nullptr,
                D,
                nullptr);
            float2 qparams_emb;
            if (std::is_same<emb_t, uint8_t>::value) {
                qparams_emb = weight_row_emb.load_qparams();
            }

            if (d < D) {
                {% if not dense %}
                if (placement == PlacementType::MANAGED_CACHING && cache_idx_j != kCacheLocationMissing) {
                    Vec4T<cache_t> weight = weight_row_cache.load(d, qparams_cache);
                    weight.store(&output[output_j][d]);
                } else {
                    Vec4T<cache_t> weight = weight_row_emb.load(d, qparams_emb);
                    weight.store(&output[output_j][d]);
                }
                {% else %}
                    Vec4T<cache_t> weight = weight_row_emb.load(d, qparams_emb);
                    weight.store(&output[output_j][d]);
                {% endif %}
            }
        }
    }
}
{% endif %}

{% for nobag in [True, False] %}
{% if not nobag or not weighted %}
template <
    typename emb_t,
    typename cache_t,
    typename output_t,
    {% if not dense %}
    bool use_lxu_cache,
    {% endif %}
    typename index_t,
    {% if not nobag %}
    size_t kMaxVecsPerThread,
    {% endif %}
    size_t kThreadGroupSize = kWarpSize
    >
__launch_bounds__(kForwardMaxThreads)
__global__ void {{ "dense" if dense else "split" }}_embedding{{ "_nobag" if nobag else "" }}_codegen_forward_{{ wdesc }}_kernel(
    const at::PackedTensorAccessor64<emb_t, 1, at::RestrictPtrTraits> dev_weights,
    {% if not dense %}
    const at::PackedTensorAccessor64<emb_t, 1, at::RestrictPtrTraits> uvm_weights,
    const at::PackedTensorAccessor64<cache_t, 2, at::RestrictPtrTraits>
        lxu_cache_weights,
    const at::PackedTensorAccessor32<int32_t, 1, at::RestrictPtrTraits>
        weights_placements,
    {% endif %}
    const at::PackedTensorAccessor32<int64_t, 1, at::RestrictPtrTraits> weights_offsets,
    {% if not nobag %}
    const at::PackedTensorAccessor32<int32_t, 1, at::RestrictPtrTraits> D_offsets,
    {% else %}
    int64_t D,
    {% endif %}
    FixedDivisor fd_B,
    const at::PackedTensorAccessor32<index_t, 1, at::RestrictPtrTraits> indices,
    const at::PackedTensorAccessor32<index_t, 1, at::RestrictPtrTraits> offsets,
    {% if not nobag %}
    int64_t pooling_mode,
    {% endif %}
    {% if weighted %}
    at::PackedTensorAccessor32<at::acc_type<cache_t, true>, 1, at::RestrictPtrTraits>
        indice_weights,
    {% endif %}
    {% if not dense %}
    const at::PackedTensorAccessor32<int32_t, 1, at::RestrictPtrTraits>
        lxu_cache_locations,
    {% endif %}
    at::PackedTensorAccessor64<output_t, 2, at::RestrictPtrTraits>
        output // [B][total_D],
    ) {
    int32_t T = weights_offsets.size(0);
    {% if not nobag %}
    const bool mean_pooling = static_cast<PoolingMode>(pooling_mode) == PoolingMode::MEAN;
    int32_t B = output.size(0);
    {% else %}
    int32_t B = (offsets.size(0) - 1) / T;
    {% endif %}
    int32_t b_t = blockIdx.x * blockDim.y + threadIdx.y;
    if (b_t >= B * T) {
        return;
    }
    int32_t t;
    int32_t b;
    fd_B.DivMod(b_t, &t, &b);
    int64_t weights_offset = weights_offsets[t];
    {% if not nobag %}
    int32_t D_start = D_offsets[t];
    int32_t D_end = D_offsets[t + 1];
    int32_t D = D_end - D_start;
    {% endif %}
    index_t indices_start = offsets[t * B + b];
    index_t indices_end = offsets[t * B + b + 1];
    int32_t L = indices_end - indices_start;
    const emb_t* __restrict__ weights;
    {% if not dense %}
    const auto placement = static_cast<PlacementType>(weights_placements[t]);
    if (placement == PlacementType::DEVICE) {
        weights = &dev_weights[weights_offset];
    } else {
        weights = &uvm_weights[weights_offset];
    }
    {% else %}
    weights = &dev_weights[weights_offset];
    {% endif %}

    int32_t D_emb = D;
    if (std::is_same<emb_t, uint8_t>::value) {
        D_emb += kINT8QparamsBytes;
    }

    constexpr int VEC_WIDTH = 4;
#ifdef FBGEMM_USE_SUBWARP_SHUFFLE
    const unsigned int shfl_sync_mask =
        ((1L << kThreadGroupSize) - 1) <<
        (threadIdx.y % (kWarpSize / kThreadGroupSize) * kThreadGroupSize);
#else
    const unsigned int shfl_sync_mask = 0xffffffffu;
#endif

    {% if not nobag %}
    const float inv_L = (mean_pooling && L != 0) ? static_cast<float>(1.0) / L: static_cast<float>(1.0);
    Vec4T<cache_t> accumulators[kMaxVecsPerThread];
    {% endif %}
    for (int32_t l_start = 0; l_start < L; l_start += kThreadGroupSize) {
        int32_t l = l_start + threadIdx.x;
        int64_t idx = l < L ? indices[indices_start + l] : 0;
        {% if not dense %}
        int32_t cache_idx = (use_lxu_cache && placement == PlacementType::MANAGED_CACHING && l < L) ? lxu_cache_locations[indices_start + l] : 0;
        {% endif %}
        {% if weighted %}
        at::acc_type<cache_t, true> idx_weight = l < L ? indice_weights[indices_start + l] : 0;
        {% endif %}
        for (auto j = 0; j < kThreadGroupSize && l_start + j < L; ++j) {
            int64_t idx_j = SHFL_SYNC(idx, j);
            {% if nobag %}
            int64_t output_j = indices_start + l_start + j;
            {% endif %}
            {% if not dense %}
            int32_t cache_idx_j = use_lxu_cache ? SHFL_SYNC(cache_idx, j) : 0;
            {% endif %}

            {% if weighted %}
            at::acc_type<cache_t, true> idx_weight_j = SHFL_SYNC(idx_weight, j);
            {% endif %}

            {% if not dense %}
            // use_lxu_cache is a compile time condition
            if (use_lxu_cache && placement == PlacementType::MANAGED_CACHING && cache_idx_j != kCacheLocationMissing) {
                auto weight_row_cache = WeightRow<emb_t, cache_t, cache_t>(
                    const_cast<emb_t*>(&weights[idx_j * D_emb]),
                    const_cast<cache_t*>(&lxu_cache_weights[cache_idx_j][0]),
                    D,
                    nullptr);
                // assume cache is fp16/fp32 which doesn't require qparams
                float2 qparams_cache = make_float2(0.0f, 0.0f);

                {% if not nobag %}
                #pragma unroll kMaxVecsPerThread
                for (int32_t i = 0;
                    i < kMaxVecsPerThread && (i * kThreadGroupSize + threadIdx.x) * VEC_WIDTH < D;
                    ++i) {
                    int32_t d = (i * kThreadGroupSize + threadIdx.x) * VEC_WIDTH;
                    Vec4T<cache_t> weight = weight_row_cache.load(d, qparams_cache);
                    {% if weighted %}
                    accumulators[i].fma_(weight, idx_weight_j);
                    {% else %}
                    accumulators[i].add_(weight);
                    {% endif %}
                }
                {% else %}
                for (int32_t i = 0; i < D; i += kThreadGroupSize * VEC_WIDTH) {
                    int32_t d = i + threadIdx.x * VEC_WIDTH;
                    if (d < D) {
                        Vec4T<cache_t> weight = weight_row_cache.load(d, qparams_cache);
                        weight.store(&output[output_j][d]);
                    }
                }
                {% endif %}
            }
            else { // else row is not in cache
            {% endif %}
                auto weight_row_emb = WeightRow<emb_t, cache_t, cache_t>(
                    const_cast<emb_t*>(&weights[idx_j * D_emb]),
                    nullptr,
                    D,
                    nullptr);
                float2 qparams_emb;
                if (std::is_same<emb_t, uint8_t>::value) {
                    qparams_emb = weight_row_emb.load_qparams();
                }
                {% if not nobag %}
                #pragma unroll kMaxVecsPerThread
                for (int32_t i = 0;
                    i < kMaxVecsPerThread && (i * kThreadGroupSize + threadIdx.x) * VEC_WIDTH < D;
                    ++i) {
                    int32_t d = (i * kThreadGroupSize + threadIdx.x) * VEC_WIDTH;
                    Vec4T<cache_t> weight = weight_row_emb.load(d, qparams_emb);
                    {% if weighted %}
                    accumulators[i].fma_(weight, idx_weight_j);
                    {% else %}
                    accumulators[i].add_(weight);
                    {% endif %}
                }
                {% else %}
                for (int32_t i = 0; i < D; i += kThreadGroupSize * VEC_WIDTH) {
                    int32_t d = i + threadIdx.x * VEC_WIDTH;
                    if (d < D) {
                        Vec4T<cache_t> weight = weight_row_emb.load(d, qparams_emb);
                        weight.store(&output[output_j][d]);
                    }
                }
                {% endif %}
            {% if not dense %}
            } // else row is not in cache
            {% endif %}
        }
    }

    {% if not nobag %}
    if (!std::is_same<output_t, uint8_t>::value) {
        #pragma unroll kMaxVecsPerThread
        for (int32_t i = 0;
        i < kMaxVecsPerThread && (i * kThreadGroupSize + threadIdx.x) * VEC_WIDTH < D;
        ++i) {
            accumulators[i].mul_(inv_L);
            int32_t d = (i * kThreadGroupSize + threadIdx.x) * VEC_WIDTH;
            accumulators[i].store(&output[b][D_start + d]);
        }
    } else {
        // apply per feature row-wise int8
        float thread_local_min = std::numeric_limits<float>::max();
        float thread_local_max = std::numeric_limits<float>::lowest();
        float2 qparams;

        #pragma unroll kMaxVecsPerThread
        for (int32_t i = 0;
            i < kMaxVecsPerThread && (i * kThreadGroupSize + threadIdx.x) * VEC_WIDTH < D;
            ++i) {
            accumulators[i].mul_(inv_L);
            thread_local_max = max(thread_local_max, vec4_max(accumulators[i]));
            thread_local_min = min(thread_local_max, vec4_min(accumulators[i]));
        }

        qparams = warp_find_qparams(thread_local_min, thread_local_max);
        int output_D_start = D_start + t * 8;
        int output_D_end = output_D_start + D;

        #pragma unroll kMaxVecsPerThread
        for (int32_t i = 0;
            i < kMaxVecsPerThread && (i * kThreadGroupSize + threadIdx.x) * VEC_WIDTH < D;
            ++i) {
            int32_t d = (i * kThreadGroupSize + threadIdx.x) * VEC_WIDTH;
            nearest_rounding_vector<output_t, cache_t>(&output[b][output_D_start + d], accumulators[i], qparams);
        }
        if (threadIdx.x == 0) {
            store_qparams_to_row(&output[b][output_D_end], qparams);
        }

    }
    {% endif %}
}

Tensor {{ "dense" if dense else "split" }}_embedding{{ "_nobag" if nobag else "" }}_codegen_forward_{{ wdesc }}_cuda(
    Tensor dev_weights,
    {% if not dense %}
    Tensor uvm_weights,
    Tensor lxu_cache_weights,
    Tensor weights_placements,
    {% endif %}
    Tensor weights_offsets,
    {% if not nobag %}
    Tensor D_offsets,
    int64_t total_D,
    int64_t max_D,
    {% else %}
    int64_t D,
    {% endif %}
    Tensor indices,
    Tensor offsets,
    {% if not nobag %}
    int64_t pooling_mode,
    {% endif %}
    {% if weighted %}
    Tensor indice_weights,
    {% endif %}
    {% if not dense %}
    Tensor lxu_cache_locations,
    {% endif %}
    int64_t output_dtype,
    int64_t unused
) {
    TENSOR_ON_CUDA_GPU(dev_weights);
    {% if not dense %}
    TENSOR_ON_CUDA_GPU(uvm_weights);
    TENSOR_ON_CUDA_GPU(lxu_cache_weights);
    TENSOR_ON_CUDA_GPU(weights_placements);
    {% endif %}
    TENSOR_ON_CUDA_GPU(weights_offsets);
    {% if not nobag %}
    TENSOR_ON_CUDA_GPU(D_offsets);
    {% endif %}
    TENSOR_ON_CUDA_GPU(indices);
    TENSOR_ON_CUDA_GPU(offsets);
    {% if weighted %}
    TENSOR_ON_CUDA_GPU(indice_weights);
    {% endif %}
    {% if not dense %}
    TENSOR_ON_CUDA_GPU(lxu_cache_locations);
    {% endif %}

    at::cuda::OptionalCUDAGuard device_guard;
    device_guard.set_index(dev_weights.get_device());

    {% if not nobag %}
    int32_t T = D_offsets.numel() - 1;
    {% else %}
    int32_t total_L = indices.numel();
    int32_t T = weights_offsets.numel();
    {% endif %}
    TORCH_CHECK(T > 0);
    // offsets = [B x T  + 1]
    int32_t B = (offsets.size(0) - 1) / T;
    TORCH_CHECK(B >= 0);
    {% if not nobag %}
    TORCH_CHECK(total_D > 0);
    TORCH_CHECK(total_D % 4 == 0);
    TORCH_CHECK(max_D <= {{ max_embedding_dim }});
    {% else %}
    TORCH_CHECK(D > 0);
    TORCH_CHECK(D % 4 == 0);
    {% endif %}

    Tensor output;
    {% if nobag %}
    SparseType o_dtype = static_cast<SparseType>(output_dtype);
    TORCH_CHECK(o_dtype == SparseType::FP32 || o_dtype == SparseType::FP16 ||
                o_dtype == SparseType::BF16 || o_dtype == SparseType::INT8);
    int64_t adjusted_D = D;
    if (o_dtype == SparseType::INT8) {
        adjusted_D += T * kINT8QparamsBytes;
    }
    output = at::empty({total_L, adjusted_D}, dev_weights.options().dtype(getScalarType(o_dtype)));
    {% else %}
    SparseType o_dtype = static_cast<SparseType>(output_dtype);
    TORCH_CHECK(o_dtype == SparseType::FP32 || o_dtype == SparseType::FP16 ||
                o_dtype == SparseType::BF16 || o_dtype == SparseType::INT8);
    int64_t total_adjusted_D = total_D;
    if (o_dtype == SparseType::INT8) {
        total_adjusted_D += T * kINT8QparamsBytes;
    }
    output = at::empty({B, total_adjusted_D}, dev_weights.options().dtype(getScalarType(o_dtype)));

    {% endif %}

    if (B == 0) {
        return output;
    }

#ifdef __HIP_PLATFORM_HCC__  // HIP Optimal Kernel
    /*
     * current limitations
     1. sparse, and bag
     2. yet to support non-uniform table locations (all be on devs)
     3. yet to support duplicate tables from some cases in exact optim (fbgemm_gpu/split_embedding_configs.py)
     */
    {% if not nobag %}
    {% if not dense %}

    // weight param cnt
    int64_t wcnts = dev_weights.numel();
    // execution guards
    bool guard_ex = (wcnts > 0);

    // all Ts on device
    std::vector<int32_t> wplas(weights_placements.data_ptr<int32_t>(), weights_placements.data_ptr<int32_t>() + weights_placements.numel());
    bool all_devs = std::accumulate(wplas.begin(), wplas.end(), 0) == 0;
    // no duplicate in weight offsets (which is the case exact optim used sometimes)
    std::vector<int64_t> woffs(weights_offsets.data_ptr<int64_t>(), weights_offsets.data_ptr<int64_t>() + weights_offsets.numel());
    std::vector<int64_t>::iterator it = std::unique(woffs.begin(), woffs.end());
    // not support duplicated weights table yet
    bool no_dupt = (it == woffs.end());

    if (guard_ex)  guard_ex = all_devs && no_dupt;

    if (guard_ex && (dev_weights.scalar_type() == at::ScalarType::Half || dev_weights.scalar_type() == at::ScalarType::Float)) {
        constexpr uint32_t workgroup_size = 256;
        constexpr uint32_t wave_size = 64;

        uint32_t bags_per_workgroup = workgroup_size / wave_size;
        uint32_t grids[3] = {(B + bags_per_workgroup - 1) / bags_per_workgroup, (uint32_t)T, 1};
        uint32_t blocks[3] = {workgroup_size, 1, 1};
        int64_t E = wcnts / T / max_D;

	std::string prec = dev_weights.scalar_type() == at::ScalarType::Half  ? "fp16" : "fp32";

        {
            struct {
                void            *output;
                void         *emb_table;
                const int64_t  *indices;
                const int64_t  *offsets;
<<<<<<< HEAD
		const int32_t* D_offsets;
		const int64_t* weights_offsets;
=======
                const int32_t* D_offsets;
                const int64_t* weights_offsets;
>>>>>>> 6c0b2eb8
                int64_t    pooling_mode;
                {% if weighted %}
                float   *indice_weights;
                {% endif %}
                uint32_t          batch;
                uint32_t       num_rows;
                uint32_t     num_tables;
            } args;
            size_t arg_size = sizeof(args);
            args.output = output.packed_accessor32<float, 2, at::RestrictPtrTraits>().data();
            if (dev_weights.scalar_type() == at::ScalarType::Half)
                args.emb_table = dev_weights.packed_accessor64<at::Half, 1, at::RestrictPtrTraits>().data();
            else
                args.emb_table = dev_weights.packed_accessor64<float, 1, at::RestrictPtrTraits>().data();
            args.indices = indices.packed_accessor32<int64_t, 1, at::RestrictPtrTraits>().data();
            args.offsets = offsets.packed_accessor32<int64_t, 1, at::RestrictPtrTraits>().data();
	    args.D_offsets = D_offsets.packed_accessor32<int32_t, 1, at::RestrictPtrTraits>().data();
	    args.weights_offsets = weights_offsets.packed_accessor32<int64_t, 1, at::RestrictPtrTraits>().data();
            args.pooling_mode = pooling_mode;
            {% if weighted %}
            args.indice_weights = indice_weights.packed_accessor32<float, 1, at::RestrictPtrTraits>().data();
            {% endif %}
            args.batch = (uint32_t) B;
            args.num_rows = E;
            args.num_tables = (uint32_t) T;

            {% for kDimSize in [64, 128, 192, 256, 384, 512, 640, 768, 896, 1024] %}
            if (max_D <= {{ kDimSize }}) {
                if (prec == "fp16") {
                    hipLaunchKernelGGL(split_tbe_fwd_{{ wdesc }}_hip_kernel_fp16_e{{ kDimSize }},
                        dim3(grids[0], grids[1], grids[2]),
                        dim3(blocks[0], blocks[1], blocks[2]),
                        0, 0,
                        (float *)args.output, (const half *)args.emb_table, args.indices, args.offsets, args.D_offsets, args.weights_offsets, args.pooling_mode,
                        {% if weighted %}
                        args.indice_weights,
                        {% endif %}
                        args.batch, args.num_rows, args.num_tables);
                } else {    // only 2 emb_t: fp16, fp32 for now
                    hipLaunchKernelGGL(split_tbe_fwd_{{ wdesc }}_hip_kernel_fp32_e{{ kDimSize }},
                        dim3(grids[0], grids[1], grids[2]),
                        dim3(blocks[0], blocks[1], blocks[2]),
                        0, 0,
                        (float *)args.output, (const float *)args.emb_table, args.indices, args.offsets, args.D_offsets, args.weights_offsets, args.pooling_mode,
                        {% if weighted %}
                        args.indice_weights,
                        {% endif %}
                        args.batch, args.num_rows, args.num_tables);
                }
		return output;
            }
            {% endfor %}
        }
    }
    {% endif %}  // not dense
    {% endif %}  // not nobag
#endif  // HIP Optimal Kernel

<<<<<<< HEAD
    {% if not dense %}
=======
>>>>>>> 6c0b2eb8
    DISPATCH_EMB_CACHE_OUTPUT_TYPES(
        dev_weights.scalar_type(),
        {% if not dense %}
        lxu_cache_weights.scalar_type(),
        {% else %}
        dev_weights.scalar_type(),
        {% endif %}
        output.scalar_type(),
        "batched_embedding{{ "_nobag" if nobag else "" }}_forward_kernel_2", [&] {
        {% if not dense %}
        // Check if LXU cache is used
        bool use_lxu_cache = lxu_cache_weights.numel() > 0;
        {% endif %}
        {% if not nobag %}
        {% for use_cache in ["false", "true"] %}
        // The dense case does not have cache so we have to generate code for
        // only one case (value of use_cache does not matter)
        {% if (not dense) or (use_cache == "true") %}
        {% if not dense %}
        if (use_lxu_cache == {{ use_cache }}) {
        {% endif %}
            // kMaxElemPerThread is # of elements handled by thread if we use a full warp for a row
            // We consider kMaxElemPerThread 1 and 2, and then a multiple of 4.
            {% for kMaxElemPerThread in range(1, max_embedding_dim // (items_per_warp // 4) + 1) %}
            {% if kMaxElemPerThread in [1, 2] or kMaxElemPerThread % 4 == 0 %}
            if (max_D <= {{ items_per_warp // 4 * kMaxElemPerThread }}) {
                // hipcc can't use max in constexpr
                constexpr int kMaxVecsPerThread = {{ kMaxElemPerThread }} / 4 >= 1 ? {{ kMaxElemPerThread }} / 4 : 1;
                // If max_D is small, use fewer number of threads than kWarpSize.
#ifdef FBGEMM_USE_SUBWARP_SHUFFLE
                constexpr int kThreadGroupSize = kWarpSize / std::max(4 / {{ kMaxElemPerThread }}, 1);
#else
                constexpr int kThreadGroupSize = kWarpSize;
#endif
                {% if not dense %}
                split_embedding_codegen_forward_{{ wdesc }}_kernel<emb_t, cache_t, output_t, {{ use_cache }}, int64_t, kMaxVecsPerThread, kThreadGroupSize><<<
                {% else %}
                dense_embedding_codegen_forward_{{ wdesc }}_kernel<emb_t, cache_t, output_t, int64_t, kMaxVecsPerThread, kThreadGroupSize><<<
                {% endif %}
                    div_round_up((B * T), kForwardMaxThreads / kThreadGroupSize),
                    dim3(kThreadGroupSize, kForwardMaxThreads / kThreadGroupSize),
                    0,
                    at::cuda::getCurrentCUDAStream()>>>(
                    dev_weights.packed_accessor64<emb_t, 1, at::RestrictPtrTraits>(),
                    {% if not dense %}
                    uvm_weights.packed_accessor64<emb_t, 1, at::RestrictPtrTraits>(),
                    lxu_cache_weights.packed_accessor64<cache_t, 2, at::RestrictPtrTraits>(),
                    weights_placements.packed_accessor32<int32_t, 1, at::RestrictPtrTraits>(),
                    {% endif %}
                    weights_offsets.packed_accessor32<int64_t, 1, at::RestrictPtrTraits>(),
                    D_offsets.packed_accessor32<int32_t, 1, at::RestrictPtrTraits>(),
                    FixedDivisor(B),
                    indices.packed_accessor32<int64_t, 1, at::RestrictPtrTraits>(),
                    offsets.packed_accessor32<int64_t, 1, at::RestrictPtrTraits>(),
                    pooling_mode,
                    {% if weighted %}
                    indice_weights.packed_accessor32<at::acc_type<cache_t, true>, 1, at::RestrictPtrTraits>(),
                    {% endif %}
                    {% if not dense %}
                    lxu_cache_locations.packed_accessor32<int32_t, 1, at::RestrictPtrTraits>(),
                    {% endif %}
                    output.packed_accessor64<
                        output_t,
                        2,
                        at::RestrictPtrTraits>()
                    );

                return;
            }
            {% endif %}
            {% endfor %}
        {% if not dense %}
        } // if (use_lxu_cache == {{ use_cache }})
        {% endif %}
        {% endif %} // if (not dense) or (use_cache == "true")
        {% endfor %} // for use_cache in ["false", "true"]
        {% else %}
        {% for kEmbeddingSize in [4, 8, 16, 32] %}
        if (D <= {{ kEmbeddingSize }}) {
        {% if not dense %}
        split_embedding_nobag_codegen_forward_unweighted_small_kernel<emb_t, cache_t, output_t, int64_t, {{ kEmbeddingSize // 4 }}><<<
        {% else %}
        dense_embedding_nobag_codegen_forward_unweighted_small_kernel<emb_t, cache_t, output_t, int64_t, {{ kEmbeddingSize // 4 }}><<<
        {% endif %}
            div_round_up((B * T), kForwardMaxThreads / kWarpSize),
            dim3(kWarpSize, kForwardMaxThreads / kWarpSize),
            0,
            at::cuda::getCurrentCUDAStream()>>>(
            dev_weights.packed_accessor64<emb_t, 1, at::RestrictPtrTraits>(),
            {% if not dense %}
            uvm_weights.packed_accessor64<emb_t, 1, at::RestrictPtrTraits>(),
            lxu_cache_weights.packed_accessor64<cache_t, 2, at::RestrictPtrTraits>(),
            weights_placements.packed_accessor32<int32_t, 1, at::RestrictPtrTraits>(),
            {% endif %}
            weights_offsets.packed_accessor32<int64_t, 1, at::RestrictPtrTraits>(),
            D,
            FixedDivisor(B),
            indices.packed_accessor32<int64_t, 1, at::RestrictPtrTraits>(),
            offsets.packed_accessor32<int64_t, 1, at::RestrictPtrTraits>(),
            {% if not dense %}
            lxu_cache_locations.packed_accessor32<int32_t, 1, at::RestrictPtrTraits>(),
            {% endif %}
            output.packed_accessor64<
                output_t,
                2,
                at::RestrictPtrTraits>()
            );
            return;
        }
        {% endfor %}
        {% for use_cache in ["false", "true"] %}
        // The dense case does not have cache so we have to generate code for
        // only one case (value of use_cache does not matter)
        {% if (not dense) or (use_cache == "true") %}
        {% if not dense %}
        if (use_lxu_cache == {{ use_cache }}) {
            split_embedding_nobag_codegen_forward_unweighted_kernel<emb_t, cache_t, output_t, {{ use_cache }}, int64_t><<<
        {% else %}
            dense_embedding_nobag_codegen_forward_unweighted_kernel<emb_t, cache_t, output_t, int64_t><<<
        {% endif %}
                div_round_up((B * T), kForwardMaxThreads / kWarpSize),
                dim3(kWarpSize, kForwardMaxThreads / kWarpSize),
                0,
                at::cuda::getCurrentCUDAStream()>>>(
                dev_weights.packed_accessor64<emb_t, 1, at::RestrictPtrTraits>(),
                {% if not dense %}
                uvm_weights.packed_accessor64<emb_t, 1, at::RestrictPtrTraits>(),
                lxu_cache_weights.packed_accessor64<cache_t, 2, at::RestrictPtrTraits>(),
                weights_placements.packed_accessor32<int32_t, 1, at::RestrictPtrTraits>(),
                {% endif %}
                weights_offsets.packed_accessor32<int64_t, 1, at::RestrictPtrTraits>(),
                D,
                FixedDivisor(B),
                indices.packed_accessor32<int64_t, 1, at::RestrictPtrTraits>(),
                offsets.packed_accessor32<int64_t, 1, at::RestrictPtrTraits>(),
                {% if not dense %}
                lxu_cache_locations.packed_accessor32<int32_t, 1, at::RestrictPtrTraits>(),
                {% endif %}
                output.packed_accessor64<
                    output_t,
                    2,
                    at::RestrictPtrTraits>()
                );
                return;
        {% if not dense %}
        } // if (use_lxu_cache == {{ use_cache }})
        {% endif %}
        {% endif %} // if (not dense) or (use_cache == "true")
        {% endfor %} // for use_cache in ["false", "true"]
        {% endif %}
        });

  C10_CUDA_KERNEL_LAUNCH_CHECK();
  return output;
}
{% endif %}
{% endfor %}
    // clang-format on<|MERGE_RESOLUTION|>--- conflicted
+++ resolved
@@ -529,13 +529,8 @@
                 void         *emb_table;
                 const int64_t  *indices;
                 const int64_t  *offsets;
-<<<<<<< HEAD
-		const int32_t* D_offsets;
-		const int64_t* weights_offsets;
-=======
                 const int32_t* D_offsets;
                 const int64_t* weights_offsets;
->>>>>>> 6c0b2eb8
                 int64_t    pooling_mode;
                 {% if weighted %}
                 float   *indice_weights;
@@ -594,10 +589,6 @@
     {% endif %}  // not nobag
 #endif  // HIP Optimal Kernel
 
-<<<<<<< HEAD
-    {% if not dense %}
-=======
->>>>>>> 6c0b2eb8
     DISPATCH_EMB_CACHE_OUTPUT_TYPES(
         dev_weights.scalar_type(),
         {% if not dense %}
