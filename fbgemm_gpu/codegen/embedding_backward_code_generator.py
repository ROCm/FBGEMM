#!/usr/bin/env python3

# Copyright (c) Meta Platforms, Inc. and affiliates.
# All rights reserved.
# This source code is licensed under the BSD-style license found in the
# LICENSE file in the root directory of this source tree.

import argparse
import os
from dataclasses import dataclass
from typing import Any, Dict, List, Optional, Tuple, Union

import jinja2

args: argparse.Namespace
_: List[str]
TENSOR: int
INT_TENSOR: int
LONG_TENSOR: int
INT: int
FLOAT: int


parser = argparse.ArgumentParser()
# By default the source template files are in the same folder as
# embedding_backward_code_generator.py;
# The install dir is by default the same as the current folder.
parser.add_argument("--install_dir", default=".", help="where to put generated file")
parser.add_argument("--opensource", action="store_false", dest="is_fbcode")
parser.add_argument("--is_rocm", action="store_true")
args, _ = parser.parse_known_args()


env = jinja2.Environment(
    loader=jinja2.FileSystemLoader(os.path.dirname(os.path.abspath(__file__)))
)
# Upper Limit of "max_embedding_dim (max_D)":
# BT_block_size * sizeof(float) * 4 * kWarpSize * {{ kMaxVecsPerThread }}
# needs to be smaller than the allocated shared memory size (2/3 of 96 KB
# on V100 and 160 KB on A100.
# BT_block_size * 4 * 4 * 32 * (max_D // 128) <= 64 * 1024 (V100) or 96 * 1024 (A100)
# Since BT_block_size >= 1, max_D <= 16K (V100) or 24K (A100).
# Note that if we increase max_D, it will increase the compilation time significantly.
env.globals["max_embedding_dim"] = 1024
# An optimization for ROCm
env.globals["items_per_warp"] = 128 if args.is_rocm is False else 256
env.globals["dense"] = False


def write(filename: str, s: str) -> None:
    with open(os.path.join(args.install_dir, filename), "w") as f:
        f.write(s)


def _arg_constructor(
    type: str, name: str, gpu: bool = True, precision: int = 32
) -> str:
    return (
        f"{name}.packed_accessor{precision}<{type}, 1, at::RestrictPtrTraits>()"
        if gpu
        else f"{name}.accessor<{type}, 1>()"
    )


def _arg(type: str, name: str, gpu: bool = True, precision: int = 32) -> str:
    return (
        f"at::PackedTensorAccessor{precision}<{type}, 1, at::RestrictPtrTraits> {name}"
        if gpu
        else f"at::TensorAccessor<{type}, 1> {name}"
    )


def acc_cache_tensor_arg_constructor(name: str, gpu: bool = True) -> str:
    return _arg_constructor(
        "at::acc_type<" + ("cache_t" if gpu else "scalar_t") + ", true>",
        name,
        gpu=gpu,
        precision=64,
    )


def acc_cache_tensor_arg(name: str, gpu: bool = True) -> str:
    return _arg(
        "at::acc_type<" + ("cache_t" if gpu else "scalar_t") + ", true>",
        name,
        gpu=gpu,
        precision=64,
    )


def long_tensor_arg_constructor(name: str, gpu: bool = True) -> str:
    return _arg_constructor("int64_t", name, gpu=gpu)


def long_tensor_arg(name: str, gpu: bool = True) -> str:
    return _arg("int64_t", name, gpu=gpu)


def int_tensor_arg_constructor(name: str, gpu: bool = True) -> str:
    return _arg_constructor("int32_t", name, gpu=gpu)


def int_tensor_arg(name: str, gpu: bool = True) -> str:
    return _arg("int32_t", name, gpu=gpu)


def tensor_arg(name: str) -> str:
    return f"Tensor {name}"


def double_arg(name: str, default: float = 0.0) -> str:
    return f"double {name} = {default}"


def float_arg(name: str, default: float = 0.0) -> str:
    return f"float {name} = {default}"


def float_arg_no_default(name: str) -> str:
    return f"float {name}"


def int64_arg(name: str, default: int = 0) -> str:
    return f"int64_t {name} = {default}"


def int64_arg_no_default(name: str) -> str:
    return f"int64_t {name}"


def int_arg(name: str, default: int = 0) -> str:
    return f"int {name} = {default}"


def generate_backward_embedding_cuda(
    template_filepath: str,
    optimizer: str,
    filename_format: str,
    kwargs: Dict[str, Any],
) -> None:
    template = env.get_template(template_filepath)
    for weighted in [True, False]:
        for nobag in [True, False]:
            if not nobag or not weighted:
                wdesc = f"{ 'weighted' if weighted else 'unweighted' }{ '_nobag' if nobag else '' }"
                filename = filename_format.format(optimizer, wdesc)
                write(
                    filename,
                    template.render(weighted=weighted, nobag=nobag, **kwargs),
                )
                print(f"[Backward Split] [{optimizer}]: {filename}")


def generate(**kwargs: Any) -> None:
    optimizer = kwargs.get("optimizer")
<<<<<<< HEAD

=======
>>>>>>> f50e294f
    gen_args = kwargs["args"]

    #
    # Generate GPU variants of the operators
    #
    kwargs["args"] = gen_args["cuda"]

    # Generate the backward splits
<<<<<<< HEAD
    template = env.get_template("embedding_backward_split_template.cu")
    for weighted in [True, False]:
        for nobag in [True, False]:
            if not nobag or not weighted:
                wdesc = f"{ 'weighted' if weighted else 'unweighted' }{ '_nobag' if nobag else '' }"
                filename = f"gen_embedding_backward_{optimizer}_split_{wdesc}_cuda.cu"
                write(
                    filename, template.render(weighted=weighted, nobag=nobag, **kwargs)
                )

                print(f"[Backward Split] [{optimizer}]: {filename}")
=======
    generate_backward_embedding_cuda(
        "embedding_backward_split_template.cu",
        optimizer,
        "gen_embedding_backward_{}_split_{}_cuda.cu",
        kwargs,
    )

    # Generate the cta_per_row kernels for the backward splits
    generate_backward_embedding_cuda(
        "embedding_backward_split_kernel_cta_template.cu",
        optimizer,
        "gen_embedding_backward_{}_split_{}_kernel_cta.cu",
        kwargs,
    )

    # Generate the warp_per_row kernels for the backward splits
    generate_backward_embedding_cuda(
        "embedding_backward_split_kernel_warp_template.cu",
        optimizer,
        "gen_embedding_backward_{}_split_{}_kernel_warp.cu",
        kwargs,
    )
>>>>>>> f50e294f

    # Generate the backward splits (non-dense)
    if not kwargs.get("dense"):
        template = env.get_template("embedding_backward_split_host_template.cpp")
        filename = f"gen_embedding_backward_split_{optimizer}.cpp"
        write(filename, template.render(**kwargs))
        print(f"[Backward Split] [{optimizer}]: {filename}")

        # Generates Python invoker for CUDA + CPU
        template = env.get_template("split_embedding_codegen_lookup_invoker.template")
        filename = f"lookup_{optimizer}.py"
        write(filename, template.render(is_fbcode=args.is_fbcode, **kwargs))
        print(f"[Backward Split] [{optimizer}]: {filename}")

    #
    # Generate CPU variants of the operators
    #
    kwargs["args"] = gen_args["cpu"]

    # Generate the backward splits
    is_approx = "approx" in optimizer
    template = (
        env.get_template("embedding_backward_split_cpu_approx_template.cpp")
        if is_approx
        else env.get_template("embedding_backward_split_cpu_template.cpp")
    )
    filename = f"gen_embedding_backward_{optimizer}_split_cpu.cpp"
    write(filename, template.render(**kwargs))
    print(f"[Backward Split] [{optimizer}]: {filename}")

    # Generate the backward splits (non-dense)
    if not kwargs.get("dense"):
        template = env.get_template("embedding_backward_split_host_cpu_template.cpp")
        filename = f"gen_embedding_backward_split_{optimizer}_cpu.cpp"
        write(filename, template.render(**kwargs))
        print(f"[Backward Split] [{optimizer}]: {filename}")


@dataclass
class Args:
    split_kernel_args: List[str]
    split_kernel_args_no_defaults: List[str]
    split_kernel_arg_constructors: List[str]
    split_cpu_kernel_args: List[str]
    split_cpu_kernel_arg_constructors: List[str]
    split_function_args: List[str]
    split_saved_tensors: List[str]
    split_tensors: List[str]
    saved_data: List[Tuple[str, str]]
    split_function_arg_names: List[str]
    split_function_schemas: List[str]
    split_variables: List[str]


TENSOR, INT_TENSOR, LONG_TENSOR, INT, FLOAT = range(5)


def make_args(
    arg_spec: List[Union[Tuple[int, str], Tuple[int, str, Union[float, int]]]]
) -> Dict[str, Any]:
    def make_kernel_arg(
        ty: int, name: str, default: Optional[Union[int, float]]
    ) -> str:
        return {
            TENSOR: acc_cache_tensor_arg,
            INT_TENSOR: int_tensor_arg,
            LONG_TENSOR: long_tensor_arg,
            INT: (lambda x: int64_arg(x, default=int(default)))
            if default is not None
            else int64_arg_no_default,
            FLOAT: (lambda x: float_arg(x, default=default))
            if default is not None
            else float_arg_no_default,
        }[ty](name)

    def make_kernel_arg_constructor(ty: int, name: str) -> str:
        return {
            TENSOR: acc_cache_tensor_arg_constructor,
            INT_TENSOR: int_tensor_arg_constructor,
            LONG_TENSOR: long_tensor_arg_constructor,
            INT: lambda x: x,
            FLOAT: lambda x: x,
        }[ty](name)

    def make_cpu_kernel_arg(ty: int, name: str, default: Union[int, float]) -> str:
        return {
            TENSOR: lambda x: acc_cache_tensor_arg(x, gpu=False),
            INT_TENSOR: lambda x: int_tensor_arg(x, gpu=False),
            LONG_TENSOR: lambda x: long_tensor_arg(x, gpu=False),
            INT: lambda x: int64_arg(x, default=int(default)),
            FLOAT: lambda x: float_arg(x, default=default),
        }[ty](name)

    def make_cpu_kernel_arg_constructor(ty: int, name: str) -> str:
        return {
            TENSOR: lambda x: acc_cache_tensor_arg_constructor(x, gpu=False),
            INT_TENSOR: lambda x: int_tensor_arg_constructor(x, gpu=False),
            LONG_TENSOR: lambda x: long_tensor_arg_constructor(x, gpu=False),
            INT: lambda x: x,
            FLOAT: lambda x: x,
        }[ty](name)

    def make_function_arg(ty: int, name: str, default: Union[int, float]) -> str:
        return {
            TENSOR: tensor_arg,
            INT_TENSOR: tensor_arg,
            LONG_TENSOR: tensor_arg,
            INT: lambda x: int64_arg(x, default=int(default)),
            FLOAT: lambda x: double_arg(x, default=default),
        }[ty](name)

    def make_function_schema_arg(ty: int, name: str, default: Union[int, float]) -> str:
        return {
            TENSOR: tensor_arg,
            INT_TENSOR: tensor_arg,
            LONG_TENSOR: tensor_arg,
            INT: lambda x: int_arg(x, default=int(default)),
            FLOAT: lambda x: float_arg(x, default=default),
        }[ty](name)

    def make_ivalue_cast(ty: int) -> str:
        return {INT: "toInt", FLOAT: "toDouble"}[ty]

    def make_args_for_compute_device(
        split_arg_spec: List[Tuple[int, str, Union[int, float]]]
    ) -> Args:
        return Args(
            split_kernel_args=[
                make_kernel_arg(ty, name, default)
                for (ty, name, default) in split_arg_spec
            ],
            split_kernel_args_no_defaults=[
                make_kernel_arg(ty, name, None) for (ty, name, _) in split_arg_spec
            ],
            split_kernel_arg_constructors=[
                make_kernel_arg_constructor(ty, name)
                for (ty, name, default) in split_arg_spec
            ],
            split_cpu_kernel_args=[
                make_cpu_kernel_arg(ty, name, default)
                for (ty, name, default) in split_arg_spec
            ],
            split_cpu_kernel_arg_constructors=[
                make_cpu_kernel_arg_constructor(ty, name)
                for (ty, name, default) in split_arg_spec
            ],
            split_function_args=[
                make_function_arg(ty, name, default)
                for (ty, name, default) in split_arg_spec
            ],
            split_tensors=[
                name for (ty, name, default) in augmented_arg_spec if ty == TENSOR
            ],
            split_saved_tensors=[
                name
                for (ty, name, default) in split_arg_spec
                if ty in (TENSOR, INT_TENSOR, LONG_TENSOR)
            ],
            saved_data=[
                (name, make_ivalue_cast(ty))
                for (ty, name, default) in augmented_arg_spec
                if ty != TENSOR
            ],
            split_function_arg_names=[name for (ty, name, default) in split_arg_spec],
            split_function_schemas=[
                make_function_schema_arg(ty, name, default)
                for (ty, name, default) in split_arg_spec
            ],
            split_variables=["Variable()" for _ in split_arg_spec],
        )

    DEFAULT_ARG_VAL = 0
    augmented_arg_spec = [
        item if len(item) == 3 else (*item, DEFAULT_ARG_VAL) for item in arg_spec
    ]

    split_arg_spec = []
    for (ty, arg, default) in augmented_arg_spec:
        if ty in (FLOAT, INT):
            split_arg_spec.append((ty, arg, default))
        else:
            assert ty == TENSOR
            split_arg_spec.extend(
                [
                    (TENSOR, f"{arg}_host", default),
                    (INT_TENSOR, f"{arg}_placements", default),
                    (LONG_TENSOR, f"{arg}_offsets", default),
                ]
            )
    cpu = make_args_for_compute_device(split_arg_spec)

    split_arg_spec = []
    for (ty, arg, default) in augmented_arg_spec:
        if ty in (FLOAT, INT):
            split_arg_spec.append((ty, arg, default))
        else:
            assert ty == TENSOR
            split_arg_spec.extend(
                [
                    (TENSOR, f"{arg}_dev", default),
                    (TENSOR, f"{arg}_uvm", default),
                    (INT_TENSOR, f"{arg}_placements", default),
                    (LONG_TENSOR, f"{arg}_offsets", default),
                ]
            )
    cuda = make_args_for_compute_device(split_arg_spec)

    return {"cpu": cpu, "cuda": cuda}


def adagrad() -> None:
    split_weight_update = """
      Vec4T<cache_t> m_t(&momentum1[idx * D + d]);
      m_t.acc.x += grad.acc.x * grad.acc.x;
      m_t.acc.y += grad.acc.y * grad.acc.y;
      m_t.acc.z += grad.acc.z * grad.acc.z;
      m_t.acc.w += grad.acc.w * grad.acc.w;
      m_t.store(&momentum1[idx * D + d]);

      weight_new.acc.x -= learning_rate * grad.acc.x / (sqrtf(m_t.acc.x) + eps);
      weight_new.acc.y -= learning_rate * grad.acc.y / (sqrtf(m_t.acc.y) + eps);
      weight_new.acc.z -= learning_rate * grad.acc.z / (sqrtf(m_t.acc.z) + eps);
      weight_new.acc.w -= learning_rate * grad.acc.w / (sqrtf(m_t.acc.w) + eps);
    """
    split_weight_update_cpu = """
      for (int64_t d = 0; d < D; ++d) {
        momentum1_host[embedding_begin + d] +=
            grad_buffer[d] * grad_buffer[d];
        host_weights_data[embedding_begin + d] -=
            learning_rate * grad_buffer[d] /
            (sqrt(momentum1_host[embedding_begin + d]) + eps);
      }
    """

    generate(
        optimizer="adagrad",
        args=make_args(
            [(TENSOR, "momentum1"), (FLOAT, "eps"), (FLOAT, "learning_rate")]
        ),
        split_precomputation="",
        split_weight_update=split_weight_update,
        split_weight_update_cpu=split_weight_update_cpu,
    )


def table_info_precomputation(momentum_prefix: str = "momentum1") -> str:
    template = """
      // table_begin -> (E, D, {momentum_prefix}_row_begin).
      std::map<int64_t, std::tuple<int64_t, int64_t, int64_t>> table_info_map;
      for (int64_t t = 0; t < T; ++t) {
        const auto D = D_offsets_data[t + 1] - D_offsets_data[t];
        const auto table_begin = weights_offsets_data[t];
        const auto {momentum_prefix}_row_begin = {momentum_prefix}_offsets_data[t];
        table_info_map[table_begin] = std::make_tuple(0, D, {momentum_prefix}_row_begin);
      }
      int64_t previous_table_begin = host_weights.numel();
      // NOTE: table_info_map is sorted by table_begin!
      for (auto it = table_info_map.rbegin(); it != table_info_map.rend(); ++it) {
        const auto D = std::get<1>(it->second);
        // Calculates number of rows of each table.
        std::get<0>(it->second) = (previous_table_begin - it->first) / D;
        previous_table_begin = it->first;
      }
    """
    return template.replace("{momentum_prefix}", momentum_prefix)


def rowwise_adagrad() -> None:
    split_weight_update = """
        weight_new.acc.x = correction * weight_new.acc.x - multiplier * grad.acc.x;
        weight_new.acc.y = correction * weight_new.acc.y - multiplier * grad.acc.y;
        weight_new.acc.z = correction * weight_new.acc.z - multiplier * grad.acc.z;
        weight_new.acc.w = correction * weight_new.acc.w - multiplier * grad.acc.w;
    """
    split_precomputation = """
    at::acc_type<cache_t, true> g_local_sum_square = 0.0;
    #pragma unroll kMaxVecsPerThread
    for (int32_t i = 0;
        i < kMaxVecsPerThread && 4 * kThreadGroupSize * i + threadIdx.x * 4 < D;
        ++i) {
        auto gx = grad_sum[i].acc.x;
        auto gy = grad_sum[i].acc.y;
        auto gz = grad_sum[i].acc.z;
        auto gw = grad_sum[i].acc.w;
        if (weight_decay_mode == 1) {
            // L2 regularization
            int32_t d = 4 * kThreadGroupSize * i + threadIdx.x * 4;
            Vec4T<at::acc_type<cache_t, true>> weight = weight_row_template.load(d, qparams_template);
            gx += weight_decay * weight.acc.x;
            gy += weight_decay * weight.acc.y;
            gz += weight_decay * weight.acc.z;
            gw += weight_decay * weight.acc.w;
        }
        g_local_sum_square += gx * gx + gy * gy + gz * gz + gw * gw;
    }
    const at::acc_type<cache_t, true> g_avg_square =
        warpReduceAllSum<at::acc_type<cache_t, true>, kThreadGroupSize>(g_local_sum_square, shfl_sync_mask) / D;

    at::acc_type<cache_t, true> multiplier;
    at::acc_type<cache_t, true> correction;
    if (threadIdx.x == 0) {
        at::acc_type<cache_t, true> new_sum_square_grads = momentum1[idx] + g_avg_square;
        momentum1[idx] = new_sum_square_grads;
        multiplier = learning_rate / (sqrtf(new_sum_square_grads) + eps);
        if (weight_decay_mode == 1) {
            // L2 regularization
            correction = 1.0 - multiplier * weight_decay;
        } else if (weight_decay_mode == 2) {
            // Decoupled weight decay
            correction = 1.0 - learning_rate * weight_decay;
        } else {
            // default value
            correction = 1.0;
        }
    }
    multiplier = SHFL_SYNC(multiplier, 0);
    correction = SHFL_SYNC(correction, 0);
    """
    split_weight_update_cpu = """
        at::acc_type<grad_t, true> g_local_sum_square = 0.0;
        for (int64_t d = 0; d < D; ++d) {
            auto grad = grad_buffer[d];
            if (weight_decay_mode == 1) {
                // L2 regularization
                grad += weight_decay * host_weights_data[embedding_begin + d];
            }
            g_local_sum_square += grad * grad;
        }
        auto g_avg_square = g_local_sum_square / D;
        at::acc_type<grad_t, true> new_sum_square_grads = momentum1_host[momentum1_offsets_data[feature_begin] + idx] + g_avg_square;
        momentum1_host[momentum1_offsets_data[feature_begin] + idx] = new_sum_square_grads;
        at::acc_type<grad_t, true> multiplier;
        multiplier = learning_rate / (sqrtf(new_sum_square_grads) + eps);
        at::acc_type<grad_t, true> correction;
        if (weight_decay_mode == 1) {
            // L2 regularization
            correction = 1.0 - multiplier * weight_decay;
        } else if (weight_decay_mode == 2) {
            // Decoupled weight decay
            correction = 1.0 - learning_rate * weight_decay;
        } else {
            // default value
            correction = 1.0;
        }
        for (int64_t d = 0; d < D; ++d) {
            host_weights_data[embedding_begin + d] = correction * host_weights_data[embedding_begin + d] - grad_buffer[d] * multiplier;
        }
    """

    generate(
        optimizer="rowwise_adagrad",
        args=make_args(
            [
                (TENSOR, "momentum1"),
                (FLOAT, "eps"),
                (FLOAT, "learning_rate"),
                (FLOAT, "weight_decay", 0.0),
                (INT, "weight_decay_mode", 0),
            ]
        ),
        split_precomputation=split_precomputation,
        split_weight_update=split_weight_update,
        split_weight_update_cpu=split_weight_update_cpu,
    )

    approx_split_weight_update = """
      // dummy computation to avoid unused variable warning
      weight_new.fma_(grad, -multiplier);
      assert(false); // approx rowwise AdaGrad is not supported on GPU
    """

    generate(
        optimizer="approx_rowwise_adagrad",
        args=make_args(
            [
                (TENSOR, "momentum1"),
                (FLOAT, "eps"),
                (FLOAT, "learning_rate"),
                (FLOAT, "weight_decay", 0.0),
                (INT, "weight_decay_mode", 0),
            ]
        ),
        split_precomputation=split_precomputation,
        split_weight_update=approx_split_weight_update,
        split_weight_update_cpu=split_weight_update_cpu,
    )


def rowwise_adagrad_with_weight_decay() -> None:
    split_weight_update = """
        weight_new.acc.x = correction * weight_new.acc.x - multiplier * grad.acc.x;
        weight_new.acc.y = correction * weight_new.acc.y - multiplier * grad.acc.y;
        weight_new.acc.z = correction * weight_new.acc.z - multiplier * grad.acc.z;
        weight_new.acc.w = correction * weight_new.acc.w - multiplier * grad.acc.w;
    """
    split_precomputation = """
    at::acc_type<cache_t, true> g_local_sum_square = 0.0;
    #pragma unroll kMaxVecsPerThread
    for (int32_t i = 0;
        i < kMaxVecsPerThread && 4 * kThreadGroupSize * i + threadIdx.x * 4 < D;
        ++i) {
        auto gx = grad_sum[i].acc.x;
        auto gy = grad_sum[i].acc.y;
        auto gz = grad_sum[i].acc.z;
        auto gw = grad_sum[i].acc.w;
        if (weight_decay_mode == 1) {
            // L2 regularization
            int32_t d = 4 * kThreadGroupSize * i + threadIdx.x * 4;
            Vec4T<at::acc_type<cache_t, true>> weight = weight_row_template.load(d, qparams_template);
            gx += weight_decay * weight.acc.x;
            gy += weight_decay * weight.acc.y;
            gz += weight_decay * weight.acc.z;
            gw += weight_decay * weight.acc.w;
        }
        g_local_sum_square += gx * gx + gy * gy + gz * gz + gw * gw;
    }
    const at::acc_type<cache_t, true> g_avg_square =
        warpReduceAllSum<at::acc_type<cache_t, true>, kThreadGroupSize>(g_local_sum_square, shfl_sync_mask) / D;

    at::acc_type<cache_t, true> multiplier;
    at::acc_type<cache_t, true> correction;
    if (threadIdx.x == 0) {
        at::acc_type<cache_t, true> new_sum_square_grads = momentum1[idx] + g_avg_square;
        momentum1[idx] = new_sum_square_grads;
        multiplier = learning_rate / (sqrtf(new_sum_square_grads) + eps);
        if (weight_decay_mode == 1) {
            // L2 regularization
            correction = 1.0 - multiplier * weight_decay;
        } else if (weight_decay_mode == 2) {
            // Decoupled weight decay
            correction = 1.0 - learning_rate * weight_decay;
        } else {
            // default value
            correction = 1.0;
        }
    }
    multiplier = SHFL_SYNC(multiplier, 0);
    correction = SHFL_SYNC(correction, 0);
    """
    split_weight_update_cpu = """
        at::acc_type<grad_t, true> g_local_sum_square = 0.0;
        for (int64_t d = 0; d < D; ++d) {
            auto grad = grad_buffer[d];
            if (weight_decay_mode == 1) {
                // L2 regularization
                grad += weight_decay * host_weights_data[embedding_begin + d];
            }
            g_local_sum_square += grad * grad;
        }
        auto g_avg_square = g_local_sum_square / D;
        at::acc_type<grad_t, true> new_sum_square_grads = momentum1_host[momentum1_offsets_data[feature_begin] + idx] + g_avg_square;
        momentum1_host[momentum1_offsets_data[feature_begin] + idx] = new_sum_square_grads;
        at::acc_type<grad_t, true> multiplier;
        multiplier = learning_rate / (sqrtf(new_sum_square_grads) + eps);
        at::acc_type<grad_t, true> correction;
        if (weight_decay_mode == 1) {
            // L2 regularization
            correction = 1.0 - multiplier * weight_decay;
        } else if (weight_decay_mode == 2) {
            // Decoupled weight decay
            correction = 1.0 - learning_rate * weight_decay;
        } else {
            // default value
            correction = 1.0;
        }
        for (int64_t d = 0; d < D; ++d) {
            host_weights_data[embedding_begin + d] = correction * host_weights_data[embedding_begin + d] - grad_buffer[d] * multiplier;
        }
    """

    generate(
        optimizer="rowwise_adagrad_with_weight_decay",
        args=make_args(
            [
                (TENSOR, "momentum1"),
                (FLOAT, "eps"),
                (FLOAT, "learning_rate"),
                (FLOAT, "weight_decay", 0.0),
                (INT, "weight_decay_mode", 0),
            ]
        ),
        split_precomputation=split_precomputation,
        split_weight_update=split_weight_update,
        split_weight_update_cpu=split_weight_update_cpu,
    )

    approx_split_weight_update = """
      // dummy computation to avoid unused variable warning
      weight_new.fma_(grad, -multiplier);
      assert(false); // approx rowwise AdaGrad is not supported on GPU
    """

    generate(
        optimizer="approx_rowwise_adagrad_with_weight_decay",
        args=make_args(
            [
                (TENSOR, "momentum1"),
                (FLOAT, "eps"),
                (FLOAT, "learning_rate"),
                (FLOAT, "weight_decay", 0.0),
                (INT, "weight_decay_mode", 0),
            ]
        ),
        split_precomputation=split_precomputation,
        split_weight_update=approx_split_weight_update,
        split_weight_update_cpu=split_weight_update_cpu,
    )


def rowwise_adagrad_with_counter() -> None:
    split_weight_update = """
        weight_new.acc.x = (exp_reg_correction * weight_new.acc.x - adjusted_multiplier * grad.acc.x);
        weight_new.acc.y = (exp_reg_correction * weight_new.acc.y - adjusted_multiplier * grad.acc.y);
        weight_new.acc.z = (exp_reg_correction * weight_new.acc.z - adjusted_multiplier * grad.acc.z);
        weight_new.acc.w = (exp_reg_correction * weight_new.acc.w - adjusted_multiplier * grad.acc.w);
    """
    split_precomputation = """
    at::acc_type<cache_t, true> freq = 1.0;
    at::acc_type<cache_t, true> l2_wd = 0.0;
    at::acc_type<cache_t, true> tail_id_threshold_val = tail_id_threshold;
    CUDA_KERNEL_ASSERT(max_counter > 0.0); // avoid divide by zero error
    if (is_tail_id_thresh_ratio == 1){
        tail_id_threshold_val = floorf(tail_id_threshold * max_counter);
    }
    if (counter_halflife > 0 && threadIdx.x == 0) {
        // if id occurs multiple times in a batch, iter_delta=1
        const auto iter_delta = prev_iter[idx] == 0 ? 1.0 : iter * 1.0 - prev_iter[idx];
        prev_iter[idx] = iter * 1.0;
        const auto counter_log_rho = logf(2.0) / counter_halflife;
        row_counter[idx] = 1.0 + expf(-iter_delta * counter_log_rho) * row_counter[idx];
        freq = counter_halflife / row_counter[idx];
        if (weight_decay_mode == 1) {
            // L2 regularization
            l2_wd = 1.0;
        }
    }
    freq = SHFL_SYNC(freq, 0);
    l2_wd = SHFL_SYNC(l2_wd, 0);
    tail_id_threshold_val = SHFL_SYNC(tail_id_threshold_val, 0);

    at::acc_type<cache_t, true> g_local_sum_square = 0.0;

    #pragma unroll kMaxVecsPerThread
    for (int32_t i = 0;
        i < kMaxVecsPerThread && 4 * kThreadGroupSize * i + threadIdx.x * 4 < D;
        ++i) {
        int32_t d = 4 * kThreadGroupSize * i + threadIdx.x * 4;
        Vec4T<at::acc_type<cache_t, true>> weight = weight_row_template.load(d, qparams_template);
        auto gx = grad_sum[i].acc.x + l2_wd * freq * weight_decay * weight.acc.x;
        auto gy = grad_sum[i].acc.y + l2_wd * freq * weight_decay * weight.acc.y;
        auto gz = grad_sum[i].acc.z + l2_wd * freq * weight_decay * weight.acc.z;
        auto gw = grad_sum[i].acc.w + l2_wd * freq * weight_decay * weight.acc.w;
        g_local_sum_square += gx * gx + gy * gy + gz * gz + gw * gw;
    }

    const at::acc_type<cache_t, true> g_avg_square =
        warpReduceAllSum<at::acc_type<cache_t, true>, kThreadGroupSize>(g_local_sum_square, shfl_sync_mask) / D;

    at::acc_type<cache_t, true> multiplier;
    at::acc_type<cache_t, true> adjusted_multiplier;
    at::acc_type<cache_t, true> exp_reg_correction;

    if (threadIdx.x == 0) {
        at::acc_type<cache_t, true> new_sum_square_grads = momentum1[idx] + g_avg_square;
        momentum1[idx] = new_sum_square_grads;
        multiplier = learning_rate / (sqrtf(new_sum_square_grads) + eps);

        adjusted_multiplier = multiplier;
        if ( learning_rate_mode >=0 ) {
            if (adjustment_iter <= 0 || (adjustment_iter > 0 && iter > adjustment_iter)) {

                if (row_counter[idx] > tail_id_threshold_val) {
                    if ( learning_rate_mode == 0 ) {
                        adjusted_multiplier = multiplier * max(min(powf(max_counter/(row_counter[idx] + 1.0), adjustment_ub), 10.0), 1.0);
                    } else if ( learning_rate_mode == 1 ) {
                        adjusted_multiplier = multiplier * min(max(powf((row_counter[idx] + 1.0)/max_counter, adjustment_ub), 0.1), 1.0);
                    } else if (learning_rate_mode == 2) {
                        adjusted_multiplier = learning_rate / (sqrtf(adjustment_ub*row_counter[idx]) + eps);
                    }
                }
            }
        }

        exp_reg_correction = 1.0;
        if (adjustment_iter <= 0 || (adjustment_iter > 0 && iter > adjustment_iter)) {
            if (weight_decay_mode == 2) {
                // Decoupled weight decay
                exp_reg_correction = 1.0 - freq * weight_decay * learning_rate;
            } else if (weight_decay_mode == 1) {
                // L2 regularization (coupled wd)
                exp_reg_correction = 1.0 - freq * weight_decay * multiplier;
            }
        }
    }
    multiplier = SHFL_SYNC(multiplier, 0);
    adjusted_multiplier = SHFL_SYNC(adjusted_multiplier, 0);
    exp_reg_correction = SHFL_SYNC(exp_reg_correction, 0);
    """
    split_weight_update_cpu = """
        at::acc_type<grad_t, true> g_local_sum_square = 0.0;
        for (int64_t d = 0; d < D; ++d) {
            g_local_sum_square += grad_buffer[d] * grad_buffer[d];
        }
        auto g_avg_square = g_local_sum_square / D;
        auto offset_idx = momentum1_offsets_data[feature_begin] + idx;
        at::acc_type<grad_t, true> new_sum_square_grads = momentum1_host[offset_idx] + g_avg_square;
        momentum1_host[offset_idx] = new_sum_square_grads;
        at::acc_type<grad_t, true> multiplier;
        multiplier = learning_rate / (sqrtf(new_sum_square_grads) + eps);
        const auto iter_delta = iter * 1.0 - prev_iter_host[offset_idx];
        prev_iter_host[offset_idx] = iter * 1.0;
        const auto exp_reg = 1.0 / (weight_decay * multiplier + 1.0);
        const auto exp_reg_correction = powf(exp_reg, iter_delta);
        for (int64_t d = 0; d < D; ++d) {
            const auto weight = host_weights_data[embedding_begin + d];
            host_weights_data[embedding_begin + d] = exp_reg_correction * weight - exp_reg * multiplier * grad_buffer[d];
        }
    """

    generate(
        optimizer="rowwise_adagrad_with_counter",
        args=make_args(
            [
                (TENSOR, "momentum1"),
                (TENSOR, "prev_iter"),
                (TENSOR, "row_counter"),
                (FLOAT, "eps"),
                (FLOAT, "learning_rate"),
                (FLOAT, "weight_decay", 0.0),
                (INT, "iter"),
                (INT, "counter_halflife", -1),
                (INT, "adjustment_iter", -1),
                (FLOAT, "adjustment_ub", 1.0),
                (INT, "learning_rate_mode", -1),
                (INT, "weight_decay_mode", 1),
                (INT, "grad_sum_decay", -1),
                (FLOAT, "max_counter"),
                (FLOAT, "tail_id_threshold", 0.0),
                (INT, "is_tail_id_thresh_ratio", 0),
            ]
        ),
        split_precomputation=split_precomputation,
        split_weight_update=split_weight_update,
        split_weight_update_cpu=split_weight_update_cpu,
    )

    approx_split_weight_update = """
      // dummy computation to avoid unused variable warning
      weight_new.fma_(grad, -multiplier);
      assert(false); // approx rowwise AdaGrad is not supported on GPU
    """

    generate(
        optimizer="approx_rowwise_adagrad_with_counter",
        args=make_args(
            [
                (TENSOR, "momentum1"),
                (TENSOR, "prev_iter"),
                (TENSOR, "row_counter"),
                (FLOAT, "eps"),
                (FLOAT, "learning_rate"),
                (FLOAT, "weight_decay", 0.0),
                (INT, "iter"),
                (INT, "counter_halflife", -1),
                (INT, "adjustment_iter", -1),
                (FLOAT, "adjustment_ub", 1.0),
                (INT, "learning_rate_mode", -1),
                (INT, "weight_decay_mode", 1),
                (INT, "grad_sum_decay", -1),
                (FLOAT, "max_counter"),
                (FLOAT, "tail_id_threshold", 0.0),
                (INT, "is_tail_id_thresh_ratio", 0),
            ]
        ),
        split_precomputation=split_precomputation,
        split_weight_update=approx_split_weight_update,
        split_weight_update_cpu=split_weight_update_cpu,
    )


def rowwise_weighted_adagrad() -> None:
    split_weight_update = """
      weight_new.acc.x = correction * weight_new.acc.x - multiplier * grad.acc.x;
      weight_new.acc.y = correction * weight_new.acc.y - multiplier * grad.acc.y;
      weight_new.acc.z = correction * weight_new.acc.z - multiplier * grad.acc.z;
      weight_new.acc.w = correction * weight_new.acc.w - multiplier * grad.acc.w;
    """
    split_precomputation = """
    at::acc_type<cache_t, true> g_local_sum_square = 0.0;
    #pragma unroll kMaxVecsPerThread
    for (int32_t i = 0;
        i < kMaxVecsPerThread && 4 * kThreadGroupSize * i + threadIdx.x * 4 < D;
        ++i) {
        int32_t d = 4 * kThreadGroupSize * i + threadIdx.x * 4;
        Vec4T<at::acc_type<cache_t, true>> weight = weight_row_template.load(d, qparams_template);
        auto gx = grad_sum[i].acc.x + weight_decay * weight.acc.x;
        auto gy = grad_sum[i].acc.y + weight_decay * weight.acc.y;
        auto gz = grad_sum[i].acc.z + weight_decay * weight.acc.z;
        auto gw = grad_sum[i].acc.w + weight_decay * weight.acc.w;
        g_local_sum_square += gx * gx + gy * gy + gz * gz + gw * gw;
    }
    const at::acc_type<cache_t, true> g_avg_square =
        warpReduceAllSum<at::acc_type<cache_t, true>, kThreadGroupSize>(g_local_sum_square, shfl_sync_mask) / D;

    at::acc_type<cache_t, true> multiplier;
    at::acc_type<cache_t, true> correction;
    if (threadIdx.x == 0) {
        at::acc_type<cache_t, true> lambda = sqrtf(iter + 1);
        at::acc_type<cache_t, true> new_sum_square_grads = momentum1[idx] + lambda * g_avg_square;
        momentum1[idx] = new_sum_square_grads;
        multiplier = learning_rate * lambda / (cbrtf(new_sum_square_grads) + eps);
        correction = 1.0 - multiplier * weight_decay;
    }
    multiplier = SHFL_SYNC(multiplier, 0);
    correction = SHFL_SYNC(correction, 0);
    """
    split_weight_update_cpu = """
        // weight_decay not supported for cpu version
        at::acc_type<grad_t, true> g_local_sum_square = 0.0;
        for (int64_t d = 0; d < D; ++d) {
            g_local_sum_square += grad_buffer[d] * grad_buffer[d];
        }
        auto g_avg_square = g_local_sum_square / D;
        at::acc_type<grad_t, true> lambda = sqrtf(iter + 1);
        at::acc_type<grad_t, true> new_sum_square_grads = momentum1_host[momentum1_offsets_data[feature_begin] + idx] + lambda * g_avg_square;
        momentum1_host[momentum1_offsets_data[feature_begin] + idx] = new_sum_square_grads;
        at::acc_type<grad_t, true> multiplier;
        multiplier = learning_rate * lambda / (cbrtf(new_sum_square_grads) + eps);
        for (int64_t d = 0; d < D; ++d) {
            host_weights_data[embedding_begin + d] -= grad_buffer[d] * multiplier;
        }
    """

    generate(
        optimizer="rowwise_weighted_adagrad",
        args=make_args(
            [
                (TENSOR, "momentum1"),
                (FLOAT, "eps"),
                (FLOAT, "learning_rate"),
                (FLOAT, "weight_decay"),
                (INT, "iter"),
            ]
        ),
        split_precomputation=split_precomputation,
        split_weight_update=split_weight_update,
        split_weight_update_cpu=split_weight_update_cpu,
    )


def sgd() -> None:
    split_weight_update = """
      weight_new.fma_(grad, -learning_rate);
    """
    split_weight_update_cpu = """
      for (int64_t d = 0; d < D; ++d) {
        host_weights_data[embedding_begin + d] -= learning_rate * grad_buffer[d];
      }
    """

    generate(
        optimizer="sgd",
        args=make_args([(FLOAT, "learning_rate")]),
        split_precomputation="",
        split_weight_update=split_weight_update,
        split_weight_update_cpu=split_weight_update_cpu,
    )

    approx_split_weight_update = """
      // approx_sgd not supported for GPU.
      // Just do the same thing as exact sgd to avoid unused variable warning.
      weight_new.fma_(grad, -learning_rate);
      assert(false); // approx SGD is not supported on GPU
    """

    generate(
        optimizer="approx_sgd",
        args=make_args([(FLOAT, "learning_rate")]),
        split_precomputation="",
        split_weight_update=approx_split_weight_update,
        split_weight_update_cpu=split_weight_update_cpu,
    )


def lamb() -> None:
    split_precomputation = """
  at::acc_type<cache_t, true> weight_sum_sq = 0.0;
  at::acc_type<cache_t, true> rtw_sum_sq = 0.0;
  auto weight_row = WeightRow<emb_t, cache_t, at::acc_type<cache_t, true>>(weights, cache_weights, D, nullptr);
  float2 qparams;
  if (std::is_same<emb_t, uint8_t>::value && !cache_weights) {
    qparams = weight_row.load_qparams();
  }
#pragma unroll 1
  for (int32_t i = 0;
      i < kMaxVecsPerThread && 4 * kThreadGroupSize * i + threadIdx.x * 4 < D;
      ++i) {
    int32_t d = 4 * kThreadGroupSize * i + threadIdx.x * 4;
    Vec4T<at::acc_type<cache_t, true>> weight = weight_row.load(d, qparams);
    Vec4T<at::acc_type<cache_t, true>> m1(&momentum1[idx * D + d]);

    m1.acc.x = beta1 * m1.acc.x + (1.0 - beta1) * grad_sum[i].acc.x;
    m1.acc.y = beta1 * m1.acc.y + (1.0 - beta1) * grad_sum[i].acc.y;
    m1.acc.z = beta1 * m1.acc.z + (1.0 - beta1) * grad_sum[i].acc.z;
    m1.acc.w = beta1 * m1.acc.w + (1.0 - beta1) * grad_sum[i].acc.w;
    m1.store(&momentum1[idx * D + d]);

    Vec4T<at::acc_type<cache_t, true>> m2(&momentum2[idx * D + d]);
    m2.acc.x = beta2 * m2.acc.x + (1.0 - beta2) * grad_sum[i].acc.x * grad_sum[i].acc.x;
    m2.acc.y = beta2 * m2.acc.y + (1.0 - beta2) * grad_sum[i].acc.y * grad_sum[i].acc.y;
    m2.acc.z = beta2 * m2.acc.z + (1.0 - beta2) * grad_sum[i].acc.z * grad_sum[i].acc.z;
    m2.acc.w = beta2 * m2.acc.w + (1.0 - beta2) * grad_sum[i].acc.w * grad_sum[i].acc.w;
    m2.store(&momentum2[idx * D + d]);

    // now, we are finished with grad_sum. We can *reuse* grad_sum to store r_t + weight_decay * weight;
    grad_sum[i].acc.x = (m1.acc.x / (1.0 - powf(beta1, iter))) / (sqrtf((m2.acc.x / (1.0 - powf(beta2, iter)))) + eps) + weight_decay * weight.acc.x;
    grad_sum[i].acc.y = (m1.acc.y / (1.0 - powf(beta1, iter))) / (sqrtf((m2.acc.y / (1.0 - powf(beta2, iter)))) + eps) + weight_decay * weight.acc.y;
    grad_sum[i].acc.z = (m1.acc.z / (1.0 - powf(beta1, iter))) / (sqrtf((m2.acc.z / (1.0 - powf(beta2, iter)))) + eps) + weight_decay * weight.acc.z;
    grad_sum[i].acc.w = (m1.acc.w / (1.0 - powf(beta1, iter))) / (sqrtf((m2.acc.w / (1.0 - powf(beta2, iter)))) + eps) + weight_decay * weight.acc.w;

    weight_sum_sq += weight.acc.x * weight.acc.x + weight.acc.y * weight.acc.y + weight.acc.z * weight.acc.z + weight.acc.w * weight.acc.w;
    rtw_sum_sq += grad_sum[i].acc.x * grad_sum[i].acc.x + grad_sum[i].acc.y * grad_sum[i].acc.y + grad_sum[i].acc.z * grad_sum[i].acc.z + grad_sum[i].acc.w * grad_sum[i].acc.w;
  }
  const auto weight_norm =
      sqrtf(warpReduceAllSum<at::acc_type<cache_t, true>, kThreadGroupSize>(weight_sum_sq, shfl_sync_mask));
  const auto rtw_norm =
      sqrtf(warpReduceAllSum<at::acc_type<cache_t, true>, kThreadGroupSize>(rtw_sum_sq, shfl_sync_mask));
   const auto true_ratio = weight_norm / rtw_norm;
"""
    split_weight_update = """
      weight_new.fma_(grad, -learning_rate * true_ratio);
    """
    split_weight_update_cpu = ""

    generate(
        optimizer="lamb",
        args=make_args(
            [
                (TENSOR, "momentum1"),
                (TENSOR, "momentum2"),
                (FLOAT, "learning_rate"),
                (FLOAT, "eps"),
                (FLOAT, "beta1"),
                (FLOAT, "beta2"),
                (FLOAT, "weight_decay"),
                (INT, "iter"),
            ]
        ),
        split_precomputation=split_precomputation,
        split_weight_update=split_weight_update,
        split_weight_update_cpu=split_weight_update_cpu,
    )


def partial_rowwise_lamb() -> None:
    split_precomputation = """
    at::acc_type<cache_t, true> g_local_sum_square = 0.0;

    #pragma unroll kMaxVecsPerThread
    for (int32_t i = 0;
        i < kMaxVecsPerThread && 4 * kThreadGroupSize * i + threadIdx.x * 4 < D;
        ++i) {
    g_local_sum_square += grad_sum[i].acc.x * grad_sum[i].acc.x +
        grad_sum[i].acc.y * grad_sum[i].acc.y +
        grad_sum[i].acc.z * grad_sum[i].acc.z +
        grad_sum[i].acc.w * grad_sum[i].acc.w;
    }
    const at::acc_type<cache_t, true> g_avg_square =
        warpReduceAllSum<at::acc_type<cache_t, true>, kThreadGroupSize>(g_local_sum_square, shfl_sync_mask) / D;

    at::acc_type<cache_t, true> m2;
    if (threadIdx.x == 0) {
        m2 = beta2 * momentum2[idx] + (1.0 - beta2) * g_avg_square;
        momentum2[idx] = m2;
    }
    m2 = SHFL_SYNC(m2, 0);
    at::acc_type<cache_t, true> m2_hat = 1.0 / (sqrtf((m2 / (1.0 - powf(beta2, iter)))) + eps);

    at::acc_type<cache_t, true> weight_sum_sq = 0.0;
    at::acc_type<cache_t, true> rtw_sum_sq = 0.0;
    auto weight_row = WeightRow<emb_t, cache_t, at::acc_type<cache_t, true>>(weights, cache_weights, D, nullptr);
    float2 qparams;
    if (std::is_same<emb_t, uint8_t>::value && !cache_weights) {
        qparams = weight_row.load_qparams();
    }
    #pragma unroll kMaxVecsPerThread
    for (int32_t i = 0;
        i < kMaxVecsPerThread && 4 * kThreadGroupSize * i + threadIdx.x * 4 < D;
        ++i) {
        int32_t d = 4 * kThreadGroupSize * i + threadIdx.x * 4;

        Vec4T<at::acc_type<cache_t, true>> m1(&momentum1[idx * D + d]);
        m1.acc.x = beta1 * m1.acc.x + (1.0 - beta1) * grad_sum[i].acc.x;
        m1.acc.y = beta1 * m1.acc.y + (1.0 - beta1) * grad_sum[i].acc.y;
        m1.acc.z = beta1 * m1.acc.z + (1.0 - beta1) * grad_sum[i].acc.z;
        m1.acc.w = beta1 * m1.acc.w + (1.0 - beta1) * grad_sum[i].acc.w;
        m1.store(&momentum1[idx * D + d]);

        // now, we are finished with grad_sum. We can *reuse* grad_sum to store r_t + weight_decay * weight;
        Vec4T<at::acc_type<cache_t, true>> weight = weight_row.load(d, qparams);
        grad_sum[i].acc.x = (m1.acc.x / (1.0 - powf(beta1, iter))) * m2_hat + weight_decay * weight.acc.x;
        grad_sum[i].acc.y = (m1.acc.y / (1.0 - powf(beta1, iter))) * m2_hat + weight_decay * weight.acc.y;
        grad_sum[i].acc.z = (m1.acc.z / (1.0 - powf(beta1, iter))) * m2_hat + weight_decay * weight.acc.z;
        grad_sum[i].acc.w = (m1.acc.w / (1.0 - powf(beta1, iter))) * m2_hat + weight_decay * weight.acc.w;

        weight_sum_sq += weight.acc.x * weight.acc.x + weight.acc.y * weight.acc.y + weight.acc.z * weight.acc.z + weight.acc.w * weight.acc.w;
        rtw_sum_sq += grad_sum[i].acc.x * grad_sum[i].acc.x + grad_sum[i].acc.y * grad_sum[i].acc.y + grad_sum[i].acc.z * grad_sum[i].acc.z + grad_sum[i].acc.w * grad_sum[i].acc.w;
    }
    const auto weight_norm =
      sqrtf(warpReduceAllSum<at::acc_type<cache_t, true>, kThreadGroupSize>(weight_sum_sq));
    const auto rtw_norm =
      sqrtf(warpReduceAllSum<at::acc_type<cache_t, true>, kThreadGroupSize>(rtw_sum_sq));
    const auto true_ratio = weight_norm / rtw_norm;
    """

    split_weight_update = """
      weight_new.fma_(grad, -learning_rate * true_ratio);
    """
    split_weight_update_cpu = ""  # TODO

    generate(
        optimizer="partial_rowwise_lamb",
        args=make_args(
            [
                (TENSOR, "momentum1"),
                (TENSOR, "momentum2"),
                (FLOAT, "learning_rate"),
                (FLOAT, "eps"),
                (FLOAT, "beta1"),
                (FLOAT, "beta2"),
                (FLOAT, "weight_decay"),
                (INT, "iter"),
            ]
        ),
        split_precomputation=split_precomputation,
        split_weight_update=split_weight_update,
        split_weight_update_cpu=split_weight_update_cpu,
    )


def adam() -> None:
    split_weight_update = """
      Vec4T<cache_t> m_t(&momentum1[idx * D + d]);
      m_t.acc.x *= beta1;
      m_t.acc.y *= beta1;
      m_t.acc.z *= beta1;
      m_t.acc.w *= beta1;
      m_t.fma_(grad, 1.0 - beta1);
      m_t.store(&momentum1[idx * D + d]);

      Vec4T<cache_t> v_t(&momentum2[idx * D + d]);
      v_t.acc.x *= beta2;
      v_t.acc.y *= beta2;
      v_t.acc.z *= beta2;
      v_t.acc.w *= beta2;

      grad.acc.x *= grad.acc.x;
      grad.acc.y *= grad.acc.y;
      grad.acc.z *= grad.acc.z;
      grad.acc.w *= grad.acc.w;
      v_t.fma_(grad, 1.0 - beta2);
      v_t.store(&momentum2[idx * D + d]);

      weight_new.acc.x -= learning_rate * (m_t.acc.x / (1.0 - powf(beta1, iter)) / (sqrtf((v_t.acc.x / (1.0 - powf(beta2, iter)))) + eps) + weight_decay * weight_new.acc.x);
      weight_new.acc.y -= learning_rate * (m_t.acc.y / (1.0 - powf(beta1, iter)) / (sqrtf((v_t.acc.y / (1.0 - powf(beta2, iter)))) + eps) + weight_decay * weight_new.acc.y);
      weight_new.acc.z -= learning_rate * (m_t.acc.z / (1.0 - powf(beta1, iter)) / (sqrtf((v_t.acc.z / (1.0 - powf(beta2, iter)))) + eps) + weight_decay * weight_new.acc.z);
      weight_new.acc.w -= learning_rate * (m_t.acc.w / (1.0 - powf(beta1, iter)) / (sqrtf((v_t.acc.w / (1.0 - powf(beta2, iter)))) + eps) + weight_decay * weight_new.acc.w);
    """
    split_weight_update_cpu = ""  # TODO

    generate(
        optimizer="adam",
        args=make_args(
            [
                (TENSOR, "momentum1"),
                (TENSOR, "momentum2"),
                (FLOAT, "learning_rate"),
                (FLOAT, "eps"),
                (FLOAT, "beta1"),
                (FLOAT, "beta2"),
                (FLOAT, "weight_decay"),
                (INT, "iter"),
            ]
        ),
        split_precomputation="",
        split_weight_update=split_weight_update,
        split_weight_update_cpu=split_weight_update_cpu,
    )


def partial_rowwise_adam() -> None:
    split_precomputation = """
    at::acc_type<cache_t, true> g_local_sum_square = 0.0;
    #pragma unroll kMaxVecsPerThread
    for (int32_t i = 0;
        i < kMaxVecsPerThread && 4 * kThreadGroupSize * i + threadIdx.x * 4 < D;
        ++i) {
    g_local_sum_square += grad_sum[i].acc.x * grad_sum[i].acc.x +
        grad_sum[i].acc.y * grad_sum[i].acc.y +
        grad_sum[i].acc.z * grad_sum[i].acc.z +
        grad_sum[i].acc.w * grad_sum[i].acc.w;
    }
    const at::acc_type<cache_t, true> g_avg_square =
        warpReduceAllSum<at::acc_type<cache_t, true>, kThreadGroupSize>(g_local_sum_square) / D;

    at::acc_type<cache_t, true> v_hat_t;
    if (threadIdx.x == 0) {
        at::acc_type<cache_t, true> v_t = momentum2[idx] * beta2 + g_avg_square * (1.0 - beta2);
        momentum2[idx] = v_t;
        v_hat_t = v_t / (1.0 - powf(beta2, iter));
    }
    v_hat_t = SHFL_SYNC(v_hat_t, 0);
    """

    split_weight_update = """
      Vec4T<cache_t> m_t(&momentum1[idx * D + d]);
      m_t.acc.x *= beta1;
      m_t.acc.y *= beta1;
      m_t.acc.z *= beta1;
      m_t.acc.w *= beta1;
      m_t.fma_(grad, 1.0 - beta1);
      m_t.store(&momentum1[idx * D + d]);

      weight_new.acc.x -= learning_rate * (m_t.acc.x / (1.0 - powf(beta1, iter)) / (sqrtf(v_hat_t) + eps) + weight_decay * weight_new.acc.x);
      weight_new.acc.y -= learning_rate * (m_t.acc.y / (1.0 - powf(beta1, iter)) / (sqrtf(v_hat_t) + eps) + weight_decay * weight_new.acc.y);
      weight_new.acc.z -= learning_rate * (m_t.acc.z / (1.0 - powf(beta1, iter)) / (sqrtf(v_hat_t) + eps) + weight_decay * weight_new.acc.z);
      weight_new.acc.w -= learning_rate * (m_t.acc.w / (1.0 - powf(beta1, iter)) / (sqrtf(v_hat_t) + eps) + weight_decay * weight_new.acc.w);
    """
    split_weight_update_cpu = ""  # TODO

    generate(
        optimizer="partial_rowwise_adam",
        args=make_args(
            [
                (TENSOR, "momentum1"),
                (TENSOR, "momentum2"),
                (FLOAT, "learning_rate"),
                (FLOAT, "eps"),
                (FLOAT, "beta1"),
                (FLOAT, "beta2"),
                (FLOAT, "weight_decay"),
                (INT, "iter"),
            ]
        ),
        split_precomputation=split_precomputation,
        split_weight_update=split_weight_update,
        split_weight_update_cpu=split_weight_update_cpu,
    )


def lars_sgd() -> None:
    split_precomputation = """
  at::acc_type<cache_t, true> weight_sum_sq = 0.0;
  at::acc_type<cache_t, true> grad_sum_sq = 0.0;

  auto weight_row = WeightRow<emb_t, cache_t, at::acc_type<cache_t, true>>(weights, cache_weights, D, nullptr);
  float2 qparams;
  if (std::is_same<emb_t, uint8_t>::value && !cache_weights) {
      qparams = weight_row.load_qparams();
  }
#pragma unroll kMaxVecsPerThread
  for (int32_t i = 0;
      i < kMaxVecsPerThread && 4 * kThreadGroupSize * i + threadIdx.x * 4 < D;
      ++i) {
    int32_t d = 4 * kThreadGroupSize * i + threadIdx.x * 4;
    Vec4T<at::acc_type<cache_t,true>> weight = weight_row.load(d, qparams);
    weight_sum_sq += weight.acc.x * weight.acc.x + weight.acc.y * weight.acc.y + weight.acc.z * weight.acc.z + weight.acc.w * weight.acc.w;
    grad_sum_sq += grad_sum[i].acc.x * grad_sum[i].acc.x + grad_sum[i].acc.y * grad_sum[i].acc.y + grad_sum[i].acc.z * grad_sum[i].acc.z + grad_sum[i].acc.w * grad_sum[i].acc.w;
  }
  const auto weight_norm =
      sqrtf(warpReduceAllSum<at::acc_type<cache_t, true>, kThreadGroupSize>(weight_sum_sq));
  const auto grad_norm =
      sqrtf(warpReduceAllSum<at::acc_type<cache_t, true>, kThreadGroupSize>(grad_sum_sq));
   const at::acc_type<cache_t, true> adjusted_lr = learning_rate * eta * weight_norm / (grad_norm + weight_decay * weight_norm);
"""

    split_weight_update = """
      Vec4T<cache_t> m1(&momentum1[idx * D + d]);
      m1.acc.x = momentum * m1.acc.x + adjusted_lr * (grad.acc.x + weight_decay * weight_new.acc.x);
      m1.acc.y = momentum * m1.acc.y + adjusted_lr * (grad.acc.y + weight_decay * weight_new.acc.y);
      m1.acc.z = momentum * m1.acc.z + adjusted_lr * (grad.acc.z + weight_decay * weight_new.acc.z);
      m1.acc.w = momentum * m1.acc.w + adjusted_lr * (grad.acc.w + weight_decay * weight_new.acc.w);
      m1.store(&momentum1[idx * D + d]);

      weight_new.acc.x -= m1.acc.x;
      weight_new.acc.y -= m1.acc.y;
      weight_new.acc.z -= m1.acc.z;
      weight_new.acc.w -= m1.acc.w;
    """
    split_weight_update_cpu = ""  # TODO

    generate(
        optimizer="lars_sgd",
        args=make_args(
            [
                (TENSOR, "momentum1"),
                (FLOAT, "learning_rate"),
                (FLOAT, "eta"),
                (FLOAT, "momentum"),
                (FLOAT, "weight_decay"),
            ]
        ),
        split_precomputation=split_precomputation,
        split_weight_update=split_weight_update,
        split_weight_update_cpu=split_weight_update_cpu,
    )


def generate_forward_embedding_cuda(
    template_filepath: str,
    filename_format: str,
) -> None:
    template = env.get_template(template_filepath)
    for dense in [True, False]:
        for weighted in [True, False]:
            for nobag in [True, False]:
                if not nobag or not weighted:
                    wdesc = f"{ 'dense' if dense else 'split'}_{ 'weighted' if weighted else 'unweighted' }{ '_nobag' if nobag else '' }"
                    filename = filename_format.format(wdesc)
                    write(
                        filename,
                        template.render(dense=dense, weighted=weighted, nobag=nobag),
                    )
                    print(f"[Forward Split]: {filename}")


def forward_split() -> None:
    # Generate the forward splits
    template = env.get_template("embedding_forward_split_template.cu")
    for dense in [True, False]:
        for weighted in [True, False]:
            wdesc = f"{ 'dense' if dense else 'split' }_{ 'weighted' if weighted else 'unweighted' }"
            filename = f"gen_embedding_forward_{wdesc}_codegen_cuda.cu"
            write(filename, template.render(weighted=weighted, dense=dense))
            print(f"[Forward Split]: {filename}")

    # Generate the kernels for the forward splits
    generate_forward_embedding_cuda(
        "embedding_forward_split_kernel_template.cu",
        "gen_embedding_forward_{}_kernel.cu",
    )

    # Generate the small kernels (for nobag only) for the forward splits
    template = env.get_template(
        "embedding_forward_split_kernel_nobag_small_template.cu"
    )
    for dense in [True, False]:
        wdesc = f"{ 'dense' if dense else 'split' }"
        filename = f"gen_embedding_forward_{wdesc}_unweighted_nobag_kernel_small.cu"
        write(filename, template.render(dense=dense))
        print(f"[Forward Split]: {filename}")


def forward_quantized() -> None:
    @dataclass
    class template_instance_params:
        output_rows_per_thread: str
        input_rows_in_flight: str
        min_128b_rows: str
        max_128b_rows: str

    @dataclass
    class elem_type:
        enum_name: str
        cpp_type_name: str
        primitive_type: str
        bit_width: int
        template_params: List[template_instance_params]

    type_map = {
        "FP32": elem_type(
            "FP32",
            "float",
            "FP",
            32,
            [
                template_instance_params(*map(str, (2, 4, 0, 4))),
                template_instance_params(*map(str, (2, 2, 4, 16))),
                template_instance_params(*map(str, (1, 1, 16, 32))),
                template_instance_params(*map(str, (1, 1, 32, 64))),
            ],
        ),
        "FP16": elem_type(
            "FP16",
            "__half2",
            "FP",
            16,
            [
                template_instance_params(*map(str, (2, 8, 0, 2))),
                template_instance_params(*map(str, (2, 8, 2, 4))),
                template_instance_params(*map(str, (2, 4, 4, 8))),
                template_instance_params(*map(str, (2, 2, 8, 16))),
                template_instance_params(*map(str, (2, 1, 16, 32))),
            ],
        ),
        "FP8": elem_type(
            "FP8",
            "uint32_t",
            "FP",
            8,
            [
                template_instance_params(*map(str, (2, 8, 0, 1))),
                template_instance_params(*map(str, (2, 4, 1, 2))),
                template_instance_params(*map(str, (2, 4, 2, 4))),
                template_instance_params(*map(str, (2, 4, 4, 8))),
                template_instance_params(*map(str, (2, 2, 4, 8))),
            ],
        ),
        "INT8": elem_type(
            "INT8",
            "uint32_t",
            "INT",
            8,
            [
                template_instance_params(*map(str, (2, 8, 0, 1))),
                template_instance_params(*map(str, (2, 4, 1, 2))),
                template_instance_params(*map(str, (2, 4, 2, 4))),
                template_instance_params(*map(str, (2, 4, 4, 8))),
                template_instance_params(*map(str, (2, 2, 8, 16))),
            ],
        ),
        "INT4": elem_type(
            "INT4",
            "uint32_t",
            "INT",
            4,
            [
                template_instance_params(*map(str, (4, 8, 0, 1))),
                template_instance_params(*map(str, (2, 8, 1, 2))),
                template_instance_params(*map(str, (1, 4, 2, 4))),
                template_instance_params(*map(str, (1, 4, 4, 8))),
            ],
        ),
        "INT2": elem_type(
            "INT2",
            "uint32_t",
            "INT",
            2,
            [
                template_instance_params(*map(str, (2, 16, 0, 1))),
                template_instance_params(*map(str, (2, 8, 1, 2))),
                template_instance_params(*map(str, (2, 8, 2, 4))),
            ],
        ),
    }

    # Generate the CUDA nbit (kernel) templates
    template = env.get_template(
        "embedding_forward_quantized_split_nbit_kernel_template.cu"
    )
    for weighted in [True, False]:
        for nobag in [True, False]:
            if not nobag or not weighted:
                for emb_weight_type in type_map.values():
                    wdesc = f"{ 'weighted' if weighted else 'unweighted' }{ '_nobag' if nobag else '' }"
                    filename = f"gen_embedding_forward_quantized_split_nbit_kernel_{ wdesc }_{ emb_weight_type.enum_name.lower() }_codegen_cuda.cu"
                    write(
                        filename,
                        template.render(
                            weighted=weighted,
                            nobag=nobag,
                            emb_weight_type=emb_weight_type,
                        ),
                    )
                    print(f"[Forward Quantized]: {filename}")

    # Generate the CUDA nbit (host) templates
    template = env.get_template(
        "embedding_forward_quantized_split_nbit_host_template.cu"
    )
    for weighted in [True, False]:
        for nobag in [True, False]:
            if not nobag or not weighted:
                wdesc = f"{ 'weighted' if weighted else 'unweighted' }{ '_nobag' if nobag else '' }"
                filename = f"gen_embedding_forward_quantized_split_nbit_host_{ wdesc }_codegen_cuda.cu"
                write(
                    filename,
                    template.render(weighted=weighted, nobag=nobag, type_map=type_map),
                )
                print(f"[Forward Quantized]: {filename}")

    # Generate the CPU templates
    template = env.get_template("embedding_forward_quantized_cpu_template.cpp")
    for weighted in [True, False]:
        filename = f"gen_embedding_forward_quantized_{ 'weighted' if weighted else 'unweighted' }_codegen_cpu.cpp"
        write(filename, template.render(weighted=weighted, type_map=type_map))
        print(f"[Forward Quantized]: {filename}")


def backward_grad() -> None:
    # Generate the common grad functions
    template = env.get_template("embedding_backward_split_grad_template.cu")
    write("gen_embedding_backward_split_grad.cu", template.render())


def backward_indices() -> None:
    template = env.get_template("embedding_backward_split_indice_weights_template.cu")
    src_cu = template.render()
    write("gen_embedding_backward_split_indice_weights_codegen_cuda.cu", src_cu)
    src_cu = template.render(dense=True)
    write("gen_embedding_backward_dense_indice_weights_codegen_cuda.cu", src_cu)


def backward_dense() -> None:
    generate(
        optimizer="dense",
        dense=True,
        args=make_args(
            [
                (FLOAT, "unused"),
            ]
        ),
    )


def gen__init__py() -> None:
    template = env.get_template("__init__.template")
    src_py = template.render()
    write("__init__.py", src_py)


def emb_codegen(
    install_dir: Optional[str] = None, is_fbcode: Optional[bool] = None
) -> None:
    if install_dir is not None and len(install_dir) != 0:
        args.install_dir = install_dir
    if is_fbcode is not None:
        args.is_fbcode = is_fbcode
    adagrad()
    adam()
    backward_grad()
    backward_indices()
    backward_dense()
    forward_quantized()
    forward_split()
    lamb()
    lars_sgd()
    partial_rowwise_adam()
    partial_rowwise_lamb()
    rowwise_adagrad()
    rowwise_adagrad_with_weight_decay()
    rowwise_adagrad_with_counter()
    rowwise_weighted_adagrad()
    sgd()
    gen__init__py()


def main() -> None:
    emb_codegen()


if __name__ == "__main__":
    main()<|MERGE_RESOLUTION|>--- conflicted
+++ resolved
@@ -153,10 +153,6 @@
 
 def generate(**kwargs: Any) -> None:
     optimizer = kwargs.get("optimizer")
-<<<<<<< HEAD
-
-=======
->>>>>>> f50e294f
     gen_args = kwargs["args"]
 
     #
@@ -165,19 +161,6 @@
     kwargs["args"] = gen_args["cuda"]
 
     # Generate the backward splits
-<<<<<<< HEAD
-    template = env.get_template("embedding_backward_split_template.cu")
-    for weighted in [True, False]:
-        for nobag in [True, False]:
-            if not nobag or not weighted:
-                wdesc = f"{ 'weighted' if weighted else 'unweighted' }{ '_nobag' if nobag else '' }"
-                filename = f"gen_embedding_backward_{optimizer}_split_{wdesc}_cuda.cu"
-                write(
-                    filename, template.render(weighted=weighted, nobag=nobag, **kwargs)
-                )
-
-                print(f"[Backward Split] [{optimizer}]: {filename}")
-=======
     generate_backward_embedding_cuda(
         "embedding_backward_split_template.cu",
         optimizer,
@@ -200,7 +183,6 @@
         "gen_embedding_backward_{}_split_{}_kernel_warp.cu",
         kwargs,
     )
->>>>>>> f50e294f
 
     # Generate the backward splits (non-dense)
     if not kwargs.get("dense"):
