--- conflicted
+++ resolved
@@ -43,17 +43,10 @@
     int64_t bounds_check_mode_,
     Tensor& warning,
     const c10::optional<Tensor>& weights,
-<<<<<<< HEAD
-    const c10::optional<Tensor>& vbe_metadata,
-    const int64_t /*max_B*/) {
-  TORCH_CHECK(
-      !vbe_metadata.has_value(),
-=======
     const c10::optional<Tensor>& B_offsets,
     const int64_t /*max_B*/) {
   TORCH_CHECK(
       !B_offsets.has_value(),
->>>>>>> f50e294f
       "bounds_check_indices on CPU does not support variable length (batch size)");
   auto bounds_check_mode = static_cast<BoundsCheckMode>(bounds_check_mode_);
   if (bounds_check_mode == BoundsCheckMode::WARNING) {
@@ -175,11 +168,7 @@
   // The (a!) tells PyTorch this is an impure operation and so cannot be CSE'd
   // or DCE'd, etc.
   m.def(
-<<<<<<< HEAD
-      "bounds_check_indices(Tensor rows_per_table, Tensor(a!) indices, Tensor(b!) offsets, int bounds_check_mode, Tensor(c!) warning, Tensor(d!)? weights=None, Tensor? vbe_metadata=None, int max_B=-1) -> ()");
-=======
       "bounds_check_indices(Tensor rows_per_table, Tensor(a!) indices, Tensor(b!) offsets, int bounds_check_mode, Tensor(c!) warning, Tensor(d!)? weights=None, Tensor? B_offsets=None, int max_B=-1) -> ()");
->>>>>>> f50e294f
   DISPATCH_TO_CPU("bounds_check_indices", bounds_check_indices_cpu);
 }
 
@@ -187,10 +176,6 @@
   // The (a!) tells PyTorch this is an impure operation and so cannot be CSE'd
   // or DCE'd, etc.
   m.def(
-<<<<<<< HEAD
-      "bounds_check_indices(Tensor rows_per_table, Tensor(a!) indices, Tensor(b!) offsets, int bounds_check_mode, Tensor(c!) warning, Tensor(d!)? weights=None, Tensor? vbe_metadata=None, int max_B=-1) -> ()");
-=======
       "bounds_check_indices(Tensor rows_per_table, Tensor(a!) indices, Tensor(b!) offsets, int bounds_check_mode, Tensor(c!) warning, Tensor(d!)? weights=None, Tensor? B_offsets=None, int max_B=-1) -> ()");
->>>>>>> f50e294f
   DISPATCH_TO_CPU("bounds_check_indices", bounds_check_indices_cpu);
 }