--- conflicted
+++ resolved
@@ -16,16 +16,10 @@
 #include <torch/library.h>
 
 #ifdef __HIP_PLATFORM_HCC__
-<<<<<<< HEAD
-#include "rocm_smi/rocm_smi.h"
-#include "hip/hip_runtime.h"
-
-=======
 #include "hip/hip_runtime.h"
 #include "rocm_smi/rocm_smi.h"
 
 #include <inttypes.h>
->>>>>>> 3c1fc794
 #include <algorithm>
 
 #include "fbgemm_gpu/merge_pooled_embeddings.h"
@@ -33,15 +27,9 @@
 
 using Tensor = at::Tensor;
 
-<<<<<<< HEAD
-#define RSMI_CHECK(fn)                  \
-  do {                                  \
-    rsmi_status_t ret = (fn);            \
-=======
 #define RSMI_CHECK(fn)                         \
   do {                                         \
     rsmi_status_t ret = (fn);                  \
->>>>>>> 3c1fc794
     TORCH_CHECK((ret) == RSMI_STATUS_SUCCESS); \
   } while (0)
 
@@ -73,11 +61,6 @@
     bus = (pci_info >> 8) & 0xff;
     device = (pci_info >> 3) & 0x1f;
     function = pci_info & 0x7;
-<<<<<<< HEAD
-    // Different form CUDA, we do not get the PCI BUS ID as a char* and we need to reconstruct it.
-    char pci_bus_id_str[RSMI_DEVICE_PCI_BUS_ID_BUFFER_SIZE];
-    sprintf(pci_bus_id_str, "%04X:%02X:%02X.%0X", domain, bus, device, function);
-=======
     // Different form CUDA, we do not get the PCI BUS ID as a char* and we need
     // to reconstruct it.
     char pci_bus_id_str[RSMI_DEVICE_PCI_BUS_ID_BUFFER_SIZE];
@@ -88,7 +71,6 @@
         bus,
         device,
         function);
->>>>>>> 3c1fc794
 
     std::array<char, RSMI_DEVICE_PCI_BUS_ID_BUFFER_SIZE> pci_bus_id;
     std::copy(
@@ -109,14 +91,6 @@
   std::vector<Links> links(world_size * world_size);
   for (const auto i : c10::irange(world_size)) {
     auto src_rsmi_device = rocm_device_to_rsmi_device.find(i);
-<<<<<<< HEAD
-    if (src_rsmi_device != rocm_device_to_rsmi_device.end()){
-      for (const auto j : c10::irange(world_size)) {
-        auto dst_rsmi_device = rocm_device_to_rsmi_device.find(j);
-        if (dst_rsmi_device != rocm_device_to_rsmi_device.end()){
-          bool is_active;
-          RSMI_CHECK(rsmi_is_P2P_accessible(src_rsmi_device->second, dst_rsmi_device->second, &is_active));
-=======
     if (src_rsmi_device != rocm_device_to_rsmi_device.end()) {
       for (const auto j : c10::irange(world_size)) {
         auto dst_rsmi_device = rocm_device_to_rsmi_device.find(j);
@@ -124,7 +98,6 @@
           bool is_active;
           RSMI_CHECK(rsmi_is_P2P_accessible(
               src_rsmi_device->second, dst_rsmi_device->second, &is_active));
->>>>>>> 3c1fc794
           if (is_active) {
             links[i * world_size + j] += 1;
           }
@@ -137,11 +110,7 @@
 }
 } // namespace
 
-<<<<<<< HEAD
-#else  // CUDA
-=======
 #else // CUDA
->>>>>>> 3c1fc794
 #include <nvml.h>
 
 #include <algorithm>
