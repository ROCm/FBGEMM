/*
 * Copyright (c) Meta Platforms, Inc. and affiliates.
 * All rights reserved.
 * This source code is licensed under the BSD-style license found in the
 * LICENSE file in the root directory of this source tree.
 */
#include "fbgemm_gpu/sparse_ops.cuh"
#include "fbgemm_gpu/sparse_ops.h"
#include "fbgemm_gpu/sparse_ops_utils.h"

#include <ATen/ATen.h>
#include <ATen/core/op_registration/op_registration.h>
#include <ATen/cuda/CUDAContext.h>
#include <ATen/cuda/Exceptions.h>
#include <c10/cuda/CUDAGuard.h>

#include <torch/library.h>

// clang-format off
#include "fbgemm_gpu/cub_namespace_prefix.cuh"
#include "cub/device/device_scan.cuh"
#include "fbgemm_gpu/cub_namespace_postfix.cuh"
// clang-format on

#include "fbgemm_gpu/embedding_backward_template_helpers.cuh"
#include "fbgemm_gpu/fbgemm_cuda_utils.cuh"
#include "fbgemm_gpu/split_embeddings_utils.cuh"

using Tensor = at::Tensor;

namespace fbgemm_gpu {

std::tuple<uint32_t, uint32_t, uint32_t> calc_offsets_range_thread_block(
    const int64_t output_size,
    const int64_t num_seq) {
  uint32_t threads_per_block;
  uint32_t vector_size;
  if (output_size / num_seq < 2) {
    threads_per_block = 512;
    vector_size = 2;
  } else if (output_size / num_seq < 4) {
    threads_per_block = 512;
    vector_size = 4;
  } else if (output_size / num_seq < 64) {
    threads_per_block = 512;
    vector_size = 8;
  } else if (output_size / num_seq < 128) {
    threads_per_block = 512;
    vector_size = 16;
  } else {
    threads_per_block = 512;
    vector_size = 32;
  }
  uint32_t rows_per_block = threads_per_block / vector_size;
  const auto num_blocks = cuda_calc_xblock_count(num_seq, rows_per_block);

  return std::make_tuple(num_blocks, rows_per_block, vector_size);
}

// Kernel for calculating the offsets ranges
template <typename scalar_t>
__global__ __launch_bounds__(kMaxThreads) void _offsets_range_cuda_kernel(
    int64_t N,
    int64_t range_size,
    const scalar_t* __restrict__ offsets_data,
    scalar_t* __restrict__ range_data) {
  int start_row_idx = blockIdx.x * blockDim.y + threadIdx.y;
  const int stride = gridDim.x * blockDim.y;
  for (int row_idx = start_row_idx; row_idx < N; row_idx += stride) {
    scalar_t row_start = offsets_data[row_idx];
    scalar_t row_end =
        (row_idx < N - 1 ? offsets_data[row_idx + 1] : range_size);
    if (blockDim.x == 32) {
      scalar_t i = row_start - (row_start & 31) + threadIdx.x;
      // unaligned part
      if (i >= row_start && i < row_end) {
        range_data[i] = i - row_start;
      }
      // aligned part
      for (i += 32; i < row_end; i += 32) {
        range_data[i] = i - row_start;
      }
    } else {
      for (scalar_t i = row_start + threadIdx.x; i < row_end; i += blockDim.x) {
        range_data[i] = i - row_start;
      }
    }
  }
}

Tensor offsets_range_cuda(const Tensor& offsets, int64_t range_size) {
  TENSOR_ON_CUDA_GPU(offsets);
  TENSOR_NDIM_EQUALS(offsets, 1);

  at::cuda::OptionalCUDAGuard device_guard;
  device_guard.set_index(offsets.get_device());

  auto offsets_arg = at::TensorArg(offsets, "offsets", 1);
  checkScalarTypes("_offsets_range_cuda", offsets_arg, {at::kLong, at::kInt});
  auto range = at::empty(range_size, offsets.options());
  if (range_size == 0) {
    return range;
  }
  auto offsets_contig = offsets.contiguous();
  int64_t N = offsets_contig.numel();

  uint32_t vector_size;
  uint32_t rows_per_block;
  uint32_t num_blocks;
  std::tie(num_blocks, rows_per_block, vector_size) =
      calc_offsets_range_thread_block(range_size, N);
  dim3 threads(vector_size, rows_per_block);
  AT_DISPATCH_INDEX_TYPES(
      offsets_contig.scalar_type(), "offsets_range_kernel", [&] {
        _offsets_range_cuda_kernel<index_t>
            <<<num_blocks, threads, 0, at::cuda::getCurrentCUDAStream()>>>(
                N,
                range_size,
                offsets_contig.data_ptr<index_t>(),
                range.data_ptr<index_t>());
        C10_CUDA_KERNEL_LAUNCH_CHECK();
      });

  return range;
}

// Kernel for calculating the segmented sum for sparse matrix with CSR format.
// See https://moderngpu.github.io/segreduce.html
template <typename scalar_t>
__global__ __launch_bounds__(kMaxThreads) void _segment_sum_csr_cuda_kernel(
    int num_segments,
    int batch_size,
    const int* csr_seg_data,
    const scalar_t* values_data,
    scalar_t* output_data) {
  typedef FBGEMM_GPU_CUB_NS_PREFIX cub::BlockReduce<scalar_t, 256> BlockReduce;
  __shared__ typename BlockReduce::TempStorage temp_storage;
  int seg_start = csr_seg_data[blockIdx.x] * batch_size;
  int seg_end = csr_seg_data[blockIdx.x + 1] * batch_size;
  scalar_t sum = 0;
  for (int i = seg_start; i < seg_end; i += blockDim.x) {
    scalar_t thread_data;
    if (threadIdx.x < seg_end - i) {
      thread_data = values_data[i + threadIdx.x];
    }
    scalar_t aggregate =
        BlockReduce(temp_storage).Sum(thread_data, seg_end - i);
    __syncthreads();
    if (threadIdx.x == 0) {
      sum += aggregate;
    }
  }
  if (threadIdx.x == 0) {
    output_data[blockIdx.x] = sum;
  }
}

Tensor segment_sum_csr_cuda(
    const int64_t batch_size,
    const Tensor& csr_seg,
    const Tensor& values) {
  TENSOR_ON_CUDA_GPU(csr_seg);
  TENSOR_ON_CUDA_GPU(values);

  TENSORS_ON_SAME_DEVICE(csr_seg, values);

  at::cuda::OptionalCUDAGuard device_guard;
  device_guard.set_index(values.get_device());

  auto output = at::empty(csr_seg.numel() - 1, values.options());
  constexpr uint32_t threads_per_block = 256;
  const uint32_t num_blocks = csr_seg.numel() - 1;
  AT_DISPATCH_ALL_TYPES(values.type(), "_segment_sum_csr_cuda", [&] {
    _segment_sum_csr_cuda_kernel<scalar_t>
        <<<num_blocks,
           threads_per_block,
           0,
           at::cuda::getCurrentCUDAStream()>>>(
            csr_seg.numel() - 1,
            batch_size,
            csr_seg.data_ptr<int>(),
            values.data_ptr<scalar_t>(),
            output.data_ptr<scalar_t>());
    C10_CUDA_KERNEL_LAUNCH_CHECK();
  });
  return output;
}

Tensor asynchronous_inclusive_cumsum_gpu(const Tensor& t_in) {
  TENSOR_ON_CUDA_GPU(t_in);

  at::cuda::OptionalCUDAGuard device_guard;
  device_guard.set_index(t_in.get_device());
  size_t temp_storage_bytes = 0;
  TORCH_CHECK(t_in.is_contiguous());
  TORCH_CHECK(t_in.dtype() == at::kInt || t_in.dtype() == at::kLong);
  // CUB only handles up to INT_MAX elements.
  TORCH_CHECK(t_in.numel() < std::numeric_limits<int32_t>::max());
  auto t_out = at::empty_like(t_in);
  AT_DISPATCH_INTEGRAL_TYPES(
      t_in.scalar_type(), "cub_inclusive_sum_wrapper1", [&] {
        AT_CUDA_CHECK(FBGEMM_GPU_CUB_NS_PREFIX cub::DeviceScan::InclusiveSum(
            nullptr,
            temp_storage_bytes,
            t_in.data_ptr<scalar_t>(),
            t_out.data_ptr<scalar_t>(),
            t_in.numel(),
            at::cuda::getCurrentCUDAStream()));
      });
  auto temp_storage = at::empty(
      {static_cast<int64_t>(temp_storage_bytes)},
      t_in.options().dtype(at::kByte));
  AT_DISPATCH_INTEGRAL_TYPES(
      t_in.scalar_type(), "cub_inclusive_sum_wrapper2", [&] {
        AT_CUDA_CHECK(FBGEMM_GPU_CUB_NS_PREFIX cub::DeviceScan::InclusiveSum(
            temp_storage.data_ptr(),
            temp_storage_bytes,
            t_in.data_ptr<scalar_t>(),
            t_out.data_ptr<scalar_t>(),
            t_in.numel(),
            at::cuda::getCurrentCUDAStream()));
      });
  return t_out;
}

Tensor asynchronous_exclusive_cumsum_gpu(const Tensor& t_in) {
  TENSOR_ON_CUDA_GPU(t_in);

  at::cuda::OptionalCUDAGuard device_guard;
  device_guard.set_index(t_in.get_device());
  size_t temp_storage_bytes = 0;
  TORCH_CHECK(t_in.is_contiguous());
  TORCH_CHECK(t_in.dtype() == at::kInt || t_in.dtype() == at::kLong);
  // CUB only handles up to INT_MAX elements.
  TORCH_CHECK(t_in.numel() < std::numeric_limits<int32_t>::max());
  auto t_out = at::empty_like(t_in);
  AT_DISPATCH_INTEGRAL_TYPES(
      t_in.scalar_type(), "cub_exclusive_sum_wrapper1", [&] {
        AT_CUDA_CHECK(FBGEMM_GPU_CUB_NS_PREFIX cub::DeviceScan::ExclusiveSum(
            nullptr,
            temp_storage_bytes,
            t_in.data_ptr<scalar_t>(),
            t_out.data_ptr<scalar_t>(),
            t_in.numel(),
            at::cuda::getCurrentCUDAStream()));
      });
  auto temp_storage = at::empty(
      {static_cast<int64_t>(temp_storage_bytes)},
      t_in.options().dtype(at::kByte));
  AT_DISPATCH_INTEGRAL_TYPES(
      t_in.scalar_type(), "cub_exclusive_sum_wrapper2", [&] {
        AT_CUDA_CHECK(FBGEMM_GPU_CUB_NS_PREFIX cub::DeviceScan::ExclusiveSum(
            temp_storage.data_ptr(),
            temp_storage_bytes,
            t_in.data_ptr<scalar_t>(),
            t_out.data_ptr<scalar_t>(),
            t_in.numel(),
            at::cuda::getCurrentCUDAStream()));
      });
  return t_out;
}

Tensor asynchronous_complete_cumsum_gpu(const Tensor& t_in) {
  TENSOR_ON_CUDA_GPU(t_in);

  at::cuda::OptionalCUDAGuard device_guard;
  device_guard.set_index(t_in.get_device());
  size_t temp_storage_bytes = 0;
  TORCH_CHECK(t_in.is_contiguous());
  TORCH_CHECK(t_in.dtype() == at::kInt || t_in.dtype() == at::kLong);
  // CUB only handles up to INT_MAX elements.
  TORCH_CHECK(t_in.numel() < std::numeric_limits<int32_t>::max());
  TORCH_CHECK(t_in.dim() == 1);
  auto t_out = at::empty({t_in.numel() + 1}, t_in.options());
  t_out[0].zero_();
  AT_DISPATCH_INTEGRAL_TYPES(
      t_in.scalar_type(), "cub_inclusive_sum_wrapper1", [&] {
        AT_CUDA_CHECK(FBGEMM_GPU_CUB_NS_PREFIX cub::DeviceScan::InclusiveSum(
            nullptr,
            temp_storage_bytes,
            t_in.data_ptr<scalar_t>(),
            t_out.data_ptr<scalar_t>() + 1,
            t_in.numel(),
            at::cuda::getCurrentCUDAStream()));
      });
  auto temp_storage = at::empty(
      {static_cast<int64_t>(temp_storage_bytes)},
      t_in.options().dtype(at::kByte));
  AT_DISPATCH_INTEGRAL_TYPES(
      t_in.scalar_type(), "cub_inclusive_sum_wrapper2", [&] {
        AT_CUDA_CHECK(FBGEMM_GPU_CUB_NS_PREFIX cub::DeviceScan::InclusiveSum(
            temp_storage.data_ptr(),
            temp_storage_bytes,
            t_in.data_ptr<scalar_t>(),
            t_out.data_ptr<scalar_t>() + 1,
            t_in.numel(),
            at::cuda::getCurrentCUDAStream()));
      });
  return t_out;
}

// Kernel for permuting the indices and weights. Used for permutation of sparse
// data
template <
    bool has_weight,
    typename offsets_t,
    typename indices_t,
    typename weights_t>
__global__ __launch_bounds__(kMaxThreads) void permute_2D_data_kernel(
    int32_t len,
    int32_t T,
    int32_t B,
    const indices_t* __restrict__ indices,
    const weights_t* __restrict__ weights,
    const int32_t* __restrict__ permute,
    const offsets_t* __restrict__ input_offsets,
    const offsets_t* __restrict__ output_offsets,
    indices_t* __restrict__ permuted_indices,
    weights_t* __restrict__ permuted_weights) {
  int32_t b_t_start = blockIdx.x * blockDim.y + threadIdx.y;
  const int stride = gridDim.x * blockDim.y;
  for (int b_t = b_t_start; b_t < B * T; b_t += stride) {
    int32_t b = b_t % B;
    int32_t t = b_t / B;
    offsets_t output_start = output_offsets[b_t];
    offsets_t segment_length;
    if (b_t == B * T - 1) {
      segment_length = len - output_offsets[b_t];
    } else {
      segment_length = output_offsets[b_t + 1] - output_offsets[b_t];
    }
    offsets_t input_start = input_offsets[permute[t] * B + b];
    for (int32_t i = threadIdx.x; i < segment_length; i += blockDim.x) {
      permuted_indices[output_start + i] = indices[input_start + i];
      if (has_weight) {
        permuted_weights[output_start + i] = weights[input_start + i];
      }
    }
  }
}

// Kernel for permuting the lengths. Used for permutation of sparse features.
template <typename index_t>
__global__ __launch_bounds__(kMaxThreads) void permute_2D_lengths_kernel(
    int32_t T,
    int32_t B,
    const index_t* __restrict__ lengths,
    const int32_t* __restrict__ permute,
    index_t* __restrict__ permuted_lengths) {
  CUDA_KERNEL_LOOP(b_t, B * T) {
    int32_t b = b_t % B;
    int32_t t = b_t / B;
    permuted_lengths[b_t] = lengths[permute[t] * B + b];
  }
}

std::tuple<Tensor, Tensor, c10::optional<Tensor>> permute_2D_sparse_data_cuda(
    const Tensor& permute,
    const Tensor& lengths,
    const Tensor& indices,
    const c10::optional<Tensor>& weights,
    const c10::optional<int64_t>& permuted_lengths_sum) {
  TENSOR_ON_CUDA_GPU(permute);
  TENSOR_ON_CUDA_GPU(lengths);
  TENSOR_ON_CUDA_GPU(indices);
  TENSOR_ON_CUDA_GPU(weights);
  TORCH_CHECK(lengths.dim() == 2);

  TENSORS_ON_SAME_DEVICE(permute, lengths);
  TENSORS_ON_SAME_DEVICE(permute, indices);
  TENSORS_ON_SAME_DEVICE(permute, weights);

  at::cuda::OptionalCUDAGuard device_guard;
  device_guard.set_index(indices.get_device());

  const auto permute_contig = permute.contiguous();
  const auto lengths_contig = lengths.contiguous();
  const auto indices_contig = indices.contiguous();
  // the data to permute over can be less or more with or without
  // repetitions
  const auto T = permute.numel();
  const auto B = lengths.size(1);

  Tensor permuted_lengths;
  Tensor permuted_indices;
  Tensor permuted_weights;

  permuted_lengths = at::empty({T, B}, lengths.options());

  constexpr int32_t threads_1 = 256;
  const auto blocks_1 = cuda_calc_xblock_count(B * T, threads_1);
  AT_DISPATCH_INDEX_TYPES(
      lengths.scalar_type(), "permute_2D_lengths_kernel", [&] {
        permute_2D_lengths_kernel<index_t>
            <<<blocks_1, threads_1, 0, at::cuda::getCurrentCUDAStream()>>>(
                T,
                B,
                lengths_contig.data_ptr<index_t>(),
                permute.data_ptr<int32_t>(),
                permuted_lengths.data_ptr<index_t>());
        C10_CUDA_KERNEL_LAUNCH_CHECK();
      });

  // convert lengths to offsets
  const auto input_offsets = asynchronous_exclusive_cumsum_gpu(lengths_contig);
  const auto output_offsets =
      asynchronous_exclusive_cumsum_gpu(permuted_lengths);
  int64_t permuted_indices_size = 0;
  if (permuted_lengths_sum.has_value()) {
    permuted_indices_size = permuted_lengths_sum.value();
  } else {
    permuted_indices_size = permuted_lengths.sum().item<int64_t>();
  }

  constexpr int32_t BT_blocks = 32;
  dim3 threads_2(32, BT_blocks);
  const auto blocks_2 = cuda_calc_xblock_count(B * T, BT_blocks);
  permuted_indices = at::empty(permuted_indices_size, indices.options());

  AT_DISPATCH_INDEX_TYPES(
      input_offsets.scalar_type(), "permute_2D_data_kernel_1", [&] {
        using offsets_t = index_t;
        AT_DISPATCH_ALL_TYPES_AND(
            at::ScalarType::Half,
            indices.scalar_type(),
            "permute_2D_data_kernel_2",
            [&] {
              using indices_t = scalar_t;
              if (weights.has_value()) {
                const Tensor weights_value = weights.value();
                const auto weights_value_contig = weights_value.contiguous();
                permuted_weights =
                    at::empty(permuted_indices_size, weights_value.options());
                AT_DISPATCH_ALL_TYPES_AND(
                    at::ScalarType::Half,
                    weights_value.scalar_type(),
                    "permute_2D_data_kernel_3",
                    [&] {
                      using weights_t = scalar_t;
                      permute_2D_data_kernel<
                          true,
                          offsets_t,
                          indices_t,
                          weights_t>
                          <<<blocks_2,
                             threads_2,
                             0,
                             at::cuda::getCurrentCUDAStream()>>>(
                              permuted_indices_size,
                              T,
                              B,
                              indices_contig.data_ptr<indices_t>(),
                              weights_value_contig.data_ptr<weights_t>(),
                              permute_contig.data_ptr<int32_t>(),
                              input_offsets.data_ptr<offsets_t>(),
                              output_offsets.data_ptr<offsets_t>(),
                              permuted_indices.data_ptr<indices_t>(),
                              permuted_weights.data_ptr<weights_t>());
                      C10_CUDA_KERNEL_LAUNCH_CHECK();
                    }); // for each weights_t
              } else {
                permute_2D_data_kernel<
                    false,
                    offsets_t,
                    indices_t,
                    std::nullptr_t>
                    <<<blocks_2,
                       threads_2,
                       0,
                       at::cuda::getCurrentCUDAStream()>>>(
                        permuted_indices_size,
                        T,
                        B,
                        indices_contig.data_ptr<indices_t>(),
                        nullptr,
                        permute_contig.data_ptr<int32_t>(),
                        input_offsets.data_ptr<offsets_t>(),
                        output_offsets.data_ptr<offsets_t>(),
                        permuted_indices.data_ptr<indices_t>(),
                        nullptr);
                C10_CUDA_KERNEL_LAUNCH_CHECK();
              }
            }); // for each indices_t
      }); // for each offsets_t
  return {permuted_lengths, permuted_indices, permuted_weights};
}

// Kernel for permuting 1D lengths. Used for permutation of sparse features.
template <typename index_t>
__global__ __launch_bounds__(kMaxThreads) void permute_1D_lengths_kernel(
    const index_t* __restrict__ lengths,
    int32_t permuted_lengths_size,
    const int32_t* __restrict__ permute,
    index_t* __restrict__ permuted_lengths) {
  CUDA_KERNEL_LOOP(i, permuted_lengths_size) {
    permuted_lengths[i] = lengths[permute[i]];
  }
}

// Kernel for permuting the indices and weights. Used for permutation of sparse
// data
template <
    bool has_weight,
    typename offsets_t,
    typename indices_t,
    typename weights_t>
__global__ __launch_bounds__(kMaxThreads) void permute_1D_data_kernel(
    int32_t permuted_indices_size,
    int32_t permuted_lengths_size,
    const indices_t* __restrict__ indices,
    const weights_t* __restrict__ weights,
    const int32_t* __restrict__ permute,
    const offsets_t* __restrict__ input_offsets,
    const offsets_t* __restrict__ output_offsets,
    indices_t* __restrict__ permuted_indices,
    weights_t* __restrict__ permuted_weights) {
  int32_t b_t_start = blockIdx.x * blockDim.y + threadIdx.y;
  const int stride = gridDim.x * blockDim.y;
  for (int b_t = b_t_start; b_t < permuted_lengths_size; b_t += stride) {
    offsets_t output_start = output_offsets[b_t];
    offsets_t segment_length;
    if (b_t == permuted_lengths_size - 1) {
      segment_length = permuted_indices_size - output_offsets[b_t];
    } else {
      segment_length = output_offsets[b_t + 1] - output_offsets[b_t];
    }
    offsets_t input_start = input_offsets[permute[b_t]];
    for (int32_t i = threadIdx.x; i < segment_length; i += blockDim.x) {
      permuted_indices[output_start + i] = indices[input_start + i];
      if (has_weight) {
        permuted_weights[output_start + i] = weights[input_start + i];
      }
    }
  }
}

std::tuple<Tensor, Tensor, c10::optional<Tensor>> permute_1D_sparse_data_cuda(
    const Tensor& permute,
    const Tensor& lengths,
    const Tensor& indices,
    const c10::optional<Tensor>& weights,
    const c10::optional<int64_t>& permuted_lengths_sum) {
  TENSOR_ON_CUDA_GPU(permute);
  TENSOR_ON_CUDA_GPU(lengths);
  TENSOR_ON_CUDA_GPU(indices);
  TENSOR_ON_CUDA_GPU(weights);

  TENSORS_ON_SAME_DEVICE(permute, lengths);
  TENSORS_ON_SAME_DEVICE(permute, indices);
  TENSORS_ON_SAME_DEVICE(permute, weights);

  at::cuda::OptionalCUDAGuard device_guard;
  device_guard.set_index(indices.get_device());

  const auto permute_contig = permute.contiguous();
  const auto lengths_contig = lengths.contiguous();
  const auto indices_contig = indices.contiguous();
  // the data to permute over can be less or more with or without
  // repetitions

  const auto lengths_size = lengths.numel();

  const auto permuted_lengths_size = permute.numel();
  Tensor permuted_lengths;
  Tensor permuted_indices;
  Tensor permuted_weights;
  permuted_lengths = at::empty({permuted_lengths_size}, lengths.options());

  constexpr int32_t threads_1 = kMaxThreads;
  const auto blocks_1 =
      cuda_calc_xblock_count(permuted_lengths_size, threads_1);
  AT_DISPATCH_INDEX_TYPES(
      lengths.scalar_type(), "permute_1D_lengths_kernel", [&] {
        permute_1D_lengths_kernel<index_t>
            <<<blocks_1, threads_1, 0, at::cuda::getCurrentCUDAStream()>>>(
                lengths_contig.data_ptr<index_t>(),
                permuted_lengths_size,
                permute.data_ptr<int32_t>(),
                permuted_lengths.data_ptr<index_t>());
        C10_CUDA_KERNEL_LAUNCH_CHECK();
      });

  // convert lengths to offsets
  const auto input_offsets = asynchronous_exclusive_cumsum_gpu(lengths_contig);
  const auto output_offsets =
      asynchronous_exclusive_cumsum_gpu(permuted_lengths);
  int64_t permuted_indices_size = 0;
  if (permuted_lengths_sum.has_value()) {
    permuted_indices_size = permuted_lengths_sum.value();
  } else {
    permuted_indices_size = permuted_lengths.sum().item<int64_t>();
  }

  constexpr int32_t BT_blocks = 32;
  dim3 threads_2(32, BT_blocks);
  const auto blocks_2 =
      cuda_calc_xblock_count(permuted_lengths_size, BT_blocks);
  permuted_indices = at::empty(permuted_indices_size, indices.options());

  AT_DISPATCH_INDEX_TYPES(
      input_offsets.scalar_type(), "permute_1D_data_kernel_1", [&] {
        using offsets_t = index_t;
        AT_DISPATCH_ALL_TYPES_AND(
            at::ScalarType::Half,
            indices.scalar_type(),
            "permute_1D_data_kernel_2",
            [&] {
              using indices_t = scalar_t;
              if (weights.has_value()) {
                const Tensor weights_value = weights.value();
                const auto weights_value_contig = weights_value.contiguous();
                permuted_weights =
                    at::empty(permuted_indices_size, weights_value.options());
                AT_DISPATCH_ALL_TYPES_AND(
                    at::ScalarType::Half,
                    weights_value.scalar_type(),
                    "permute_1D_data_kernel_3",
                    [&] {
                      using weights_t = scalar_t;
                      permute_1D_data_kernel<
                          true,
                          offsets_t,
                          indices_t,
                          weights_t>
                          <<<blocks_2,
                             threads_2,
                             0,
                             at::cuda::getCurrentCUDAStream()>>>(
                              permuted_indices_size,
                              permuted_lengths_size,
                              indices_contig.data_ptr<indices_t>(),
                              weights_value_contig.data_ptr<weights_t>(),
                              permute_contig.data_ptr<int32_t>(),
                              input_offsets.data_ptr<offsets_t>(),
                              output_offsets.data_ptr<offsets_t>(),
                              permuted_indices.data_ptr<indices_t>(),
                              permuted_weights.data_ptr<weights_t>());
                      C10_CUDA_KERNEL_LAUNCH_CHECK();
                    }); // for each weights_t
              } else {
                permute_1D_data_kernel<
                    false,
                    offsets_t,
                    indices_t,
                    std::nullptr_t>
                    <<<blocks_2,
                       threads_2,
                       0,
                       at::cuda::getCurrentCUDAStream()>>>(
                        permuted_indices_size,
                        permuted_lengths_size,
                        indices_contig.data_ptr<indices_t>(),
                        nullptr,
                        permute_contig.data_ptr<int32_t>(),
                        input_offsets.data_ptr<offsets_t>(),
                        output_offsets.data_ptr<offsets_t>(),
                        permuted_indices.data_ptr<indices_t>(),
                        nullptr);
                C10_CUDA_KERNEL_LAUNCH_CHECK();
              }
            }); // for each indices_t
      }); // for each offsets_t

  return {permuted_lengths, permuted_indices, permuted_weights};
}

// Kernel for generate 1D data permute from dimension permute index.
// Used for permutation of sparse features.
template <typename index_t, typename offsets_t>
__global__
__launch_bounds__(kMaxThreads) void expand_into_jagged_permute_kernel(
    const offsets_t* __restrict__ input_offsets,
    const offsets_t* __restrict__ output_offsets,
    int32_t input_size,
    const index_t* __restrict__ permute,
    index_t* __restrict__ output_permute) {
  const int32_t t_start = blockIdx.x * blockDim.y + threadIdx.y;
  const int stride = gridDim.x * blockDim.y;
  for (int t = t_start; t < input_size; t += stride) {
    const offsets_t output_start = output_offsets[t];
    const offsets_t segment_length = output_offsets[t + 1] - output_offsets[t];
    const offsets_t input_start = input_offsets[permute[t]];
    for (int32_t i = threadIdx.x; i < segment_length; i += blockDim.x) {
      output_permute[output_start + i] = input_start + i;
    }
  }
}

Tensor expand_into_jagged_permute_cuda(
    const Tensor& permute,
    const Tensor& input_offsets,
    const Tensor& output_offsets,
    int64_t output_size) {
  TENSOR_ON_CUDA_GPU(permute);
  TENSOR_ON_CUDA_GPU(input_offsets);
  TENSOR_ON_CUDA_GPU(output_offsets);

  TENSORS_ON_SAME_DEVICE(permute, input_offsets);
  TENSORS_ON_SAME_DEVICE(permute, output_offsets);
  TORCH_CHECK(permute.numel() > 0);
  TORCH_CHECK(permute.numel() == input_offsets.numel() - 1);
  TORCH_CHECK(permute.numel() == output_offsets.numel() - 1);

  at::cuda::OptionalCUDAGuard device_guard;
  device_guard.set_index(permute.get_device());

  const auto permute_contig = permute.contiguous();
  const auto permute_size = permute.numel();

  Tensor output_permute = at::empty({output_size}, permute.options());

  // number of table per block
  constexpr int32_t T_blocks = kMaxThreads / kWarpSize;
  dim3 threads(kWarpSize, T_blocks);
  const auto blocks = cuda_calc_xblock_count(permute_size, T_blocks);
  AT_DISPATCH_INDEX_TYPES(
      permute.scalar_type(), "expand_into_jagged_permute_kernel", [&] {
        using offsets_t = index_t;
        expand_into_jagged_permute_kernel<index_t, offsets_t>
            <<<blocks, threads, 0, at::cuda::getCurrentCUDAStream()>>>(
                input_offsets.data_ptr<offsets_t>(),
                output_offsets.data_ptr<offsets_t>(),
                permute_size,
                permute.data_ptr<index_t>(),
                output_permute.data_ptr<index_t>());
        C10_CUDA_KERNEL_LAUNCH_CHECK();
      });

  return output_permute;
}

// Kernel for bucketize lengths, with the Block distribution (vs. cyclic,
// block-cyclic distribution). Used for bucketize sparse feature, especially for
// checkpointing with row-wise partition (sparse_feature is partitioned
// continuously along the sparse dimension into my_size blocks)
template <typename offset_t, typename index_t>
__global__
__launch_bounds__(kMaxThreads) void _block_bucketize_sparse_features_cuda_kernel1(
    int32_t lengths_size,
    int32_t B,
    const index_t* __restrict__ block_sizes_data,
    int my_size,
    const offset_t* __restrict__ offsets_data,
    const index_t* __restrict__ indices_data,
    offset_t* __restrict__ new_lengths_data) {
  using uindex_t = std::make_unsigned_t<index_t>;
  CUDA_KERNEL_LOOP(b_t, lengths_size) {
    int32_t t = b_t / B;
    index_t blk_size = block_sizes_data[t];
    offset_t rowstart = (b_t == 0 ? 0 : offsets_data[b_t - 1]);
    offset_t rowend = offsets_data[b_t];
    for (index_t i = rowstart; i < rowend; ++i) {
      // We have use cases using none-hashed raw indices that can be either
      // negative or larger than embedding table hash_size (blk_size *
      // my_size). In cases of none-hashed indices we need to ensure
      // bucketization can distribute them into different ranks and within
      // range of blk_size, we expect the later embedding module to take care
      // of hashing indices calculation.
      uindex_t idx = static_cast<uindex_t>(indices_data[i]);
      uindex_t p = idx < blk_size * my_size ? idx / blk_size : idx % my_size;
      new_lengths_data[p * lengths_size + b_t]++;
    }
  }
}

// Kernel for bucketize offsets, indices, and positional weights, with the Block
// distribution (vs. cyclic, block-cyclic distribution). Used for bucketize
// sparse feature, especially for checkpointing with row-wise partition
// (sparse_feature is partitioned continuously along the sparse dimension into
// my_size blocks)
template <
    bool sequence,
    bool has_weight,
    bool bucketize_pos,
    typename offset_t,
    typename index_t,
    typename scalar_t>
__global__
__launch_bounds__(kMaxThreads) void _block_bucketize_sparse_features_cuda_kernel2(
    int lengths_size,
    int32_t B,
    const index_t* __restrict__ block_sizes_data,
    int my_size,
    const offset_t* __restrict__ offsets_data,
    const index_t* __restrict__ indices_data,
    const scalar_t* __restrict__ weights_data,
    offset_t* __restrict__ new_offsets_data,
    index_t* __restrict__ new_indices_data,
    scalar_t* __restrict__ new_weights_data,
    index_t* __restrict__ new_pos_data,
    index_t* __restrict__ unbucketize_permute_data) {
  using uindex_t = std::make_unsigned_t<index_t>;
  using uoffset_t = std::make_unsigned_t<offset_t>;
  CUDA_KERNEL_LOOP(b_t, lengths_size) {
    int32_t t = b_t / B;
    index_t blk_size = block_sizes_data[t];
    offset_t rowstart = (b_t == 0 ? 0 : offsets_data[b_t - 1]);
    offset_t rowend = offsets_data[b_t];
    for (index_t i = rowstart; i < rowend; ++i) {
      // We have use cases using none-hashed raw indices that can be either
      // negative or larger than embedding table hash_size (blk_size *
      // my_size). In cases of none-hashed indices we need to ensure
      // bucketization can distribute them into different ranks and within
      // range of blk_size, we expect the later embedding module to take care
      // of hashing indices calculation.
      uindex_t idx = static_cast<uindex_t>(indices_data[i]);
      uindex_t p = idx < blk_size * my_size ? idx / blk_size : idx % my_size;
      uindex_t new_idx =
          idx < blk_size * my_size ? idx % blk_size : idx / my_size;
      uoffset_t pos = new_offsets_data[p * lengths_size + b_t];
      new_indices_data[pos] = new_idx;
      new_offsets_data[p * lengths_size + b_t]++;
      if (sequence) {
        unbucketize_permute_data[i] = pos;
      }
      if (has_weight) {
        new_weights_data[pos] = weights_data[i];
      }
      if (bucketize_pos) {
        new_pos_data[pos] = i - rowstart;
      }
    }
  }
}

// This function partitions sparse features
// continuously along the sparse dimension into my_size blocks
std::tuple<
    Tensor,
    Tensor,
    c10::optional<Tensor>,
    c10::optional<Tensor>,
    c10::optional<Tensor>>
block_bucketize_sparse_features_cuda(
    Tensor lengths,
    Tensor indices,
    bool bucketize_pos,
    bool sequence,
    Tensor block_sizes,
    int64_t my_size,
    c10::optional<Tensor> weights) {
  TENSOR_ON_CUDA_GPU(lengths);
  TENSOR_ON_CUDA_GPU(indices);
  TENSORS_ON_SAME_DEVICE(lengths, indices);
  TENSOR_ON_CUDA_GPU(weights);
  TENSORS_ON_SAME_DEVICE(lengths, weights);

  at::cuda::OptionalCUDAGuard device_guard;
  device_guard.set_index(lengths.get_device());
  // allocate tensors and buffers
  const int lengths_size = lengths.numel();
  const int T = block_sizes.numel();
  const int B = lengths_size / T;
  const int new_lengths_size = lengths_size * my_size;
  auto offsets = at::empty({lengths_size}, lengths.options());
  auto new_lengths = at::zeros({new_lengths_size}, lengths.options());
  auto new_offsets = at::empty({new_lengths_size}, lengths.options());
  auto new_indices = at::empty_like(indices);
  auto lengths_contig = lengths.contiguous();
  auto indices_contig = indices.contiguous();
  auto offsets_contig = offsets.contiguous();
  Tensor new_weights;
  Tensor new_pos;
  Tensor unbucketize_permute;
  // count nonzeros
  offsets_contig = asynchronous_inclusive_cumsum_gpu(lengths);
  int threads_per_block = 256;
  int num_blocks = (lengths_size + threads_per_block - 1) / threads_per_block;
  AT_DISPATCH_INDEX_TYPES(
      offsets_contig.scalar_type(),
      "_block_bucketize_sparse_features_cuda_kernel1",
      [&] {
        using offset_t = index_t;
        AT_DISPATCH_INDEX_TYPES(
            indices_contig.scalar_type(),
            "_block_bucketize_sparse_features_cuda_kernel2",
            [&] {
              _block_bucketize_sparse_features_cuda_kernel1<<<
                  num_blocks,
                  threads_per_block,
                  0,
                  at::cuda::getCurrentCUDAStream()>>>(
                  lengths_size,
                  B,
                  block_sizes.data_ptr<index_t>(),
                  my_size,
                  offsets_contig.data_ptr<offset_t>(),
                  indices_contig.data_ptr<index_t>(),
                  new_lengths.data_ptr<offset_t>());
              C10_CUDA_KERNEL_LAUNCH_CHECK();
            });
      });

  // bucketize nonzeros
  new_offsets = asynchronous_exclusive_cumsum_gpu(new_lengths);
  if (sequence) {
    const auto lengths_sum = indices.numel();
    unbucketize_permute = at::empty({lengths_sum}, indices.options());
    if (weights.has_value() & bucketize_pos) {
      Tensor weights_value = weights.value();
      auto weights_value_contig = weights_value.contiguous();
      new_weights = at::empty_like(weights_value);
      new_pos = at::empty_like(indices);
      AT_DISPATCH_INDEX_TYPES(
          offsets_contig.scalar_type(),
          "_bucketize_sparse_features_weight_cuda_kernel2_1",
          [&] {
            using offset_t = index_t;
            AT_DISPATCH_INDEX_TYPES(
                indices_contig.scalar_type(),
                "_bucketize_sparse_features_weight_cuda_kernel2_2",
                [&] {
                  AT_DISPATCH_FLOATING_TYPES(
                      weights_value.scalar_type(),
                      "_block_bucketize_sparse_features_cuda_weight_kernel2_3",
                      [&] {
                        _block_bucketize_sparse_features_cuda_kernel2<
                            true,
                            true,
                            true,
                            offset_t,
                            index_t,
                            scalar_t>
                            <<<num_blocks,
                               threads_per_block,
                               0,
                               at::cuda::getCurrentCUDAStream()>>>(
                                lengths_size,
                                B,
                                block_sizes.data_ptr<index_t>(),
                                my_size,
                                offsets_contig.data_ptr<offset_t>(),
                                indices_contig.data_ptr<index_t>(),
                                weights_value_contig.data_ptr<scalar_t>(),
                                new_offsets.data_ptr<offset_t>(),
                                new_indices.data_ptr<index_t>(),
                                new_weights.data_ptr<scalar_t>(),
                                new_pos.data_ptr<index_t>(),
                                unbucketize_permute.data_ptr<index_t>());
                        C10_CUDA_KERNEL_LAUNCH_CHECK();
                      });
                });
          });
    } else if (weights.has_value()) {
      Tensor weights_value = weights.value();
      auto weights_value_contig = weights_value.contiguous();
      new_weights = at::empty_like(weights_value);
      AT_DISPATCH_INDEX_TYPES(
          offsets_contig.scalar_type(),
          "_bucketize_sparse_features_weight_cuda_kernel2_1",
          [&] {
            using offset_t = index_t;
            AT_DISPATCH_INDEX_TYPES(
                indices_contig.scalar_type(),
                "_bucketize_sparse_features_weight_cuda_kernel2_2",
                [&] {
                  AT_DISPATCH_FLOATING_TYPES(
                      weights_value.scalar_type(),
                      "_block_bucketize_sparse_features_cuda_weight_kernel2_3",
                      [&] {
                        _block_bucketize_sparse_features_cuda_kernel2<
                            true,
                            true,
                            false,
                            offset_t,
                            index_t,
                            scalar_t>
                            <<<num_blocks,
                               threads_per_block,
                               0,
                               at::cuda::getCurrentCUDAStream()>>>(
                                lengths_size,
                                B,
                                block_sizes.data_ptr<index_t>(),
                                my_size,
                                offsets_contig.data_ptr<offset_t>(),
                                indices_contig.data_ptr<index_t>(),
                                weights_value_contig.data_ptr<scalar_t>(),
                                new_offsets.data_ptr<offset_t>(),
                                new_indices.data_ptr<index_t>(),
                                new_weights.data_ptr<scalar_t>(),
                                nullptr,
                                unbucketize_permute.data_ptr<index_t>());
                        C10_CUDA_KERNEL_LAUNCH_CHECK();
                      });
                });
          });
    } else if (bucketize_pos) {
      new_pos = at::empty_like(indices);
      AT_DISPATCH_INDEX_TYPES(
          offsets_contig.scalar_type(),
          "_bucketize_sparse_features_weight_cuda_kernel2_1",
          [&] {
            using offset_t = index_t;
            AT_DISPATCH_INDEX_TYPES(
                indices_contig.scalar_type(),
                "_block_bucketize_sparse_features_cuda_kernel2_2",
                [&] {
                  _block_bucketize_sparse_features_cuda_kernel2<
                      true,
                      false,
                      true,
                      offset_t,
                      index_t,
                      std::nullptr_t>
                      <<<num_blocks,
                         threads_per_block,
                         0,
                         at::cuda::getCurrentCUDAStream()>>>(
                          lengths_size,
                          B,
                          block_sizes.data_ptr<index_t>(),
                          my_size,
                          offsets_contig.data_ptr<offset_t>(),
                          indices_contig.data_ptr<index_t>(),
                          nullptr,
                          new_offsets.data_ptr<offset_t>(),
                          new_indices.data_ptr<index_t>(),
                          nullptr,
                          new_pos.data_ptr<index_t>(),
                          unbucketize_permute.data_ptr<index_t>());
                  C10_CUDA_KERNEL_LAUNCH_CHECK();
                });
          });
    } else {
      AT_DISPATCH_INDEX_TYPES(
          offsets_contig.scalar_type(),
          "_bucketize_sparse_features_weight_cuda_kernel2_1",
          [&] {
            using offset_t = index_t;
            AT_DISPATCH_INDEX_TYPES(
                indices_contig.scalar_type(),
                "_block_bucketize_sparse_features_cuda_kernel2_2",
                [&] {
                  _block_bucketize_sparse_features_cuda_kernel2<
                      true,
                      false,
                      false,
                      offset_t,
                      index_t,
                      std::nullptr_t>
                      <<<num_blocks,
                         threads_per_block,
                         0,
                         at::cuda::getCurrentCUDAStream()>>>(
                          lengths_size,
                          B,
                          block_sizes.data_ptr<index_t>(),
                          my_size,
                          offsets_contig.data_ptr<offset_t>(),
                          indices_contig.data_ptr<index_t>(),
                          nullptr,
                          new_offsets.data_ptr<offset_t>(),
                          new_indices.data_ptr<index_t>(),
                          nullptr,
                          nullptr,
                          unbucketize_permute.data_ptr<index_t>());
                  C10_CUDA_KERNEL_LAUNCH_CHECK();
                });
          });
    }
  } else {
    if (weights.has_value() & bucketize_pos) {
      Tensor weights_value = weights.value();
      auto weights_value_contig = weights_value.contiguous();
      new_weights = at::empty_like(weights_value);
      new_pos = at::empty_like(indices);
      AT_DISPATCH_INDEX_TYPES(
          offsets_contig.scalar_type(),
          "_bucketize_sparse_features_weight_cuda_kernel2_1",
          [&] {
            using offset_t = index_t;
            AT_DISPATCH_INDEX_TYPES(
                indices_contig.scalar_type(),
                "_bucketize_sparse_features_weight_cuda_kernel2_2",
                [&] {
                  AT_DISPATCH_FLOATING_TYPES(
                      weights_value.scalar_type(),
                      "_block_bucketize_sparse_features_cuda_weight_kernel2_3",
                      [&] {
                        _block_bucketize_sparse_features_cuda_kernel2<
                            false,
                            true,
                            true,
                            offset_t,
                            index_t,
                            scalar_t>
                            <<<num_blocks,
                               threads_per_block,
                               0,
                               at::cuda::getCurrentCUDAStream()>>>(
                                lengths_size,
                                B,
                                block_sizes.data_ptr<index_t>(),
                                my_size,
                                offsets_contig.data_ptr<offset_t>(),
                                indices_contig.data_ptr<index_t>(),
                                weights_value_contig.data_ptr<scalar_t>(),
                                new_offsets.data_ptr<offset_t>(),
                                new_indices.data_ptr<index_t>(),
                                new_weights.data_ptr<scalar_t>(),
                                new_pos.data_ptr<index_t>(),
                                nullptr);
                        C10_CUDA_KERNEL_LAUNCH_CHECK();
                      });
                });
          });
    } else if (weights.has_value()) {
      Tensor weights_value = weights.value();
      auto weights_value_contig = weights_value.contiguous();
      new_weights = at::empty_like(weights_value);
      AT_DISPATCH_INDEX_TYPES(
          offsets_contig.scalar_type(),
          "_bucketize_sparse_features_weight_cuda_kernel2_1",
          [&] {
            using offset_t = index_t;
            AT_DISPATCH_INDEX_TYPES(
                indices_contig.scalar_type(),
                "_bucketize_sparse_features_weight_cuda_kernel2_2",
                [&] {
                  AT_DISPATCH_FLOATING_TYPES(
                      weights_value.scalar_type(),
                      "_block_bucketize_sparse_features_cuda_weight_kernel2_3",
                      [&] {
                        _block_bucketize_sparse_features_cuda_kernel2<
                            false,
                            true,
                            false,
                            offset_t,
                            index_t,
                            scalar_t>
                            <<<num_blocks,
                               threads_per_block,
                               0,
                               at::cuda::getCurrentCUDAStream()>>>(
                                lengths_size,
                                B,
                                block_sizes.data_ptr<index_t>(),
                                my_size,
                                offsets_contig.data_ptr<offset_t>(),
                                indices_contig.data_ptr<index_t>(),
                                weights_value_contig.data_ptr<scalar_t>(),
                                new_offsets.data_ptr<offset_t>(),
                                new_indices.data_ptr<index_t>(),
                                new_weights.data_ptr<scalar_t>(),
                                nullptr,
                                nullptr);
                        C10_CUDA_KERNEL_LAUNCH_CHECK();
                      });
                });
          });
    } else if (bucketize_pos) {
      new_pos = at::empty_like(indices);
      AT_DISPATCH_INDEX_TYPES(
          offsets_contig.scalar_type(),
          "_bucketize_sparse_features_weight_cuda_kernel2_1",
          [&] {
            using offset_t = index_t;
            AT_DISPATCH_INDEX_TYPES(
                indices_contig.scalar_type(),
                "_block_bucketize_sparse_features_cuda_kernel2_2",
                [&] {
                  _block_bucketize_sparse_features_cuda_kernel2<
                      false,
                      false,
                      true,
                      offset_t,
                      index_t,
                      std::nullptr_t>
                      <<<num_blocks,
                         threads_per_block,
                         0,
                         at::cuda::getCurrentCUDAStream()>>>(
                          lengths_size,
                          B,
                          block_sizes.data_ptr<index_t>(),
                          my_size,
                          offsets_contig.data_ptr<offset_t>(),
                          indices_contig.data_ptr<index_t>(),
                          nullptr,
                          new_offsets.data_ptr<offset_t>(),
                          new_indices.data_ptr<index_t>(),
                          nullptr,
                          new_pos.data_ptr<index_t>(),
                          nullptr);
                  C10_CUDA_KERNEL_LAUNCH_CHECK();
                });
          });
    } else {
      AT_DISPATCH_INDEX_TYPES(
          offsets_contig.scalar_type(),
          "_bucketize_sparse_features_weight_cuda_kernel2_1",
          [&] {
            using offset_t = index_t;
            AT_DISPATCH_INDEX_TYPES(
                indices_contig.scalar_type(),
                "_block_bucketize_sparse_features_cuda_kernel2_2",
                [&] {
                  _block_bucketize_sparse_features_cuda_kernel2<
                      false,
                      false,
                      false,
                      offset_t,
                      index_t,
                      std::nullptr_t>
                      <<<num_blocks,
                         threads_per_block,
                         0,
                         at::cuda::getCurrentCUDAStream()>>>(
                          lengths_size,
                          B,
                          block_sizes.data_ptr<index_t>(),
                          my_size,
                          offsets_contig.data_ptr<offset_t>(),
                          indices_contig.data_ptr<index_t>(),
                          nullptr,
                          new_offsets.data_ptr<offset_t>(),
                          new_indices.data_ptr<index_t>(),
                          nullptr,
                          nullptr,
                          nullptr);
                  C10_CUDA_KERNEL_LAUNCH_CHECK();
                });
          });
    }
  }

  return {new_lengths, new_indices, new_weights, new_pos, unbucketize_permute};
}

<<<<<<< HEAD
=======
// Kernel for bucketize lengths, with the Cyclic distribution (vs. block,
// block-cyclic distribution). Used for bucketize sparse feature with row-wise
// partition (sparse_feature is partitioned cyclically along the sparse
// dimension into my_size blocks)
template <typename scalar_t>
__global__
__launch_bounds__(kMaxThreads) void _bucketize_sparse_features_cuda_kernel1(
    int lengths_size,
    int my_size,
    const scalar_t* __restrict__ offsets_data,
    const scalar_t* __restrict__ indices_data,
    scalar_t* __restrict__ new_lengths_data) {
  using uscalar_t = std::make_unsigned_t<scalar_t>;
  CUDA_KERNEL_LOOP(r, lengths_size) {
    scalar_t rowstart = (r == 0 ? 0 : offsets_data[r - 1]);
    scalar_t rowend = offsets_data[r];
    for (scalar_t i = rowstart; i < rowend; ++i) {
      // Need to handle negative indices if we use raw indices instead of hashed
      // indices, convert to unsigned
      uscalar_t idx = static_cast<uscalar_t>(indices_data[i]);
      uscalar_t p = idx % my_size;
      new_lengths_data[p * lengths_size + r]++;
    }
  }
}

// Kernel for bucketize offsets, indices, and positional weights, with the
// Cyclic distribution (vs. block, block-cyclic distribution). Used for
// bucketize sparse feature with row-wise partition (sparse_feature is
// partitioned cyclically along the sparse dimension into my_size blocks)
template <
    bool has_weight,
    bool bucketize_pos,
    typename index_t,
    typename scalar_t>
__global__
__launch_bounds__(kMaxThreads) void _bucketize_sparse_features_cuda_kernel2(
    int lengths_size,
    int my_size,
    const index_t* __restrict__ offsets_data,
    const index_t* __restrict__ indices_data,
    const scalar_t* __restrict__ weights_data,
    index_t* __restrict__ new_offsets_data,
    index_t* __restrict__ new_indices_data,
    scalar_t* __restrict__ new_weights_data,
    index_t* __restrict__ new_pos_data) {
  using uindex_t = std::make_unsigned_t<index_t>;
  CUDA_KERNEL_LOOP(r, lengths_size) {
    index_t rowstart = r == 0 ? 0 : offsets_data[r - 1];
    index_t rowend = offsets_data[r];
    for (index_t i = rowstart; i < rowend; ++i) {
      // Need to handle negative indices if we use raw indices instead of hashed
      // indices, convert to unsigned
      uindex_t idx = static_cast<uindex_t>(indices_data[i]);
      uindex_t p = idx % my_size;
      uindex_t new_idx = idx / my_size;
      uindex_t pos = new_offsets_data[p * lengths_size + r];
      new_indices_data[pos] = new_idx;
      new_offsets_data[p * lengths_size + r]++;
      if (has_weight) {
        new_weights_data[pos] = weights_data[i];
      }
      if (bucketize_pos) {
        new_pos_data[pos] = i - rowstart;
      }
    }
  }
}

// This function partitions sparse features
// cyclically along the sparse dimension into my_size blocks
std::tuple<Tensor, Tensor, c10::optional<Tensor>, c10::optional<Tensor>>
bucketize_sparse_features_cuda(
    const Tensor& lengths,
    const Tensor& indices,
    const bool bucketize_pos,
    const int64_t my_size,
    const c10::optional<Tensor>& weights) {
  TENSOR_ON_CUDA_GPU(lengths);
  TENSOR_ON_CUDA_GPU(indices);
  TENSORS_ON_SAME_DEVICE(lengths, indices);
  TENSOR_ON_CUDA_GPU(weights);
  TENSORS_ON_SAME_DEVICE(lengths, weights);

  at::cuda::OptionalCUDAGuard device_guard;
  device_guard.set_index(lengths.get_device());
  // allocate tensors and buffers
  const int lengths_size = lengths.numel();
  const int new_lengths_size = lengths_size * my_size;
  auto offsets = at::empty({lengths_size}, lengths.options());
  auto new_lengths = at::zeros({new_lengths_size}, lengths.options());
  auto new_offsets = at::empty({new_lengths_size}, lengths.options());
  auto new_indices = at::empty_like(indices);
  auto lengths_contig = lengths.contiguous();
  auto indices_contig = indices.contiguous();
  auto offsets_contig = offsets.contiguous();
  Tensor new_weights;
  Tensor new_pos;
  // count nonzeros
  offsets_contig = fbgemm_gpu::asynchronous_inclusive_cumsum_gpu(lengths);
  int threads_per_block = 256;
  const auto num_blocks =
      cuda_calc_xblock_count(lengths_size, threads_per_block);
  AT_DISPATCH_INDEX_TYPES(
      indices_contig.scalar_type(),
      "_bucketize_sparse_features_cuda_kernel1",
      ([&] {
        _bucketize_sparse_features_cuda_kernel1<<<
            num_blocks,
            threads_per_block,
            0,
            at::cuda::getCurrentCUDAStream()>>>(
            lengths_size,
            my_size,
            offsets_contig.data_ptr<index_t>(),
            indices_contig.data_ptr<index_t>(),
            new_lengths.data_ptr<index_t>());
        C10_CUDA_KERNEL_LAUNCH_CHECK();
      }));
  // bucketize nonzeros
  new_offsets = fbgemm_gpu::asynchronous_exclusive_cumsum_gpu(new_lengths);
  if (weights.has_value() & bucketize_pos) {
    Tensor weights_value = weights.value();
    auto weights_value_contig = weights_value.contiguous();
    new_weights = at::empty_like(weights_value);
    new_pos = at::empty_like(indices);
    AT_DISPATCH_INDEX_TYPES(
        indices_contig.scalar_type(),
        "_bucketize_sparse_features_weight_cuda_kernel2_1",
        ([&] {
          AT_DISPATCH_FLOATING_TYPES(
              weights_value.scalar_type(),
              "_bucketize_sparse_features_cuda_weight_kernel2_2",
              ([&] {
                _bucketize_sparse_features_cuda_kernel2<
                    true,
                    true,
                    index_t,
                    scalar_t>
                    <<<num_blocks,
                       threads_per_block,
                       0,
                       at::cuda::getCurrentCUDAStream()>>>(
                        lengths_size,
                        my_size,
                        offsets_contig.data_ptr<index_t>(),
                        indices_contig.data_ptr<index_t>(),
                        weights_value_contig.data_ptr<scalar_t>(),
                        new_offsets.data_ptr<index_t>(),
                        new_indices.data_ptr<index_t>(),
                        new_weights.data_ptr<scalar_t>(),
                        new_pos.data_ptr<index_t>());
                C10_CUDA_KERNEL_LAUNCH_CHECK();
              }));
        }));
  } else if (weights.has_value()) {
    Tensor weights_value = weights.value();
    auto weights_value_contig = weights_value.contiguous();
    new_weights = at::empty_like(weights_value);
    AT_DISPATCH_INDEX_TYPES(
        indices_contig.scalar_type(),
        "_bucketize_sparse_features_weight_cuda_kernel2_1",
        ([&] {
          AT_DISPATCH_FLOATING_TYPES(
              weights_value.scalar_type(),
              "_bucketize_sparse_features_cuda_weight_kernel2_2",
              ([&] {
                _bucketize_sparse_features_cuda_kernel2<
                    true,
                    false,
                    index_t,
                    scalar_t>
                    <<<num_blocks,
                       threads_per_block,
                       0,
                       at::cuda::getCurrentCUDAStream()>>>(
                        lengths_size,
                        my_size,
                        offsets_contig.data_ptr<index_t>(),
                        indices_contig.data_ptr<index_t>(),
                        weights_value_contig.data_ptr<scalar_t>(),
                        new_offsets.data_ptr<index_t>(),
                        new_indices.data_ptr<index_t>(),
                        new_weights.data_ptr<scalar_t>(),
                        nullptr);
                C10_CUDA_KERNEL_LAUNCH_CHECK();
              }));
        }));
  } else if (bucketize_pos) {
    new_pos = at::empty_like(indices);
    AT_DISPATCH_INDEX_TYPES(
        indices_contig.scalar_type(),
        "_bucketize_sparse_features_cuda_kernel2",
        ([&] {
          _bucketize_sparse_features_cuda_kernel2<
              false,
              true,
              index_t,
              std::nullptr_t>
              <<<num_blocks,
                 threads_per_block,
                 0,
                 at::cuda::getCurrentCUDAStream()>>>(
                  lengths_size,
                  my_size,
                  offsets_contig.data_ptr<index_t>(),
                  indices_contig.data_ptr<index_t>(),
                  nullptr,
                  new_offsets.data_ptr<index_t>(),
                  new_indices.data_ptr<index_t>(),
                  nullptr,
                  new_pos.data_ptr<index_t>());
          C10_CUDA_KERNEL_LAUNCH_CHECK();
        }));
  } else {
    AT_DISPATCH_INDEX_TYPES(
        indices_contig.scalar_type(),
        "_bucketize_sparse_features_cuda_kernel2",
        ([&] {
          _bucketize_sparse_features_cuda_kernel2<
              false,
              false,
              index_t,
              std::nullptr_t>
              <<<num_blocks,
                 threads_per_block,
                 0,
                 at::cuda::getCurrentCUDAStream()>>>(
                  lengths_size,
                  my_size,
                  offsets_contig.data_ptr<index_t>(),
                  indices_contig.data_ptr<index_t>(),
                  nullptr,
                  new_offsets.data_ptr<index_t>(),
                  new_indices.data_ptr<index_t>(),
                  nullptr,
                  nullptr);
          C10_CUDA_KERNEL_LAUNCH_CHECK();
        }));
  }

  return {new_lengths, new_indices, new_weights, new_pos};
}

>>>>>>> 5219dc42
template <typename Dtype>
__global__
__launch_bounds__(kMaxThreads) void reorder_batched_ad_lengths_kernel(
    // reorder lengths from (ragged) [B  x T x #num_ads_b)] to
    // [T][B][#num_ads_b], i.e. [T][sum(#num_ads_b)].
    const at::PackedTensorAccessor32<Dtype, 1, at::RestrictPtrTraits>
        cat_ad_lengths,
    const at::PackedTensorAccessor32<int32_t, 1, at::RestrictPtrTraits>
        batch_offsets,
    at::PackedTensorAccessor32<Dtype, 1, at::RestrictPtrTraits>
        reordered_cat_ad_lengths,
    int32_t T) {
  const int32_t B = batch_offsets.size(0) - 1;

  const int32_t num_ads_in_batch = batch_offsets[B];
  // warp-per-segment.
  const int32_t b_t = blockIdx.x * blockDim.y + threadIdx.y;
  const int32_t b = b_t % B;
  const int32_t t = b_t / B;
  if (t >= T) {
    return;
  }

  const int32_t num_ads_b = batch_offsets[b + 1] - batch_offsets[b];
  const int32_t input_segment_start = T * batch_offsets[b] + t * num_ads_b;
  const int32_t output_segment_start = t * num_ads_in_batch + batch_offsets[b];

  for (int32_t i = threadIdx.x; i < num_ads_b; i += blockDim.x) {
    reordered_cat_ad_lengths[output_segment_start + i] =
        cat_ad_lengths[input_segment_start + i];
  }
}

Tensor reorder_batched_ad_lengths_gpu(
    const Tensor& cat_ad_lengths,
    const Tensor& batch_offsets,
    const int64_t num_ads_in_batch) {
  TENSOR_ON_CUDA_GPU(cat_ad_lengths);
  TENSOR_ON_CUDA_GPU(batch_offsets);
  TENSORS_ON_SAME_DEVICE(cat_ad_lengths, batch_offsets);

  at::cuda::OptionalCUDAGuard device_guard;
  device_guard.set_index(cat_ad_lengths.get_device());

  const int64_t B = batch_offsets.numel() - 1;
  const int64_t T = cat_ad_lengths.numel() / num_ads_in_batch;

  Tensor reordered_cat_ad_lengths = at::empty_like(cat_ad_lengths);

  const dim3 threads(32, 32);
  const dim3 blocks((B * T + 32 - 1) / 32);

  AT_DISPATCH_ALL_TYPES(
      cat_ad_lengths.type(), "reorder_batched_ad_lengths_gpu_kernel", [&] {
        reorder_batched_ad_lengths_kernel<scalar_t>
            <<<blocks, threads, 0, at::cuda::getCurrentCUDAStream()>>>(
                cat_ad_lengths
                    .packed_accessor32<scalar_t, 1, at::RestrictPtrTraits>(),
                batch_offsets
                    .packed_accessor32<int32_t, 1, at::RestrictPtrTraits>(),
                reordered_cat_ad_lengths
                    .packed_accessor32<scalar_t, 1, at::RestrictPtrTraits>(),
                T);
        C10_CUDA_KERNEL_LAUNCH_CHECK();
      });
  return reordered_cat_ad_lengths;
}

template <typename Dtype, typename index_t = int32_t>
__global__
__launch_bounds__(kMaxThreads) void reorder_batched_ad_indices_kernel(
    // reorder indices from (ragged) [B  x T x #num_ads_b x length_{b, t, a})]
    // to [T][B][#num_ads_b][length_{b, t, a}], i.e. [sum(length_{b, t, a})],
    // laid out as [T][B][A][L] (if all lengths were equal).
    const at::PackedTensorAccessor32<index_t, 1, at::RestrictPtrTraits>
        cat_ad_offsets,
    const at::PackedTensorAccessor32<Dtype, 1, at::RestrictPtrTraits>
        cat_ad_indices,
    const at::PackedTensorAccessor32<index_t, 1, at::RestrictPtrTraits>
        reordered_cat_ad_offsets,
    at::PackedTensorAccessor32<Dtype, 1, at::RestrictPtrTraits>
        reordered_cat_ad_indices,
    const at::PackedTensorAccessor32<int32_t, 1, at::RestrictPtrTraits>
        batch_offsets,
    int32_t T) {
  const int32_t B = batch_offsets.size(0) - 1;
  const int32_t num_ads_in_batch = batch_offsets[B];
  // warp-per-segment.
  const int32_t b_t = blockIdx.x * blockDim.y + threadIdx.y;
  const int32_t b = b_t % B;
  const int32_t t = b_t / B;
  if (t >= T) {
    return;
  }
  // for each ad,
  const int32_t num_ads_b = batch_offsets[b + 1] - batch_offsets[b];
  const int32_t b_t_start = T * batch_offsets[b] + t * num_ads_b;
  const int32_t input_segment_offset_start =
      T * batch_offsets[b] + t * num_ads_b;
  const int32_t input_segment_offset_end =
      T * batch_offsets[b] + t * num_ads_b + num_ads_b;

  // Idea: we want to copy the entire segment of size sum_a(length_{b, t, a})
  // from starting point (given by cat_ad_offsets[b, t])
  // to end point (given by reordered_cat_ad_indices[t][b])
  const int32_t input_segment_start =
      cat_ad_offsets[input_segment_offset_start];
  const int32_t input_segment_end = cat_ad_offsets[input_segment_offset_end];

  const int32_t output_segment_offset_start =
      t * num_ads_in_batch + batch_offsets[b];
  const int32_t output_segment_start =
      reordered_cat_ad_offsets[output_segment_offset_start];

  for (int32_t i = threadIdx.x; i < input_segment_end - input_segment_start;
       i += blockDim.x) {
    reordered_cat_ad_indices[output_segment_start + i] =
        cat_ad_indices[input_segment_start + i];
  }
}

Tensor reorder_batched_ad_indices_gpu(
    const Tensor& cat_ad_offsets,
    const Tensor& cat_ad_indices,
    const Tensor& reordered_cat_ad_offsets,
    const Tensor& batch_offsets,
    const int64_t num_ads_in_batch) {
  TENSOR_ON_CUDA_GPU(cat_ad_offsets);
  TENSOR_ON_CUDA_GPU(cat_ad_indices);
  TENSOR_ON_CUDA_GPU(reordered_cat_ad_offsets);
  TENSOR_ON_CUDA_GPU(batch_offsets);
  TENSORS_ON_SAME_DEVICE(cat_ad_offsets, cat_ad_indices);
  TENSORS_ON_SAME_DEVICE(cat_ad_offsets, reordered_cat_ad_offsets);
  TENSORS_ON_SAME_DEVICE(cat_ad_offsets, batch_offsets);

  at::cuda::OptionalCUDAGuard device_guard;
  device_guard.set_index(cat_ad_offsets.get_device());

  const int64_t B = batch_offsets.numel() - 1;
  const int64_t T = (cat_ad_offsets.numel() - 1) / num_ads_in_batch;
  Tensor reordered_cat_ad_indices = at::empty_like(cat_ad_indices);

  const dim3 threads(32, 32);
  const dim3 blocks((B * T + 32 - 1) / 32);

  AT_DISPATCH_ALL_TYPES(
      cat_ad_indices.type(), "reorder_batched_ad_indices_gpu_kernel_1", [&] {
        AT_DISPATCH_INDEX_TYPES(
            cat_ad_offsets.scalar_type(),
            "reorder_batched_ad_indices_gpu_kernel_2",
            [&] {
              reorder_batched_ad_indices_kernel<scalar_t, index_t><<<
                  blocks,
                  threads,
                  0,
                  at::cuda::getCurrentCUDAStream()>>>(
                  cat_ad_offsets
                      .packed_accessor32<index_t, 1, at::RestrictPtrTraits>(),
                  cat_ad_indices
                      .packed_accessor32<scalar_t, 1, at::RestrictPtrTraits>(),
                  reordered_cat_ad_offsets
                      .packed_accessor32<index_t, 1, at::RestrictPtrTraits>(),
                  reordered_cat_ad_indices
                      .packed_accessor32<scalar_t, 1, at::RestrictPtrTraits>(),
                  batch_offsets
                      .packed_accessor32<int32_t, 1, at::RestrictPtrTraits>(),
                  T);
              C10_CUDA_KERNEL_LAUNCH_CHECK();
            });
      });
  return reordered_cat_ad_indices;
}

// Forward kernel for batched unary embedding op
template <typename scalar_t, typename index_t>
<<<<<<< HEAD
__global__ void batched_unary_embeddings_forward_kernel(
=======
__global__
__launch_bounds__(kMaxThreads) void batched_unary_embeddings_forward_kernel(
>>>>>>> 5219dc42
    const int32_t N,
    const int32_t B,
    const int32_t T,
    const scalar_t* __restrict__ weight, // N * sum(E) * 1 (embedding dimension
                                         // is 1)
    const index_t* __restrict__ table_offsets,
    const index_t* __restrict__ offsets,
    const index_t* __restrict__ indices,
    scalar_t* __restrict__ output // N * B * T
) {
  index_t sum_E = table_offsets[T];
  int32_t b = blockIdx.x * blockDim.x + threadIdx.x;
  if (b >= B) {
    return;
  }
  int32_t t = blockIdx.y;
  int32_t n = blockIdx.z;
  index_t table_offset = table_offsets[t];
  index_t indices_start = offsets[t * B + b];
  index_t indices_end = offsets[t * B + b + 1];
  int32_t L = indices_end - indices_start;
  at::acc_type<scalar_t, true> sum = 0.0;
  for (int32_t l = 0; l < L; ++l) {
    auto idx = __ldg(&indices[indices_start + l]);
    sum += weight[n * sum_E + table_offset + idx + 0];
  }
  output[(n * B + b) * T + t] = sum;
}

Tensor batched_unary_embeddings_forward_cuda(
    const Tensor& weight,
    const Tensor& table_offsets,
    const Tensor& offsets,
    const Tensor& indices) {
  TENSOR_CONTIGUOUS_AND_ON_CUDA_GPU(table_offsets);
  TENSOR_CONTIGUOUS_AND_ON_CUDA_GPU(weight);
  TENSOR_CONTIGUOUS_AND_ON_CUDA_GPU(offsets);
  TENSOR_CONTIGUOUS_AND_ON_CUDA_GPU(indices);

  at::cuda::OptionalCUDAGuard device_guard;
  device_guard.set_index(weight.get_device());
  // N: number of tasks, T: number of tables, B: batch size
  const int32_t N = weight.size(0);
  const int32_t T = table_offsets.numel() - 1;
  const int32_t B = (offsets.numel() - 1) / T;
  TORCH_CHECK(N > 0);
  TORCH_CHECK(B > 0);
  TORCH_CHECK(T > 0);
  TORCH_CHECK(T <= 65535);
  TORCH_CHECK(N <= 65535);
  int32_t threads = std::min<int32_t>(B, 512);
  dim3 blocks(cuda_calc_xblock_count(B, threads), T, N);
  auto output = at::empty({N, B, T}, weight.options());
  AT_DISPATCH_INDEX_TYPES(
      indices.type(), "batched_unary_embeddings_forward_kernel", [&] {
        AT_DISPATCH_FLOATING_TYPES_AND_HALF(
            weight.type(), "batched_unary_embeddings_forward_kernel", [&] {
              batched_unary_embeddings_forward_kernel<scalar_t>
                  <<<blocks, threads, 0, at::cuda::getCurrentCUDAStream()>>>(
                      N,
                      B,
                      T,
                      weight.data_ptr<scalar_t>(),
                      table_offsets.data_ptr<index_t>(),
                      offsets.data_ptr<index_t>(),
                      indices.data_ptr<index_t>(),
                      output.data_ptr<scalar_t>());
              C10_CUDA_KERNEL_LAUNCH_CHECK();
            });
      });
  return output;
}

// Backward kernel for batched unary embedding op
// We sort input indices so we don't have race conditions, an approach similar
// to the usual split table batched embedding backward.
// We can think of the following alternatives but each with challenges:
// 1) Assign output elements to different threads. Each thread scan all indices
//    corresponding to the table it owns but only accumulate gradients when an
//    index value matches with the output element it owns.
//    A challenge is each thread need to binary search to map from [0 .. sum_E]
//    to table id.
// 2) Densify indices and offsets to create [B, sum_E] matrix. Then, do batched
//    GEMM where ith GEMM multiplies [N, B] submatrix of grad_output with
//    [B, E_i] submatrix where E_i is the num of embeddings of ith table.
//    Concatenating the GEMM outputs will result in [N, B, T]
//    A challenge is there's no available batched GEMM routine with varying K
//    dimension.
template <typename scalar_t, typename index_t>
<<<<<<< HEAD
__global__ void batched_unary_embeddings_backward_kernel(
=======
__global__
__launch_bounds__(kMaxThreads) void batched_unary_embeddings_backward_kernel(
>>>>>>> 5219dc42
    const int32_t N,
    const int32_t B,
    const int32_t T,
    const scalar_t* __restrict__ grad_output, // [N * B * T]
    const index_t* __restrict__ table_offsets,
    scalar_t* __restrict__ grad_weight, // [N * sum_E * 1] (embedding
                                        // dimension is 1)
    const at::PackedTensorAccessor32<index_t, 1, at::RestrictPtrTraits>
        sorted_linear_indices_run,
    const int32_t* __restrict__ sorted_linear_indices_cumulative_run_lengths,
    const int32_t* __restrict__ sorted_infos,
    const int32_t* __restrict__ sorted_linear_indices_num_runs,
    FixedDivisor fd) {
  int32_t run_id = blockIdx.x * blockDim.x + threadIdx.x;
  int32_t n = blockIdx.y;
  if (n >= N) {
    return;
  }
  if (run_id >= sorted_linear_indices_run.size(0)) {
    return;
  }
  if (run_id >= sorted_linear_indices_num_runs[0]) {
    return;
  }
  int64_t linear_index = sorted_linear_indices_run[run_id];
  int32_t segment_start = sorted_linear_indices_cumulative_run_lengths[run_id];
  int32_t segment_end =
      sorted_linear_indices_cumulative_run_lengths[run_id + 1];
  int32_t SL = segment_end - segment_start;

  if (SL == 0) {
    return;
  }

  // now, each segment corresponds to exactly one table `t` and row in
  // that table (`idx`). Thus, we can hoist out some of the book-keeping.
  auto info = sorted_infos[segment_start];
  int t = fd.Div(info);

  at::acc_type<scalar_t, true> grad_sum = 0.0;
  for (int32_t sl = 0; sl < SL; ++sl) {
    int32_t b = fd.Mod(sorted_infos[segment_start + sl]);
    grad_sum += grad_output[(n * B + b) * T + t];
  }

  index_t table_offset = table_offsets[t];
  index_t sum_E = table_offsets[T];
  int64_t idx = linear_index - table_offset;
  grad_weight[n * sum_E + table_offset + idx] = grad_sum;
}

Tensor batched_unary_embeddings_backward_cuda(
    const Tensor& grad_output,
    const Tensor& weight,
    const Tensor& table_offsets,
    const Tensor& offsets,
    const Tensor& indices) {
  TENSOR_ON_CUDA_GPU(grad_output);
  TENSOR_ON_CUDA_GPU(weight);
  TENSOR_ON_CUDA_GPU(table_offsets);
  TENSOR_ON_CUDA_GPU(offsets);
  TENSOR_ON_CUDA_GPU(indices);

  at::cuda::OptionalCUDAGuard device_guard;
  device_guard.set_index(grad_output.get_device());

  // N: number of tasks, T: number of tables, B: batch size
  const int32_t N = grad_output.size(0);
  const int32_t B = grad_output.size(1);
  const int32_t T = grad_output.size(2);
  TORCH_CHECK(N > 0);
  TORCH_CHECK(B > 0);
  TORCH_CHECK(T > 0);

  // weight: [N, sum_E]
  // total_hash_size_bits = log2(sum_E)
  int64_t total_hash_size_bits = log2(weight.numel() / N) + 1;

  Tensor linear_indices, linear_indices_sorted;
  Tensor infos_sorted;
  Tensor sorted_linear_indices_run, sorted_linear_indices_run_lengths,
      sorted_linear_indices_num_runs,
      sorted_linear_indices_cumulative_run_lengths;
  std::tie(
      linear_indices,
      linear_indices_sorted,
      infos_sorted,
      sorted_linear_indices_run,
      sorted_linear_indices_run_lengths,
      sorted_linear_indices_num_runs,
      sorted_linear_indices_cumulative_run_lengths) =
      transpose_embedding_input(
          table_offsets, total_hash_size_bits, indices, offsets);

  int threads = std::min<int32_t>(sorted_linear_indices_run.numel(), 512);
  dim3 blocks(
      cuda_calc_xblock_count(sorted_linear_indices_run.numel(), threads), N);
  auto grad_weight = at::zeros_like(weight);
  AT_DISPATCH_INDEX_TYPES(
      indices.type(), "batched_unary_embeddings_backward_kernel", [&] {
        AT_DISPATCH_FLOATING_TYPES_AND_HALF(
            grad_output.type(),
            "batched_unary_embeddings_backward_kernel",
            [&] {
              batched_unary_embeddings_backward_kernel<scalar_t>
                  <<<blocks, threads, 0, at::cuda::getCurrentCUDAStream()>>>(
                      N,
                      B,
                      T,
                      grad_output.data_ptr<scalar_t>(),
                      table_offsets.data_ptr<index_t>(),
                      grad_weight.data_ptr<scalar_t>(),
                      sorted_linear_indices_run.packed_accessor32<
                          index_t,
                          1,
                          at::RestrictPtrTraits>(),
                      sorted_linear_indices_cumulative_run_lengths
                          .data_ptr<int32_t>(),
                      infos_sorted.data_ptr<int32_t>(),
                      sorted_linear_indices_num_runs.data_ptr<int32_t>(),
                      FixedDivisor(B));
              C10_CUDA_KERNEL_LAUNCH_CHECK();
            });
      });
  return grad_weight;
}

<<<<<<< HEAD
=======
Tensor lengths_range_cuda(
    const Tensor& t_in,
    const c10::optional<std::vector<int64_t>>& shape) {
  TENSOR_ON_CUDA_GPU(t_in);
  TENSOR_NDIM_EQUALS(t_in, 1);

  at::cuda::OptionalCUDAGuard device_guard;
  device_guard.set_index(t_in.get_device());

  const auto t_in_contig = t_in.contiguous();
  const auto num_seq = t_in_contig.numel();

  Tensor offsets;
  int64_t output_size = 1;

  if (shape.has_value()) {
    offsets = fbgemm_gpu::asynchronous_exclusive_cumsum_gpu(t_in_contig);
    output_size = c10::multiply_integers(shape.value());
  } else {
    // if we don't provide the the shape info, this is a slow path
    // we need to transfer the size of the output from GPU to CPU
    offsets = fbgemm_gpu::asynchronous_complete_cumsum_gpu(t_in_contig);
    AT_DISPATCH_INDEX_TYPES(
        t_in_contig.scalar_type(), "lengths_range_output_size", [&] {
          output_size = *(offsets[num_seq].cpu().data_ptr<index_t>());
        });
  }

  auto output = at::empty({output_size}, t_in.options());

  uint32_t vector_size;
  uint32_t rows_per_block;
  uint32_t num_blocks;
  std::tie(num_blocks, rows_per_block, vector_size) =
      calc_offsets_range_thread_block(output_size, num_seq);
  dim3 threads(vector_size, rows_per_block);
  AT_DISPATCH_INDEX_TYPES(
      t_in_contig.scalar_type(), "lengths_range_compute", [&] {
        fbgemm_gpu::_offsets_range_cuda_kernel<index_t>
            <<<num_blocks, threads, 0, at::cuda::getCurrentCUDAStream()>>>(
                num_seq,
                output_size,
                offsets.data_ptr<index_t>(),
                output.data_ptr<index_t>());
        C10_CUDA_KERNEL_LAUNCH_CHECK();
      });

  return output;
}

// Kernel for permuting the indices and weights. Used for permutation of
// sparse features
template <bool has_weight, typename index_t, typename scalar_t>
__global__ __launch_bounds__(kMaxThreads) void permute_indices_weights_kernel(
    int32_t len,
    int32_t T,
    int32_t B,
    const index_t* __restrict__ indices,
    const scalar_t* __restrict__ weights,
    const int32_t* __restrict__ permute,
    const index_t* __restrict__ input_offsets,
    const index_t* __restrict__ output_offsets,
    index_t* __restrict__ permuted_indices,
    scalar_t* __restrict__ permuted_weights) {
  int32_t b_t_start = blockIdx.x * blockDim.y + threadIdx.y;
  const int stride = gridDim.x * blockDim.y;
  for (int b_t = b_t_start; b_t < B * T; b_t += stride) {
    int32_t b = b_t % B;
    int32_t t = b_t / B;
    index_t output_start = output_offsets[b_t];
    index_t segment_length;
    if (b_t == B * T - 1) {
      segment_length = len - output_offsets[b_t];
    } else {
      segment_length = output_offsets[b_t + 1] - output_offsets[b_t];
    }
    index_t input_start = input_offsets[permute[t] * B + b];
    for (int32_t i = threadIdx.x; i < segment_length; i += blockDim.x) {
      permuted_indices[output_start + i] = indices[input_start + i];
      if (has_weight) {
        permuted_weights[output_start + i] = weights[input_start + i];
      }
    }
  }
}

std::tuple<Tensor, Tensor, c10::optional<Tensor>> permute_sparse_features_cuda(
    const Tensor& permute,
    const Tensor& lengths,
    const Tensor& indices,
    const c10::optional<Tensor>& weights) {
  TENSOR_ON_CUDA_GPU(permute);
  TENSOR_ON_CUDA_GPU(lengths);
  TENSOR_ON_CUDA_GPU(indices);
  TENSOR_ON_CUDA_GPU(weights);

  TENSORS_ON_SAME_DEVICE(permute, lengths);
  TENSORS_ON_SAME_DEVICE(permute, indices);
  TENSORS_ON_SAME_DEVICE(permute, weights);

  at::cuda::OptionalCUDAGuard device_guard;
  device_guard.set_index(indices.get_device());

  // the following implementation requires lengths and indices has the same
  // dtype if usecase comes up that requires different dtype (e.g. int32 for
  // lengths and int64 for indices, this will give a better error msg for
  // debugging
  TENSORS_HAVE_SAME_TYPE(lengths, indices);

  TORCH_CHECK(
      lengths.dim() == 2,
      "The dimension of lengths tensor should be equal to 2 to correctly infer number of features and batch size.")

  const auto permute_contig = permute.contiguous();
  const auto lengths_contig = lengths.contiguous();
  const auto indices_contig = indices.contiguous();
  // the features to permute over can be less or more with or without
  // repetitions
  const auto num_output_features = permute.numel();
  const auto num_features = lengths.size(0);
  const auto B = lengths.size(1);

  Tensor permuted_lengths;
  Tensor permuted_indices;
  Tensor permuted_weights;

  permuted_lengths = at::empty({num_output_features, B}, lengths.options());

  constexpr int32_t threads_1 = 256;
  const auto blocks_1 =
      cuda_calc_xblock_count(B * num_output_features, threads_1);
  AT_DISPATCH_INDEX_TYPES(
      lengths.scalar_type(), "permute_2D_lengths_kernel", [&] {
        fbgemm_gpu::permute_2D_lengths_kernel<index_t>
            <<<blocks_1, threads_1, 0, at::cuda::getCurrentCUDAStream()>>>(
                num_output_features,
                B,
                lengths_contig.data_ptr<index_t>(),
                permute.data_ptr<int32_t>(),
                permuted_lengths.data_ptr<index_t>());
        C10_CUDA_KERNEL_LAUNCH_CHECK();
      });

  // convert lengths to offsets
  const auto input_offsets =
      fbgemm_gpu::asynchronous_exclusive_cumsum_gpu(lengths_contig);
  const auto output_offsets =
      fbgemm_gpu::asynchronous_exclusive_cumsum_gpu(permuted_lengths);
  int64_t permuted_lengths_sum = indices.numel();

  /* TODO: Remove the condition protecting the slow path because even when the
   * condition below is true permuted_lengths.sum() could still be needed. For
   * instance if there are three features with indices `[0, 1, 2]`, `permute`
   * can be `[0, 1, 1]` for which permuted lengths sum would be needed to
   * create permuted_{indices, weights} and `permuted_lengths_sum =
   * indices.numel() or weights.numdel() would be incorrect.
   */
  if (num_features != num_output_features) {
    permuted_lengths_sum = permuted_lengths.sum().item<int64_t>();
  }

  constexpr int32_t BT_blocks = 32;
  dim3 threads_2(32, BT_blocks);
  const auto blocks_2 =
      cuda_calc_xblock_count(B * num_output_features, BT_blocks);
  permuted_indices = at::empty(permuted_lengths_sum, indices.options());
  if (weights.has_value()) {
    const Tensor weights_value = weights.value();
    const auto weights_value_contig = weights_value.contiguous();
    permuted_weights = at::empty(permuted_lengths_sum, weights_value.options());
    AT_DISPATCH_INDEX_TYPES(
        input_offsets.scalar_type(), "permute_indices_weights_kernel_1", [&] {
          AT_DISPATCH_FLOATING_TYPES_AND(
              at::ScalarType::Int,
              weights_value.scalar_type(),
              "permute_indices_weights_kernel_2",
              [&] {
                permute_indices_weights_kernel<true, index_t, scalar_t>
                    <<<blocks_2,
                       threads_2,
                       0,
                       at::cuda::getCurrentCUDAStream()>>>(
                        permuted_lengths_sum,
                        num_output_features,
                        B,
                        indices_contig.data_ptr<index_t>(),
                        weights_value_contig.data_ptr<scalar_t>(),
                        permute_contig.data_ptr<int32_t>(),
                        input_offsets.data_ptr<index_t>(),
                        output_offsets.data_ptr<index_t>(),
                        permuted_indices.data_ptr<index_t>(),
                        permuted_weights.data_ptr<scalar_t>());
                C10_CUDA_KERNEL_LAUNCH_CHECK();
              });
        });
  } else {
    AT_DISPATCH_INDEX_TYPES(
        indices.scalar_type(), "permute_indices_kernel", [&] {
          permute_indices_weights_kernel<false, index_t, std::nullptr_t>
              <<<blocks_2, threads_2, 0, at::cuda::getCurrentCUDAStream()>>>(
                  permuted_lengths_sum,
                  num_output_features,
                  B,
                  indices_contig.data_ptr<index_t>(),
                  nullptr,
                  permute_contig.data_ptr<int32_t>(),
                  input_offsets.data_ptr<index_t>(),
                  output_offsets.data_ptr<index_t>(),
                  permuted_indices.data_ptr<index_t>(),
                  nullptr);
          C10_CUDA_KERNEL_LAUNCH_CHECK();
        });
  }
  return {permuted_lengths, permuted_indices, permuted_weights};
}

>>>>>>> 5219dc42
} // namespace fbgemm_gpu<|MERGE_RESOLUTION|>--- conflicted
+++ resolved
@@ -1228,8 +1228,6 @@
   return {new_lengths, new_indices, new_weights, new_pos, unbucketize_permute};
 }
 
-<<<<<<< HEAD
-=======
 // Kernel for bucketize lengths, with the Cyclic distribution (vs. block,
 // block-cyclic distribution). Used for bucketize sparse feature with row-wise
 // partition (sparse_feature is partitioned cyclically along the sparse
@@ -1474,7 +1472,6 @@
   return {new_lengths, new_indices, new_weights, new_pos};
 }
 
->>>>>>> 5219dc42
 template <typename Dtype>
 __global__
 __launch_bounds__(kMaxThreads) void reorder_batched_ad_lengths_kernel(
@@ -1650,12 +1647,8 @@
 
 // Forward kernel for batched unary embedding op
 template <typename scalar_t, typename index_t>
-<<<<<<< HEAD
-__global__ void batched_unary_embeddings_forward_kernel(
-=======
 __global__
 __launch_bounds__(kMaxThreads) void batched_unary_embeddings_forward_kernel(
->>>>>>> 5219dc42
     const int32_t N,
     const int32_t B,
     const int32_t T,
@@ -1745,12 +1738,8 @@
 //    A challenge is there's no available batched GEMM routine with varying K
 //    dimension.
 template <typename scalar_t, typename index_t>
-<<<<<<< HEAD
-__global__ void batched_unary_embeddings_backward_kernel(
-=======
 __global__
 __launch_bounds__(kMaxThreads) void batched_unary_embeddings_backward_kernel(
->>>>>>> 5219dc42
     const int32_t N,
     const int32_t B,
     const int32_t T,
@@ -1878,8 +1867,6 @@
   return grad_weight;
 }
 
-<<<<<<< HEAD
-=======
 Tensor lengths_range_cuda(
     const Tensor& t_in,
     const c10::optional<std::vector<int64_t>>& shape) {
@@ -2096,5 +2083,4 @@
   return {permuted_lengths, permuted_indices, permuted_weights};
 }
 
->>>>>>> 5219dc42
 } // namespace fbgemm_gpu