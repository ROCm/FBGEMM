--- conflicted
+++ resolved
@@ -1,5 +1,5 @@
 /*
- * Copyright (c) Meta Platforms, Inc. and affiliates.
+ * Copyright (c) Facebook, Inc. and its affiliates.
  * All rights reserved.
  * This source code is licensed under the BSD-style license found in the
  * LICENSE file in the root directory of this source tree.
@@ -375,18 +375,6 @@
 
   size_t size_bytes = at::detail::computeStorageNbytes(
       t.sizes(), t.strides(), t.dtype().itemsize());
-<<<<<<< HEAD
-=======
-
-  memcpy(cpu_clone.data_ptr(), t.data_ptr(), size_bytes);
-
-  return cpu_clone;
-}
-
-#ifndef __HIP_PLATFORM_HCC__
-// FIXME: some advanced "cudaMemAdvise" flags are not supported by HIP.
-FBGEMM_GPU_ENUM_GLOGAL(uvm)
->>>>>>> 5219dc42
 
   memcpy(cpu_clone.data_ptr(), t.data_ptr(), size_bytes);
 
