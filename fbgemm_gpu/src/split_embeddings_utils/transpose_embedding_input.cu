/*
 * Copyright (c) Meta Platforms, Inc. and affiliates.
 * All rights reserved.
 *
 * This source code is licensed under the BSD-style license found in the
 * LICENSE file in the root directory of this source tree.
 */

#include "fbgemm_gpu/embedding_backward_template_helpers.cuh" // @manual
#include "fbgemm_gpu/ops_utils.h" // @manual
#include "fbgemm_gpu/split_embeddings_utils.cuh" // @manual
<<<<<<< HEAD
#include <rocprim/device/device_radix_sort.hpp>
=======
#ifdef USE_ROCM
#include <rocprim/device/device_radix_sort.hpp>
#endif
>>>>>>> 420a21e4
// clang-format off
#include "fbgemm_gpu/cub_namespace_prefix.cuh" // @manual
#include <cub/device/device_radix_sort.cuh>
#include <cub/device/device_run_length_encode.cuh>
#include <cub/device/device_scan.cuh>
#include "fbgemm_gpu/cub_namespace_postfix.cuh" // @manual
// clang-format on

using Tensor = at::Tensor;
using namespace fbgemm_gpu;

inline at::Tensor asynchronous_complete_cumsum(at::Tensor t_in) {
  CUDA_DEVICE_GUARD(t_in);

  size_t temp_storage_bytes = 0;
  TORCH_CHECK(t_in.is_contiguous());
  TORCH_CHECK(t_in.dtype() == at::kInt || t_in.dtype() == at::kLong);
  // CUB only handles up to INT_MAX elements.
  TORCH_CHECK_LT(t_in.numel(), std::numeric_limits<int32_t>::max());
  TORCH_CHECK_EQ(t_in.dim(), 1);
  auto t_out = at::empty({t_in.numel() + 1}, t_in.options());
  t_out[0].zero_();
  AT_DISPATCH_INDEX_TYPES(
      t_in.scalar_type(), "cub_inclusive_sum_wrapper1", [&] {
        AT_CUDA_CHECK(FBGEMM_GPU_CUB_NS_PREFIX cub::DeviceScan::InclusiveSum(
            nullptr,
            temp_storage_bytes,
            t_in.data_ptr<index_t>(),
            t_out.data_ptr<index_t>() + 1,
            t_in.numel(),
            at::cuda::getCurrentCUDAStream()));
      });
  auto temp_storage = at::empty(
      {static_cast<int64_t>(temp_storage_bytes)},
      t_in.options().dtype(at::kByte));
  AT_DISPATCH_INDEX_TYPES(
      t_in.scalar_type(), "cub_inclusive_sum_wrapper2", [&] {
        AT_CUDA_CHECK(FBGEMM_GPU_CUB_NS_PREFIX cub::DeviceScan::InclusiveSum(
            temp_storage.data_ptr(),
            temp_storage_bytes,
            t_in.data_ptr<index_t>(),
            t_out.data_ptr<index_t>() + 1,
            t_in.numel(),
            at::cuda::getCurrentCUDAStream()));
      });
  return t_out;
}

template <typename index_t, typename info_acc_t, bool nobag, bool vbe>
__global__ __launch_bounds__(kMaxThreads) void linearize_index_kernel(
    const at::PackedTensorAccessor32<index_t, 1, at::RestrictPtrTraits>
        hash_size_cumsum,
    const at::PackedTensorAccessor32<index_t, 1, at::RestrictPtrTraits> indices,
    const at::PackedTensorAccessor32<index_t, 1, at::RestrictPtrTraits> offsets,
    at::PackedTensorAccessor32<info_acc_t, 1, at::RestrictPtrTraits> infos,
    at::PackedTensorAccessor32<index_t, 1, at::RestrictPtrTraits>
        linear_indices,
    const int32_t info_B_num_bits,
    const uint32_t info_B_mask,
    const uint32_t max_T,
    const uint32_t max_B,
    // Use a raw pointer to avoid creating dummy PackedTensorAccessor
    const uint32_t* const __restrict__ vbe_b_t_map,
    FixedDivisor fd) {
  const int32_t T = hash_size_cumsum.size(0) - 1;
  auto b_t = blockIdx.x * blockDim.x + threadIdx.x;
  int32_t b;
  int32_t t;
  const auto total_B = offsets.size(0) - 1;
  bool valid = b_t < total_B;
  // info must be uint32_t (using auto will assign int32_t to info)
  uint32_t info = 0;

  if (vbe && valid) {
    info = vbe_b_t_map[b_t];
    reinterpret_cast<uint32_t*>(&t)[0] = info >> info_B_num_bits;
    reinterpret_cast<uint32_t*>(&b)[0] = info & info_B_mask;
  } else {
    fd.DivMod(b_t, &t, &b);
  }

  const index_t hash_offset = valid ? hash_size_cumsum[t] : -1;
  const index_t indices_start = valid ? offsets[b_t] : -1;
  const int32_t L = valid ? offsets[b_t + 1] - indices_start : 0;
  const int32_t lane_id = threadIdx.x % fbgemm_gpu::kWarpSize;

  // Compile-time conditional
  if (nobag) {
    for (int32_t j = 0; j < fbgemm_gpu::kWarpSize; ++j) {
      const index_t indices_start_warp =
          fbgemm_gpu::shfl_sync(indices_start, j);
      const int32_t t_warp = fbgemm_gpu::shfl_sync(t, j);
      const int32_t L_warp = fbgemm_gpu::shfl_sync(L, j);
      const index_t hash_offset_warp = fbgemm_gpu::shfl_sync(hash_offset, j);
      for (int32_t i = lane_id; i < L_warp; i += fbgemm_gpu::kWarpSize) {
        const index_t idx = __ldg(&indices[indices_start_warp + i]);
        const int64_t l_t = (indices_start_warp + i) * T + t_warp;
        infos[indices_start_warp + i] = l_t;
        linear_indices[indices_start_warp + i] = hash_offset_warp + idx;
      }
    }
  } else {
    // Store t in upper (32 - DEFAULT_INFO_B_NUM_BITS).
    // Store b in lower (DEFAULT_INFO_B_NUM_BITS).
    if (!vbe && valid) {
      info = (reinterpret_cast<uint32_t*>(&t)[0] << info_B_num_bits) |
          reinterpret_cast<uint32_t*>(&b)[0];
    }
    for (int32_t j = 0; j < fbgemm_gpu::kWarpSize; ++j) {
      const index_t indices_start_warp =
          fbgemm_gpu::shfl_sync(indices_start, j);
      const uint32_t info_warp = fbgemm_gpu::shfl_sync(info, j);
      const int32_t L_warp = fbgemm_gpu::shfl_sync(L, j);
      const index_t hash_offset_warp = fbgemm_gpu::shfl_sync(hash_offset, j);
      for (int32_t i = lane_id; i < L_warp; i += fbgemm_gpu::kWarpSize) {
        const index_t idx = __ldg(&indices[indices_start_warp + i]);
        reinterpret_cast<uint32_t*>(&infos[0])[indices_start_warp + i] =
            info_warp;
        linear_indices[indices_start_warp + i] = hash_offset_warp + idx;
      }
    }
  }
}

template <typename index_t, typename info_acc_t>
__global__
__launch_bounds__(kMaxThreads) void linearize_index_index_select_kernel(
    const at::PackedTensorAccessor32<index_t, 1, at::RestrictPtrTraits>
        hash_size_cumsum,
    const at::PackedTensorAccessor32<index_t, 1, at::RestrictPtrTraits> indices,
    const at::PackedTensorAccessor32<index_t, 1, at::RestrictPtrTraits>
        total_L_offsets,
    at::PackedTensorAccessor32<info_acc_t, 1, at::RestrictPtrTraits> infos,
    at::PackedTensorAccessor32<index_t, 1, at::RestrictPtrTraits>
        linear_indices,
    FixedDivisor fd,
    int32_t fixed_L_per_warp) {
  const int32_t T = hash_size_cumsum.size(0) - 1;
  auto b_t = blockIdx.x * blockDim.x + threadIdx.x;
  int32_t b;
  int32_t t;

  fd.DivMod(b_t, &t, &b);

  const int32_t lane_id = threadIdx.x % fbgemm_gpu::kWarpSize;

  index_t hash_offset = -1;
  index_t indices_start = -1;
  int32_t L = 0;
  int32_t L_start = 0;
  if (t < T) {
    const auto total_L_start = total_L_offsets[t];
    const auto total_L = total_L_offsets[t + 1] - total_L_start;
    L_start = b * fixed_L_per_warp;
    if (L_start < total_L) {
      hash_offset = hash_size_cumsum[t];
      indices_start = total_L_start + L_start;
      L = (total_L - L_start >= fixed_L_per_warp) ? fixed_L_per_warp
                                                  : (total_L - L_start);
    }
  }

  // Compile-time conditional
  for (int32_t j = 0; j < fbgemm_gpu::kWarpSize; ++j) {
    const index_t indices_start_warp = fbgemm_gpu::shfl_sync(indices_start, j);
    const auto t_warp = fbgemm_gpu::shfl_sync(t, j);
    const auto L_warp = fbgemm_gpu::shfl_sync(L, j);
    const auto L_start_warp = fbgemm_gpu::shfl_sync(L_start, j);
    const index_t hash_offset_warp = fbgemm_gpu::shfl_sync(hash_offset, j);
    for (int32_t i = lane_id; i < L_warp; i += fbgemm_gpu::kWarpSize) {
      const index_t idx = __ldg(&indices[indices_start_warp + i]);
      // l is the relative l in the feature (i.e., the first l in the feature
      // is 0)
      const int64_t l_t = (L_start_warp + i) * T + t_warp;
      infos[indices_start_warp + i] = l_t;
      linear_indices[indices_start_warp + i] = hash_offset_warp + idx;
    }
  }
}

DLL_PUBLIC std::tuple<
    Tensor /*linear_indices*/,
    Tensor /*linear_indices_sorted*/,
    Tensor /*infos_sorted*/,
    Tensor /*sorted_linear_indices_run*/,
    Tensor /*sorted_linear_indices_run_lengths*/,
    Tensor /*sorted_linear_indices_num_runs*/,
    Tensor /*sorted_linear_indices_cumulative_run_lengths*/>
transpose_embedding_input(
    Tensor hash_size_cumsum,
    int64_t total_hash_size_bits,
    Tensor indices,
    Tensor offsets,
    bool nobag,
    const c10::optional<Tensor>& vbe_b_t_map,
    const int64_t info_B_num_bits,
    const int64_t info_B_mask,
    const int64_t total_unique_indices,
    const bool is_index_select,
    const c10::optional<Tensor>& total_L_offsets,
    const int64_t fixed_L_per_warp,
    const int64_t num_warps_per_feature) {
  const bool vbe = vbe_b_t_map.has_value();
  TORCH_CHECK(nobag || !vbe || info_B_num_bits > 0);
  TORCH_CHECK(!vbe || info_B_mask > 0);
  TORCH_CHECK(
      !is_index_select || (fixed_L_per_warp > 0 && num_warps_per_feature > 0));

  const auto T = hash_size_cumsum.size(0) - 1;
  const auto total_B =
      !is_index_select ? (offsets.size(0) - 1) : (num_warps_per_feature * T);

  TORCH_CHECK(
      !is_index_select ||
      (total_L_offsets.has_value() &&
       total_L_offsets.value().numel() == T + 1));

  auto infos = at::empty_like(
      indices,
      indices.options().dtype(
          (nobag || is_index_select) ? at::kLong : at::kInt));
  auto infos_sorted = at::empty_like(infos);
  auto linear_indices = at::empty_like(indices);
  auto linear_indices_sorted = at::empty_like(indices);

  Tensor sorted_linear_indices_run;
  Tensor sorted_linear_indices_run_lengths;
  Tensor sorted_linear_indices_num_runs;

  using at::RestrictPtrTraits;

#define INVOKE_LINEARIZE_INDEX_KERNEL(INFO_ACC_T, NOBAG)                   \
  const auto linearize_index_kernel_ =                                     \
      (vbe ? linearize_index_kernel<index_t, INFO_ACC_T, NOBAG, true>      \
           : linearize_index_kernel<index_t, INFO_ACC_T, NOBAG, false>);   \
  linearize_index_kernel_<<<                                               \
      div_round_up(total_B, kMaxThreads),                                  \
      kMaxThreads,                                                         \
      0,                                                                   \
      at::cuda::getCurrentCUDAStream()>>>(                                 \
      hash_size_cumsum.packed_accessor32<index_t, 1, RestrictPtrTraits>(), \
      indices.packed_accessor32<index_t, 1, RestrictPtrTraits>(),          \
      offsets.packed_accessor32<index_t, 1, RestrictPtrTraits>(),          \
      infos.packed_accessor32<INFO_ACC_T, 1, RestrictPtrTraits>(),         \
      linear_indices.packed_accessor32<index_t, 1, RestrictPtrTraits>(),   \
      info_B_num_bits,                                                     \
      info_B_mask,                                                         \
      (1u << (DEFAULT_INFO_NUM_BITS - info_B_num_bits)) - 1,               \
      (1u << info_B_num_bits) - 1,                                         \
      vbe ? reinterpret_cast<uint32_t*>(vbe_b_t_map.value().data_ptr())    \
          : nullptr,                                                       \
      FixedDivisor(total_B / T));                                          \
  C10_CUDA_KERNEL_LAUNCH_CHECK()

  AT_DISPATCH_INDEX_TYPES(
      infos.scalar_type(), "transpose_embedding_input1", [&] {
        using info_t = index_t;
        AT_DISPATCH_INDEX_TYPES(
            indices.scalar_type(), "transpose_embedding_input2", [&] {
              if (!is_index_select) {
                if (!nobag) {
                  INVOKE_LINEARIZE_INDEX_KERNEL(int32_t, false);
                } else {
                  INVOKE_LINEARIZE_INDEX_KERNEL(int64_t, true);
                }
              } else {
                // index_select is a special case of TBE (dense, nobag, with
                // fixed_L_per_warp)
                linearize_index_index_select_kernel<<<
                    div_round_up(total_B, kMaxThreads),
                    kMaxThreads,
                    0,
                    at::cuda::getCurrentCUDAStream()>>>(
                    hash_size_cumsum
                        .packed_accessor32<index_t, 1, RestrictPtrTraits>(),
                    indices.packed_accessor32<index_t, 1, RestrictPtrTraits>(),
                    total_L_offsets.value()
                        .packed_accessor32<index_t, 1, RestrictPtrTraits>(),
                    infos.packed_accessor32<int64_t, 1, RestrictPtrTraits>(),
                    linear_indices
                        .packed_accessor32<index_t, 1, RestrictPtrTraits>(),
                    FixedDivisor(total_B / T),
                    fixed_L_per_warp);
                C10_CUDA_KERNEL_LAUNCH_CHECK();
              }
              {
                size_t temp_storage_bytes = 0;
<<<<<<< HEAD
#ifdef __HIP_PLATFORM_NVIDIA__ 
=======
#ifndef USE_ROCM
>>>>>>> 420a21e4
                AT_CUDA_CHECK(
                    FBGEMM_GPU_CUB_NS_PREFIX cub::DeviceRadixSort::SortPairs(
                        nullptr,
                        temp_storage_bytes,
                        linear_indices.data_ptr<index_t>(),
                        linear_indices_sorted.data_ptr<index_t>(),
                        infos.data_ptr<info_t>(),
                        infos_sorted.data_ptr<info_t>(),
                        linear_indices.numel(),
                        0,
                        total_hash_size_bits,
                        at::cuda::getCurrentCUDAStream(),
                        false));
                auto temp_storage = at::empty(
                    {static_cast<int64_t>(temp_storage_bytes)},
                    indices.options().dtype(at::kByte));
                AT_CUDA_CHECK(
                    FBGEMM_GPU_CUB_NS_PREFIX cub::DeviceRadixSort::SortPairs(
                        temp_storage.data_ptr(),
                        temp_storage_bytes,
                        linear_indices.data_ptr<index_t>(),
                        linear_indices_sorted.data_ptr<index_t>(),
                        infos.data_ptr<info_t>(),
                        infos_sorted.data_ptr<info_t>(),
                        linear_indices.numel(),
                        0,
                        total_hash_size_bits,
                        at::cuda::getCurrentCUDAStream(),
                        false));
#else
	        using config = rocprim::radix_sort_config<
                rocprim::default_config,
                rocprim::default_config,
                rocprim::default_config,
                400000>;		    
	        rocprim::radix_sort_pairs<config>(
  	            nullptr,
                    temp_storage_bytes,
                    linear_indices.data_ptr<index_t>(),
                    linear_indices_sorted.data_ptr<index_t>(),
                    infos.data_ptr<info_t>(),
                    infos_sorted.data_ptr<info_t>(),
                    linear_indices.numel(),
                    0,
                    total_hash_size_bits,
                    at::cuda::getCurrentCUDAStream(),
                    false);
                auto temp_storage = at::empty(
                    {static_cast<int64_t>(temp_storage_bytes)},
                    indices.options().dtype(at::kByte));			    
                rocprim::radix_sort_pairs<config>(
                    temp_storage.data_ptr(),
                    temp_storage_bytes,
                    linear_indices.data_ptr<index_t>(),
                    linear_indices_sorted.data_ptr<index_t>(),
                    infos.data_ptr<info_t>(),
                    infos_sorted.data_ptr<info_t>(),
                    linear_indices.numel(),
                    0,
                    total_hash_size_bits,
                    at::cuda::getCurrentCUDAStream(),
                    false);
#endif	      
	      }
              if (total_unique_indices != -1) {
                TORCH_CHECK(total_unique_indices >= 0);
                sorted_linear_indices_run =
                    at::empty({total_unique_indices}, indices.options());
                sorted_linear_indices_run_lengths = at::zeros(
                    {total_unique_indices}, indices.options().dtype(at::kInt));
              } else {
                sorted_linear_indices_run = at::empty_like(indices);
                sorted_linear_indices_run_lengths =
                    at::zeros_like(indices, indices.options().dtype(at::kInt));
              }
              sorted_linear_indices_num_runs =
                  at::zeros({1}, indices.options().dtype(at::kInt));

              {
                size_t temp_storage_bytes = 0;
                AT_CUDA_CHECK(
                    FBGEMM_GPU_CUB_NS_PREFIX cub::DeviceRunLengthEncode::Encode(
                        nullptr,
                        temp_storage_bytes,
                        linear_indices_sorted.data_ptr<index_t>(),
                        sorted_linear_indices_run.data_ptr<index_t>(),
                        sorted_linear_indices_run_lengths.data_ptr<int32_t>(),
                        sorted_linear_indices_num_runs.data_ptr<int32_t>(),
                        linear_indices_sorted.numel(),
                        at::cuda::getCurrentCUDAStream()));
                // Allocate temporary storage
                auto temp_storage = at::empty(
                    {static_cast<int64_t>(temp_storage_bytes)},
                    indices.options().dtype(at::kByte));
                // Run encoding
                AT_CUDA_CHECK(
                    FBGEMM_GPU_CUB_NS_PREFIX cub::DeviceRunLengthEncode::Encode(
                        temp_storage.data_ptr(),
                        temp_storage_bytes,
                        linear_indices_sorted.data_ptr<index_t>(),
                        sorted_linear_indices_run.data_ptr<index_t>(),
                        sorted_linear_indices_run_lengths.data_ptr<int32_t>(),
                        sorted_linear_indices_num_runs.data_ptr<int32_t>(),
                        linear_indices_sorted.numel(),
                        at::cuda::getCurrentCUDAStream()));
              }
            });
      });

  auto sorted_linear_indices_cumulative_run_lengths =
      asynchronous_complete_cumsum(sorted_linear_indices_run_lengths);

#undef INVOKE_LINEARIZE_INDEX_KERNEL

  return {
      linear_indices,
      linear_indices_sorted,
      infos_sorted,
      sorted_linear_indices_run,
      sorted_linear_indices_run_lengths,
      sorted_linear_indices_num_runs,
      sorted_linear_indices_cumulative_run_lengths};
}<|MERGE_RESOLUTION|>--- conflicted
+++ resolved
@@ -9,13 +9,9 @@
 #include "fbgemm_gpu/embedding_backward_template_helpers.cuh" // @manual
 #include "fbgemm_gpu/ops_utils.h" // @manual
 #include "fbgemm_gpu/split_embeddings_utils.cuh" // @manual
-<<<<<<< HEAD
-#include <rocprim/device/device_radix_sort.hpp>
-=======
 #ifdef USE_ROCM
 #include <rocprim/device/device_radix_sort.hpp>
 #endif
->>>>>>> 420a21e4
 // clang-format off
 #include "fbgemm_gpu/cub_namespace_prefix.cuh" // @manual
 #include <cub/device/device_radix_sort.cuh>
@@ -303,11 +299,7 @@
               }
               {
                 size_t temp_storage_bytes = 0;
-<<<<<<< HEAD
-#ifdef __HIP_PLATFORM_NVIDIA__ 
-=======
 #ifndef USE_ROCM
->>>>>>> 420a21e4
                 AT_CUDA_CHECK(
                     FBGEMM_GPU_CUB_NS_PREFIX cub::DeviceRadixSort::SortPairs(
                         nullptr,
