--- conflicted
+++ resolved
@@ -1314,108 +1314,7 @@
           }
           output_data[(n * B + b) * T + t] = sum;
         }
-<<<<<<< HEAD
-      }));
-
-  return output;
-}
-
-template <typename index_t, typename scalar_t>
-void jagged_2d_to_dense_forward_kernel(
-    int32_t B,
-    int32_t max_L,
-    int32_t D,
-    const index_t* offsets,
-    const scalar_t* values_data,
-    scalar_t* padded_values_data) {
-  const auto block_size = max_L * D;
-  const auto embedding_byte_size = D * sizeof(scalar_t);
-  for (auto b = 0; b < B; ++b) {
-    auto start_idx = offsets[b];
-    auto end_idx = offsets[b + 1];
-    auto length = end_idx - start_idx;
-    if (length > max_L) {
-      length = max_L;
-    }
-    auto padding_length = max_L - length;
-    memcpy(
-        &padded_values_data[b * block_size],
-        &values_data[start_idx * D],
-        length * embedding_byte_size);
-    memset(
-        &padded_values_data[b * block_size + length * D],
-        0,
-        padding_length * embedding_byte_size);
-  }
-}
-
-Tensor
-jagged_2d_to_dense_forward_cpu(Tensor values, Tensor offsets, int64_t max_L) {
-  TORCH_CHECK(values.dim() == 2);
-  TORCH_CHECK(offsets.dim() == 1);
-  TORCH_CHECK(max_L > 0);
-
-  const auto B = offsets.numel() - 1;
-  const auto D = values.size(1);
-  const auto values_contig = values.expect_contiguous();
-  const auto offsets_contig = offsets.expect_contiguous();
-
-  if (values.size(0) == 0) {
-    return at::zeros({B, max_L, D}, values.options());
-  }
-
-  auto padded_values = at::empty({B, max_L, D}, values.options());
-  AT_DISPATCH_INDEX_TYPES(
-      offsets_contig->scalar_type(),
-      "jagged_2d_to_dense_forward_by_offsets",
-      ([&]() {
-        AT_DISPATCH_FLOATING_TYPES_AND_HALF(
-            values_contig->scalar_type(),
-            "jagged_2d_to_dense_forward_by_values",
-            ([&]() {
-              jagged_2d_to_dense_forward_kernel(
-                  B,
-                  max_L,
-                  D,
-                  offsets_contig->data_ptr<index_t>(),
-                  values_contig->data_ptr<scalar_t>(),
-                  padded_values.data_ptr<scalar_t>());
-            }));
-      }));
-
-  return padded_values;
-}
-
-template <typename index_t, typename scalar_t>
-void jagged_1d_to_dense_kernel(
-    int64_t B,
-    int64_t max_L,
-    scalar_t padding_value,
-    const index_t* offsets,
-    const scalar_t* values_data,
-    scalar_t* padded_values_data) {
-  const auto block_size = max_L;
-  const auto value_byte_size = sizeof(scalar_t);
-  for (auto b = 0; b < B; ++b) {
-    auto start_idx = offsets[b];
-    auto end_idx = offsets[b + 1];
-    auto length = end_idx - start_idx;
-    if (length > max_L) {
-      // Guard against the case that lengths[b] > max_L. This is
-      // a valid use case.
-      length = max_L;
-    }
-    auto padding_length = max_L - length;
-    memcpy(
-        &padded_values_data[b * block_size],
-        &values_data[start_idx],
-        length * value_byte_size);
-    for (int l = 0, offset = b * block_size + length; l < padding_length;
-         ++l, ++offset) {
-      padded_values_data[offset] = padding_value;
-=======
       }
->>>>>>> 5219dc42
     }
   });
 
@@ -1642,80 +1541,6 @@
       calibrated_prediction_data[i] = uncalibrated;
     }
   }
-}
-
-std::tuple<Tensor, Tensor> generic_histogram_binning_calibration_by_feature_cpu(
-    const Tensor& logit,
-    const Tensor& segment_value,
-    const Tensor& segment_lengths,
-    int64_t num_segments,
-    const Tensor& bin_num_examples,
-    const Tensor& bin_num_positives,
-    const Tensor& bin_boundaries,
-    double positive_weight,
-    int64_t bin_ctr_in_use_after,
-    double bin_ctr_weight_value) {
-  TENSOR_ON_CPU(logit);
-  TENSOR_ON_CPU(segment_value);
-  TENSOR_ON_CPU(segment_lengths);
-  TENSOR_ON_CPU(bin_num_examples);
-  TENSOR_ON_CPU(bin_num_positives);
-  TENSOR_ON_CPU(bin_boundaries);
-  TORCH_CHECK(bin_num_examples.numel() == bin_num_positives.numel());
-  TORCH_CHECK(
-      bin_num_examples.numel() ==
-      (num_segments + 1) * (bin_boundaries.numel() + 1));
-
-  // dense_segment_value is used as a temporary storage.
-  Tensor dense_segment_value =
-      at::empty({logit.numel()}, segment_value.options());
-  AT_DISPATCH_INDEX_TYPES(
-      segment_value.scalar_type(), "to_dense_representation_cpu_wrapper", [&] {
-        using segment_value_t = index_t;
-        AT_DISPATCH_INDEX_TYPES(
-            segment_lengths.scalar_type(), "to_dense_representation_cpu", [&] {
-              using segment_length_t = index_t;
-              _to_dense_representation<segment_value_t, segment_length_t>(
-                  segment_lengths.numel(),
-                  segment_value.data_ptr<segment_value_t>(),
-                  segment_lengths.data_ptr<segment_length_t>(),
-                  dense_segment_value.data_ptr<segment_value_t>());
-            });
-      });
-
-  Tensor calibrated_prediction = at::empty_like(logit);
-  Tensor bin_ids = at::empty({logit.numel()}, logit.options().dtype(at::kLong));
-  const double recalibrate_value = std::log(positive_weight);
-  AT_DISPATCH_FLOATING_TYPES_AND_HALF(
-      logit.type(),
-      "generic_histogram_binning_calibration_by_feature_cpu_wrapper",
-      [&] {
-        using logit_t = scalar_t;
-        AT_DISPATCH_INDEX_TYPES(
-            segment_value.scalar_type(),
-            "generic_histogram_binning_calibration_by_feature_cpu",
-            [&] {
-              using segment_value_t = index_t;
-              _generic_histogram_binning_calibration_by_feature_cpu_kernel<
-                  logit_t,
-                  segment_value_t>(
-                  logit.numel(),
-                  bin_boundaries.numel() + 1,
-                  num_segments,
-                  recalibrate_value,
-                  bin_ctr_in_use_after,
-                  bin_ctr_weight_value,
-                  logit.data_ptr<logit_t>(),
-                  dense_segment_value.data_ptr<segment_value_t>(),
-                  bin_num_examples.data_ptr<double>(),
-                  bin_num_positives.data_ptr<double>(),
-                  bin_boundaries.data_ptr<double>(),
-                  calibrated_prediction.data_ptr<logit_t>(),
-                  bin_ids.data_ptr<int64_t>());
-            });
-      });
-
-  return std::make_tuple(calibrated_prediction, bin_ids);
 }
 
 template <typename T>
@@ -1983,8 +1808,6 @@
       weights, rowwise_prune_mask, compressed_indices_dtype);
 }
 
-<<<<<<< HEAD
-=======
 Tensor& lengths_range_out(
     Tensor& output,
     const Tensor& t_in,
@@ -2175,7 +1998,6 @@
   return {permuted_lengths, permuted_indices, permuted_weights};
 }
 
->>>>>>> 5219dc42
 } // namespace fbgemm_gpu
 
 TORCH_LIBRARY_FRAGMENT(fbgemm, m) {
@@ -2202,13 +2024,6 @@
   m.def(
       "batched_unary_embeddings(Tensor weight, Tensor table_offsets, Tensor offsets, Tensor indices) -> Tensor");
   m.def(
-<<<<<<< HEAD
-      "jagged_2d_to_dense(Tensor values, Tensor offsets, int max_sequence_length) -> Tensor");
-  m.def(
-      "jagged_1d_to_dense(Tensor values, Tensor offsets, int max_sequence_length, int padding_value) -> Tensor");
-  m.def(
-=======
->>>>>>> 5219dc42
       "histogram_binning_calibration(Tensor logit, Tensor bin_num_examples, Tensor bin_num_positives, float positive_weight, float lower_bound, float upper_bound, int bin_ctr_in_use_after, float bin_ctr_weight_value) -> (Tensor, Tensor)");
   m.def(
       "histogram_binning_calibration_by_feature(Tensor logit, Tensor segment_value, Tensor segment_lengths, int num_segments, Tensor bin_num_examples, Tensor bin_num_positives, int num_bins, float positive_weight, float lower_bound, float upper_bound, int bin_ctr_in_use_after, float bin_ctr_weight_value) -> (Tensor, Tensor)");
@@ -2218,8 +2033,6 @@
       "segment_sum_csr(int batch_size, Tensor csr_seg, Tensor values) -> Tensor");
   m.def(
       "embedding_bag_rowwise_prune(Tensor weight, Tensor indicator, float threshold, ScalarType compressed_indices_dtype, bool abs=True, int min_num_rows=0, float? min_save_ratio=1.0) -> (Tensor, Tensor)");
-<<<<<<< HEAD
-=======
   m.def("lengths_range(Tensor t_in, int[]? shape=None) -> Tensor");
   m.def(
       "lengths_range_out(Tensor output, Tensor t_in, int[]? shape=None) -> Tensor");
@@ -2227,7 +2040,6 @@
       "permute_sparse_features(Tensor permute, Tensor lengths, Tensor indices, Tensor? weights=None) -> (Tensor, Tensor, Tensor?)");
   m.def("Bfloat16QuantizedToFloat(Tensor input) -> Tensor");
   m.def("FloatToBfloat16Quantized(Tensor input) -> Tensor");
->>>>>>> 5219dc42
 }
 
 TORCH_LIBRARY_IMPL(fbgemm, CPU, m) {
@@ -2267,14 +2079,6 @@
   DISPATCH_TO_CPU(
       "histogram_binning_calibration_by_feature",
       fbgemm_gpu::histogram_binning_calibration_by_feature_cpu);
-<<<<<<< HEAD
-  m.impl(
-      "generic_histogram_binning_calibration_by_feature",
-      fbgemm_gpu::generic_histogram_binning_calibration_by_feature_cpu);
-  m.impl("segment_sum_csr", fbgemm_gpu::segment_sum_csr_cpu);
-  m.impl(
-      "embedding_bag_rowwise_prune", fbgemm_gpu::embedding_bag_rowwise_prune);
-=======
   DISPATCH_TO_CPU(
       "generic_histogram_binning_calibration_by_feature",
       fbgemm_gpu::generic_histogram_binning_calibration_by_feature_cpu);
@@ -2289,5 +2093,4 @@
       "FloatToBfloat16Quantized", fbgemm_gpu::_float_to_bfloat16_cpu);
   DISPATCH_TO_CPU(
       "Bfloat16QuantizedToFloat", fbgemm_gpu::_bfloat16_to_float_cpu);
->>>>>>> 5219dc42
 }