--- conflicted
+++ resolved
@@ -240,11 +240,7 @@
     return dense_indices;
   }
 
-<<<<<<< HEAD
-  TORCH_CHECK(index_remappings.size(0) < std::numeric_limits<int64_t>::max());
-=======
   TORCH_CHECK_LT(index_remappings.size(0), std::numeric_limits<int64_t>::max());
->>>>>>> f50e294f
   TORCH_CHECK(
       update_row_indices.dim() == 1, "Tensor dim: ", update_row_indices.dim());
   TORCH_CHECK(
