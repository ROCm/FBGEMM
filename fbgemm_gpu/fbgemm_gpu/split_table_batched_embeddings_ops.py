#!/usr/bin/env python3
# Copyright (c) Meta Platforms, Inc. and affiliates.
# All rights reserved.
#
# This source code is licensed under the BSD-style license found in the
# LICENSE file in the root directory of this source tree.

<<<<<<< HEAD
import enum
import logging
from dataclasses import dataclass, field
from itertools import accumulate
from math import log2
from typing import Dict, List, NamedTuple, Optional, Tuple, Type, Union
=======
# pyre-ignore-all-errors[56]
# flake8: noqa F401
>>>>>>> f97fe45d

import torch  # usort:skip
import warnings

# This module is a compatibility wrapper that re-exports the symbols from:
#   fbgemm_gpu.split_table_batched_embeddings_ops_common
#   fbgemm_gpu.split_table_batched_embeddings_ops_inference
#   fbgemm_gpu.split_table_batched_embeddings_ops_training

<<<<<<< HEAD

class BoundsCheckMode(enum.IntEnum):
    # Raise an exception (CPU) or device-side assert (CUDA)
    FATAL = 0
    # Log the first out-of-bounds instance per kernel, and set to zero.
    WARNING = 1
    # Set to zero.
    IGNORE = 2
    # No bounds checks.
    NONE = 3


class WeightDecayMode(enum.IntEnum):
    NONE = 0
    L2 = 1
    DECOUPLE = 2
    COUNTER = 3


class CounterWeightDecayMode(enum.IntEnum):
    NONE = 0
    L2 = 1
    DECOUPLE = 2


class LearningRateMode(enum.IntEnum):
    EQUAL = -1
    TAIL_ID_LR_INCREASE = 0
    TAIL_ID_LR_DECREASE = 1
    COUNTER_SGD = 2


class GradSumDecay(enum.IntEnum):
    NO_DECAY = -1
    CTR_DECAY = 0


@dataclass
class TailIdThreshold:
    val: float = 0
    is_ratio: bool = False


@dataclass
class CounterBasedRegularizationDefinition:
    counter_weight_decay_mode: CounterWeightDecayMode = CounterWeightDecayMode.NONE
    counter_halflife: int = -1
    adjustment_iter: int = -1
    adjustment_ub: float = 1.0
    learning_rate_mode: LearningRateMode = LearningRateMode.EQUAL
    grad_sum_decay: GradSumDecay = GradSumDecay.NO_DECAY
    tail_id_threshold: TailIdThreshold = field(default_factory=TailIdThreshold)
    max_counter_update_freq: int = 1000


RecordCacheMetrics: NamedTuple = NamedTuple(
    "RecordCacheMetrics",
    [("record_cache_miss_counter", bool), ("record_tablewise_cache_miss", bool)],
)

SplitState: NamedTuple = NamedTuple(
    "SplitState",
    [
        ("dev_size", int),
        ("host_size", int),
        ("uvm_size", int),
        ("placements", List[EmbeddingLocation]),
        ("offsets", List[int]),
    ],
)


def construct_split_state(
    embedding_specs: List[Tuple[int, int, EmbeddingLocation, ComputeDevice]],
    rowwise: bool,
    cacheable: bool,
    precision: SparseType = SparseType.FP32,
    int8_emb_row_dim_offset: int = INT8_EMB_ROW_DIM_OFFSET,
) -> SplitState:
    placements: List[EmbeddingLocation] = []
    offsets: List[int] = []
    dev_size: int = 0
    host_size: int = 0
    uvm_size: int = 0
    for num_embeddings, embedding_dim, location, _ in embedding_specs:
        assert (
            embedding_dim % 4 == 0
        ), f"embedding_dim must be a multiple of 4, but got {embedding_dim}"
        if precision == SparseType.INT8:
            embedding_dim += int8_emb_row_dim_offset
        state_size = num_embeddings * embedding_dim if not rowwise else num_embeddings
        if location == EmbeddingLocation.HOST:
            placements.append(EmbeddingLocation.HOST)
            offsets.append(host_size)
            host_size += state_size
        # If table is on device, then opimtizer is on device.
        # If table is managed, then if optimizer state is rowwise, optimizer is on device, otherwise optimizer is managed.
        elif location == EmbeddingLocation.DEVICE or rowwise:
            placements.append(EmbeddingLocation.DEVICE)
            offsets.append(dev_size)
            dev_size += state_size
        else:
            if cacheable and location == EmbeddingLocation.MANAGED_CACHING:
                placements.append(EmbeddingLocation.MANAGED_CACHING)
            else:
                placements.append(EmbeddingLocation.MANAGED)
            offsets.append(uvm_size)
            uvm_size += state_size
    assert len(placements) == len(offsets)
    return SplitState(
        dev_size=dev_size,
        host_size=host_size,
        uvm_size=uvm_size,
        placements=placements,
        offsets=offsets,
    )


@dataclass
class CacheState:
    # T + 1 elements and cache_hash_size_cumsum[-1] == total_cache_hash_size
    cache_hash_size_cumsum: List[int]
    cache_index_table_map: List[int]
    total_cache_hash_size: int


def construct_cache_state(
    row_list: List[int],
    location_list: List[EmbeddingLocation],
    feature_table_map: List[int],
) -> CacheState:
    _cache_hash_size_cumsum = [0]
    total_cache_hash_size = 0
    for num_embeddings, location in zip(row_list, location_list):
        if location == EmbeddingLocation.MANAGED_CACHING:
            total_cache_hash_size += num_embeddings
        _cache_hash_size_cumsum.append(total_cache_hash_size)
    # [T], -1: non-cached table
    cache_hash_size_cumsum = []
    # [total_cache_hash_size], linear cache index -> table index
    cache_index_table_map = [-1] * total_cache_hash_size
    unique_feature_table_map = {}
    for t, t_ in enumerate(feature_table_map):
        unique_feature_table_map[t_] = t
    for t_, t in unique_feature_table_map.items():
        start, end = _cache_hash_size_cumsum[t_], _cache_hash_size_cumsum[t_ + 1]
        cache_index_table_map[start:end] = [t] * (end - start)
    cache_hash_size_cumsum = [
        _cache_hash_size_cumsum[t_]
        if location_list[t_] == EmbeddingLocation.MANAGED_CACHING
        else -1
        for t_ in feature_table_map
    ]
    cache_hash_size_cumsum.append(total_cache_hash_size)
    s = CacheState(
        cache_hash_size_cumsum=cache_hash_size_cumsum,
        cache_index_table_map=cache_index_table_map,
        total_cache_hash_size=total_cache_hash_size,
    )
    return s


# pyre-fixme[13]: Attribute `uvm_cache_stats` is never initialized.
# pyre-fixme[13]: Attribute `local_uvm_cache_stats` is never initialized.
class SplitTableBatchedEmbeddingBagsCodegen(nn.Module):
    """
    Multiple sparse features can share one embedding table.
    'feature_table_map' specifies the feature-table mapping.
    T:  number of logical tables
    T_: number of physical tables
    T >= T_

    For supported optimizer hyperparams, see inline comments below
    """

    embedding_specs: List[Tuple[int, int, EmbeddingLocation, ComputeDevice]]
    optimizer_args: invokers.lookup_args.OptimizerArgs
    lxu_cache_locations_list: List[Tensor]
    lxu_cache_locations_empty: Tensor
    timesteps_prefetched: List[int]
    record_cache_metrics: RecordCacheMetrics
    uvm_cache_stats: torch.Tensor
    local_uvm_cache_stats: torch.Tensor

    def __init__(  # noqa C901
        self,
        embedding_specs: List[
            Tuple[int, int, EmbeddingLocation, ComputeDevice]
        ],  # tuple of (rows, dims, placements, compute_devices)
        feature_table_map: Optional[List[int]] = None,  # [T]
        cache_algorithm: CacheAlgorithm = CacheAlgorithm.LRU,
        cache_load_factor: float = 0.2,
        cache_sets: int = 0,
        cache_reserved_memory: float = 0.0,
        cache_precision: SparseType = SparseType.FP32,
        weights_precision: SparseType = SparseType.FP32,
        output_dtype: SparseType = SparseType.FP32,
        enforce_hbm: bool = False,  # place all weights/momentums in HBM when using cache
        optimizer: OptimType = OptimType.EXACT_SGD,
        record_cache_metrics: Optional[RecordCacheMetrics] = None,
        gather_uvm_cache_stats: Optional[bool] = False,
        # General Optimizer args
        stochastic_rounding: bool = True,
        gradient_clipping: bool = False,
        max_gradient: float = 1.0,
        learning_rate: float = 0.01,
        # used by EXACT_ADAGRAD, EXACT_ROWWISE_ADAGRAD, ROWWISE_ADAGRAD, EXACT_ROWWISE_WEIGHTED_ADAGRAD, LAMB, and ADAM only
        # NOTE that default is different from nn.optim.Adagrad default of 1e-10
        eps: float = 1.0e-8,
        momentum: float = 0.9,  # used by LARS-SGD
        # EXACT_ADAGRAD, SGD, EXACT_SGD do not support weight decay
        # LAMB, ADAM, PARTIAL_ROWWISE_ADAM, PARTIAL_ROWWISE_LAMB, LARS_SGD support decoupled weight decay
        # EXACT_ROWWISE_WEIGHTED_ADAGRAD supports L2 weight decay
        # ROWWISE_ADAGRAD support both L2 and decoupled weight decay (via weight_decay_mode)
        weight_decay: float = 0.0,
        weight_decay_mode: WeightDecayMode = WeightDecayMode.NONE,
        eta: float = 0.001,  # used by LARS-SGD,
        beta1: float = 0.9,  # used by LAMB and ADAM
        beta2: float = 0.999,  # used by LAMB and ADAM
        counter_based_regularization: Optional[
            CounterBasedRegularizationDefinition
        ] = None,  # used by Rowwise Adagrad
        pooling_mode: PoolingMode = PoolingMode.SUM,
        device: Optional[Union[str, int, torch.device]] = None,
        bounds_check_mode: BoundsCheckMode = BoundsCheckMode.WARNING,
    ) -> None:
        super(SplitTableBatchedEmbeddingBagsCodegen, self).__init__()

        self.pooling_mode = pooling_mode
        self.bounds_check_mode_int: int = bounds_check_mode.value
        self.weights_precision = weights_precision
        self.output_dtype: int = output_dtype.as_int()

        if record_cache_metrics is not None:
            self.record_cache_metrics = record_cache_metrics
        else:
            self.record_cache_metrics = RecordCacheMetrics(False, False)

        self.embedding_specs = embedding_specs
        (rows, dims, locations, compute_devices) = zip(*embedding_specs)
        T_ = len(self.embedding_specs)
        self.dims: List[int] = dims
        assert T_ > 0
        # mixed D is not supported by no bag kernels
        mixed_D = False
        D = self.dims[0]
        for d in self.dims:
            if d != D:
                mixed_D = False
        if mixed_D:
            assert (
                self.pooling_mode != PoolingMode.NONE
            ), "Mixed dimension tables only supported for pooling tables."

        assert all(
            cd == compute_devices[0] for cd in compute_devices
        ), "Heterogenous compute_devices are NOT supported!"
        self.use_cpu: bool = all(cd == ComputeDevice.CPU for cd in compute_devices)
        assert not self.use_cpu or all(
            loc == EmbeddingLocation.HOST for loc in locations
        ), "ComputeDevice.CPU is only for EmbeddingLocation.HOST!"
        assert self.use_cpu or all(
            loc != EmbeddingLocation.HOST for loc in locations
        ), "EmbeddingLocation.HOST doesn't work for CUDA device!"
        if self.use_cpu or self.pooling_mode == PoolingMode.NONE:
            assert output_dtype in [
                SparseType.FP32,
                SparseType.FP16,
                SparseType.BF16,
            ], "Fused pooled embedding quantization only supported for cuda."

        if device is None:
            # pyre-fixme[8]: Attribute has type `device`; used as `Union[int, device]`.
            self.current_device: torch.device = (
                torch.device("cpu") if self.use_cpu else torch.cuda.current_device()
            )
        elif isinstance(device, torch.device):
            self.current_device = device
        else:
            self.current_device = torch.device(device)

        # add placeholder require_grad param tensor to enable autograd with int8 weights
        self.placeholder_autograd_tensor = nn.Parameter(
            torch.zeros(0, device=self.current_device, dtype=torch.float)
        )

        self.gather_uvm_cache_stats = gather_uvm_cache_stats
        # Define the size of uvm cache stats as class variable
        # to make it work with torch jit script.
        self.uvm_cache_stats_size = 6
        # 0: N_calls, 1: N_requested_indices, 2: N_unique_indices, 3: N_unique_misses,
        # 4: N_conflict_unique_misses, 5: N_conflict_misses

        self.int8_emb_row_dim_offset: int = INT8_EMB_ROW_DIM_OFFSET

        self.feature_table_map: List[int] = (
            feature_table_map if feature_table_map is not None else list(range(T_))
        )
        T = len(self.feature_table_map)
        assert T_ <= T
        table_has_feature = [False] * T_
        for t in self.feature_table_map:
            table_has_feature[t] = True
        assert all(table_has_feature), "Each table must have at least one feature!"

        D_offsets = [dims[t] for t in self.feature_table_map]
        D_offsets = [0] + list(accumulate(D_offsets))
        self.total_D: int = D_offsets[-1]
        self.max_D: int = max(dims)
        cached_dims = [
            embedding_spec[1]
            for embedding_spec in embedding_specs
            if embedding_spec[2] == EmbeddingLocation.MANAGED_CACHING
        ]
        self.max_D_cache: int = max(cached_dims) if len(cached_dims) > 0 else 0

        self.register_buffer(
            "D_offsets",
            torch.tensor(D_offsets, device=self.current_device, dtype=torch.int32),
        )

        hash_size_cumsum = [0] + list(accumulate(rows))
        if hash_size_cumsum[-1] == 0:
            self.total_hash_size_bits: int = 0
        else:
            self.total_hash_size_bits: int = int(log2(float(hash_size_cumsum[-1])) + 1)
        # The last element is to easily access # of rows of each table by
        # hash_size_cumsum[t + 1] - hash_size_cumsum[t]
        hash_size_cumsum = [hash_size_cumsum[t] for t in self.feature_table_map] + [
            hash_size_cumsum[-1]
        ]
        self.register_buffer(
            "hash_size_cumsum",
            torch.tensor(
                hash_size_cumsum, device=self.current_device, dtype=torch.int64
            ),
        )

        self.register_buffer(
            "rows_per_table",
            torch.tensor(
                [rows[t] for t in self.feature_table_map],
                device=self.current_device,
                dtype=torch.int64,
            ),
        )
        self.register_buffer(
            "bounds_check_warning",
            torch.tensor([0], device=self.current_device, dtype=torch.int64),
        )

        weight_split = construct_split_state(
            embedding_specs,
            rowwise=False,
            cacheable=True,
            precision=weights_precision,
        )
        table_embedding_dtype = weights_precision.as_dtype()

        self._apply_split(
            weight_split,
            prefix="weights",
            # pyre-fixme[6]: For 3rd param expected `Type[Type[_dtype]]` but got
            #  `Type[_dtype]`.
            dtype=table_embedding_dtype,
            enforce_hbm=enforce_hbm,
        )

        if self.use_cpu:
            # Construct optimizer states
            assert optimizer in (
                OptimType.EXACT_ADAGRAD,
                OptimType.EXACT_ROWWISE_ADAGRAD,
                OptimType.EXACT_ROWWISE_WEIGHTED_ADAGRAD,
                OptimType.EXACT_SGD,
                OptimType.ROWWISE_ADAGRAD,
                OptimType.SGD,
            ), f"Optimizer {optimizer} is not supported in cpu mode."
        else:
            assert optimizer in (
                OptimType.ADAM,
                OptimType.EXACT_ADAGRAD,
                OptimType.EXACT_ROWWISE_ADAGRAD,
                OptimType.EXACT_ROWWISE_WEIGHTED_ADAGRAD,
                OptimType.EXACT_SGD,
                OptimType.LAMB,
                OptimType.LARS_SGD,
                OptimType.PARTIAL_ROWWISE_ADAM,
                OptimType.PARTIAL_ROWWISE_LAMB,
                OptimType.SGD,
            ), f"Optimizer {optimizer} is not supported."

        self.stochastic_rounding = stochastic_rounding
        self.optimizer = optimizer

        self.weight_decay_mode = weight_decay_mode
        if (
            weight_decay_mode == WeightDecayMode.COUNTER
            and counter_based_regularization is None
        ):
            raise AssertionError(
                "weight_decay_mode is set to WeightDecayMode.COUNTER but counter_based_regularization is None"
            )
        if (
            weight_decay_mode != WeightDecayMode.COUNTER
            and counter_based_regularization is not None
        ):
            raise AssertionError(
                "Need to set weight_decay_mode to WeightDecayMode.COUNTER together with counter_based_regularization"
            )

        self._used_rowwise_adagrad_with_counter: bool = (
            optimizer in (OptimType.EXACT_ROWWISE_ADAGRAD, OptimType.ROWWISE_ADAGRAD)
            and weight_decay_mode == WeightDecayMode.COUNTER
            and counter_based_regularization is not None
        )

        if counter_based_regularization is None:
            counter_based_regularization = CounterBasedRegularizationDefinition()
        self._max_counter_update_freq: int = -1
        if self._used_rowwise_adagrad_with_counter:
            self._max_counter_update_freq = (
                counter_based_regularization.max_counter_update_freq
            )
            opt_arg_weight_decay_mode = (
                counter_based_regularization.counter_weight_decay_mode
            )
        else:
            opt_arg_weight_decay_mode = weight_decay_mode

        self.optimizer_args = invokers.lookup_args.OptimizerArgs(
            stochastic_rounding=stochastic_rounding,
            gradient_clipping=gradient_clipping,
            max_gradient=max_gradient,
            learning_rate=learning_rate,
            eps=eps,
            beta1=beta1,
            beta2=beta2,
            weight_decay=weight_decay,
            weight_decay_mode=opt_arg_weight_decay_mode.value,
            eta=eta,
            momentum=momentum,
            counter_halflife=counter_based_regularization.counter_halflife,
            adjustment_iter=counter_based_regularization.adjustment_iter,
            adjustment_ub=counter_based_regularization.adjustment_ub,
            learning_rate_mode=counter_based_regularization.learning_rate_mode.value,
            grad_sum_decay=counter_based_regularization.grad_sum_decay.value,
            tail_id_threshold=counter_based_regularization.tail_id_threshold.val,
            is_tail_id_thresh_ratio=int(
                counter_based_regularization.tail_id_threshold.is_ratio
            ),
        )

        if optimizer in (
            OptimType.SGD,
            OptimType.EXACT_SGD,
        ):
            # NOTE: make TorchScript work!
            self._register_nonpersistent_buffers("momentum1")
        else:
            self._apply_split(
                construct_split_state(
                    embedding_specs,
                    rowwise=optimizer
                    in [
                        OptimType.EXACT_ROWWISE_ADAGRAD,
                        OptimType.ROWWISE_ADAGRAD,
                        OptimType.EXACT_ROWWISE_WEIGHTED_ADAGRAD,
                    ],
                    cacheable=False,
                ),
                prefix="momentum1",
                # pyre-fixme[6]: Expected `Type[Type[torch._dtype]]` for 3rd param
                #  but got `Type[torch.float32]`.
                dtype=torch.float32,
                enforce_hbm=enforce_hbm,
            )
        if optimizer in (
            OptimType.ADAM,
            OptimType.PARTIAL_ROWWISE_ADAM,
            OptimType.LAMB,
            OptimType.PARTIAL_ROWWISE_LAMB,
        ):
            self._apply_split(
                construct_split_state(
                    embedding_specs,
                    rowwise=optimizer
                    in (OptimType.PARTIAL_ROWWISE_ADAM, OptimType.PARTIAL_ROWWISE_LAMB),
                    cacheable=False,
                ),
                prefix="momentum2",
                # pyre-fixme[6]: Expected `Type[Type[torch._dtype]]` for 3rd param
                #  but got `Type[torch.float32]`.
                dtype=torch.float32,
            )
        else:
            # NOTE: make TorchScript work!
            self._register_nonpersistent_buffers("momentum2")
        if self._used_rowwise_adagrad_with_counter:
            self._apply_split(
                construct_split_state(
                    embedding_specs,
                    rowwise=True,
                    cacheable=False,
                ),
                prefix="prev_iter",
                # TODO: ideally we should use int64 to track iter but it failed to compile.
                # It may be related to low precision training code. Currently using float32
                # as a workaround while investigating the issue.
                # pyre-fixme[6]: Expected `Type[Type[torch._dtype]]` for 3rd param
                #  but got `Type[torch.float32]`.
                dtype=torch.float32,
            )
            self._apply_split(
                construct_split_state(
                    embedding_specs,
                    rowwise=True,
                    cacheable=False,
                ),
                prefix="row_counter",
                # pyre-fixme[6]: Expected `Type[Type[torch._dtype]]` for 3rd param
                #  but got `Type[torch.float32]`.
                dtype=torch.float32,
            )
            self.register_buffer("max_counter", torch.tensor([1], dtype=torch.float32))
        else:
            self._register_nonpersistent_buffers("prev_iter")
            self._register_nonpersistent_buffers("row_counter")
            self.register_buffer(
                "max_counter",
                torch.ones(1, dtype=torch.float32, device=self.current_device),
                persistent=False,
            )
        if optimizer in (
            OptimType.ADAM,
            OptimType.EXACT_ROWWISE_WEIGHTED_ADAGRAD,
            OptimType.LAMB,
            OptimType.PARTIAL_ROWWISE_ADAM,
            OptimType.PARTIAL_ROWWISE_LAMB,
        ):
            self.register_buffer(
                "iter", torch.zeros(1, dtype=torch.int64, device=self.current_device)
            )

        else:
            self.register_buffer(
                "iter",
                torch.zeros(1, dtype=torch.int64, device=self.current_device),
                persistent=False,
            )

        cache_state = construct_cache_state(rows, locations, self.feature_table_map)

        # Add table-wise cache miss counter
        if self.record_cache_metrics.record_tablewise_cache_miss:
            num_tables = len(cache_state.cache_hash_size_cumsum) - 1
            self.register_buffer(
                "table_wise_cache_miss",
                torch.zeros(
                    num_tables,
                    device=self.current_device,
                    dtype=torch.int64,
                ),
            )
        # NOTE: make TorchScript work!
        else:
            self.register_buffer(
                "table_wise_cache_miss",
                torch.zeros(
                    0,
                    device=self.current_device,
                    dtype=torch.int64,
                ),
            )

        if cache_precision == SparseType.FP32:
            cache_embedding_dtype = torch.float32
        elif cache_precision == SparseType.FP16:
            cache_embedding_dtype = torch.float16
        else:
            raise AssertionError(f"cache_precision {cache_precision} not supported!")

        self._apply_cache_state(
            cache_state,
            cache_algorithm,
            cache_load_factor,
            cache_sets,
            cache_reserved_memory,
            dtype=cache_embedding_dtype,
        )

        logging.info(
            f"Using fused {optimizer} with optimizer_args={self.optimizer_args}\n"
            f"Using rowwise_adagrad_with_counter={self._used_rowwise_adagrad_with_counter}"
        )

        self.step = 0

    def _register_nonpersistent_buffers(self, prefix: str) -> None:
        # NOTE: make TorchScript work!
        self.register_buffer(
            f"{prefix}_dev",
            torch.zeros(1, dtype=torch.int64, device=self.current_device),
            persistent=False,
        )
        self.register_buffer(
            f"{prefix}_host",
            torch.zeros(1, dtype=torch.int64, device=self.current_device),
            persistent=False,
        )
        self.register_buffer(
            f"{prefix}_uvm",
            torch.zeros(1, dtype=torch.int64, device=self.current_device),
            persistent=False,
        )
        self.register_buffer(
            f"{prefix}_placements",
            torch.zeros(1, dtype=torch.int64, device=self.current_device),
            persistent=False,
        )
        self.register_buffer(
            f"{prefix}_offsets",
            torch.zeros(1, dtype=torch.int64, device=self.current_device),
            persistent=False,
        )

    def get_states(self, prefix: str) -> Tuple[Tensor, Tensor, Tensor, Tensor, Tensor]:
        if not hasattr(self, f"{prefix}_physical_placements"):
            raise DoesNotHavePrefix()
        dev_param = getattr(self, f"{prefix}_dev")
        host_param = getattr(self, f"{prefix}_host")
        uvm_param = getattr(self, f"{prefix}_uvm")
        placements = getattr(self, f"{prefix}_physical_placements")
        offsets = getattr(self, f"{prefix}_physical_offsets")
        return (
            dev_param,
            host_param,
            uvm_param,
            torch.tensor(placements, dtype=torch.int32),
            torch.tensor(offsets, dtype=torch.int64),
        )

    def get_all_states(self) -> List[Tuple[Tensor, Tensor, Tensor, Tensor, Tensor]]:
        all_states = []
        for prefix in ["weights", "momentum1", "momentum2", "prev_iter", "row_counter"]:
            try:
                all_states.append(self.get_states(prefix))
            except DoesNotHavePrefix:
                pass
        return all_states

    @torch.jit.export
    def get_cache_miss_counter(self) -> Tensor:
        # cache_miss_counter contains two items:
        # The first one is cache_miss_forward_count which records the total number of forwards which has at least one cache miss
        # The second one is the unique_cache_miss_count which records to total number of unique (dedup) cache misses

        # pyre-fixme[7]: Expected `Tensor` but got `typing.Union[Tensor,
        # nn.Module]`.
        return self.cache_miss_counter

    @torch.jit.export
    def get_table_wise_cache_miss(self) -> Tensor:
        # table_wise_cache_miss contains all the cache miss count for each table in this embedding table object:

        return self.table_wise_cache_miss

    def forward(
        self,
        indices: Tensor,
        offsets: Tensor,
        per_sample_weights: Optional[Tensor] = None,
        feature_requires_grad: Optional[Tensor] = None,
    ) -> Tensor:
        (indices, offsets) = indices.long(), offsets.long()
        if self.bounds_check_mode_int != BoundsCheckMode.NONE.value:
            torch.ops.fbgemm.bounds_check_indices(
                self.rows_per_table,
                indices,
                offsets,
                self.bounds_check_mode_int,
                self.bounds_check_warning,
                per_sample_weights,
            )
        self.step += 1
        if len(self.timesteps_prefetched) == 0:
            self.prefetch(indices, offsets)

        self.timesteps_prefetched.pop(0)
        lxu_cache_locations = (
            self.lxu_cache_locations_empty
            if len(self.lxu_cache_locations_list) == 0
            else self.lxu_cache_locations_list.pop(0)
        )
        common_args = invokers.lookup_args.CommonArgs(
            placeholder_autograd_tensor=self.placeholder_autograd_tensor,
            # pyre-fixme[6]: Expected `Tensor` for 2nd param but got `Union[Tensor,
            #  nn.Module]`.
            dev_weights=self.weights_dev,
            # pyre-fixme[6]: Expected `Tensor` for 3rd param but got `Union[Tensor,
            #  nn.Module]`.
            host_weights=self.weights_host,
            # pyre-fixme[6]: Expected `Tensor` for 4th param but got `Union[Tensor,
            #  nn.Module]`.
            uvm_weights=self.weights_uvm,
            # pyre-fixme[6]: Expected `Tensor` for 5th param but got `Union[Tensor,
            #  nn.Module]`.
            lxu_cache_weights=self.lxu_cache_weights,
            # pyre-fixme[6]: Expected `Tensor` for 6th param but got `Union[Tensor,
            #  nn.Module]`.
            weights_placements=self.weights_placements,
            # pyre-fixme[6]: Expected `Tensor` for 7th param but got `Union[Tensor,
            #  nn.Module]`.
            weights_offsets=self.weights_offsets,
            D_offsets=self.D_offsets,
            total_D=self.total_D,
            max_D=self.max_D,
            hash_size_cumsum=self.hash_size_cumsum,
            total_hash_size_bits=self.total_hash_size_bits,
            indices=indices,
            offsets=offsets,
            pooling_mode=self.pooling_mode,
            indice_weights=per_sample_weights,
            feature_requires_grad=feature_requires_grad,
            lxu_cache_locations=lxu_cache_locations,
            output_dtype=self.output_dtype,
        )

        if self.optimizer == OptimType.EXACT_SGD:
            return invokers.lookup_sgd.invoke(common_args, self.optimizer_args)
        elif self.optimizer == OptimType.SGD:
            assert self.use_cpu, "Approx SGD is only supported in CPU mode"
            return invokers.lookup_approx_sgd.invoke(common_args, self.optimizer_args)

        momentum1 = invokers.lookup_args.Momentum(
            # pyre-fixme[6]: Expected `Tensor` for 1st param but got `Union[Tensor,
            #  nn.Module]`.
            dev=self.momentum1_dev,
            # pyre-fixme[6]: Expected `Tensor` for 2nd param but got `Union[Tensor,
            #  nn.Module]`.
            host=self.momentum1_host,
            # pyre-fixme[6]: Expected `Tensor` for 3rd param but got `Union[Tensor,
            #  nn.Module]`.
            uvm=self.momentum1_uvm,
            # pyre-fixme[6]: Expected `Tensor` for 4th param but got `Union[Tensor,
            #  nn.Module]`.
            offsets=self.momentum1_offsets,
            # pyre-fixme[6]: Expected `Tensor` for 5th param but got `Union[Tensor,
            #  nn.Module]`.
            placements=self.momentum1_placements,
        )

        if self.optimizer == OptimType.LARS_SGD:
            return invokers.lookup_lars_sgd.invoke(
                common_args, self.optimizer_args, momentum1
            )
        if self.optimizer == OptimType.EXACT_ADAGRAD:
            return invokers.lookup_adagrad.invoke(
                common_args, self.optimizer_args, momentum1
            )

        momentum2 = invokers.lookup_args.Momentum(
            # pyre-fixme[6]: Expected `Tensor` for 1st param but got `Union[Tensor,
            #  nn.Module]`.
            dev=self.momentum2_dev,
            # pyre-fixme[6]: Expected `Tensor` for 2nd param but got `Union[Tensor,
            #  nn.Module]`.
            host=self.momentum2_host,
            # pyre-fixme[6]: Expected `Tensor` for 3rd param but got `Union[Tensor,
            #  nn.Module]`.
            uvm=self.momentum2_uvm,
            # pyre-fixme[6]: Expected `Tensor` for 4th param but got `Union[Tensor,
            #  nn.Module]`.
            offsets=self.momentum2_offsets,
            # pyre-fixme[6]: Expected `Tensor` for 5th param but got `Union[Tensor,
            #  nn.Module]`.
            placements=self.momentum2_placements,
        )
        # Ensure iter is always on CPU so the increment doesn't synchronize.
        if self.iter.is_cuda:
            self.iter = self.iter.cpu()
        self.iter[0] += 1

        if self.optimizer == OptimType.EXACT_ROWWISE_WEIGHTED_ADAGRAD:
            return invokers.lookup_rowwise_weighted_adagrad.invoke(
                common_args,
                self.optimizer_args,
                momentum1,
                # pyre-fixme[6]: Expected `int` for 4th param but got `Union[float,
                #  int]`.
                self.iter.item(),
            )
        if self.optimizer == OptimType.ADAM:
            return invokers.lookup_adam.invoke(
                common_args,
                self.optimizer_args,
                momentum1,
                momentum2,
                # pyre-fixme[6]: Expected `int` for 5th param but got `Union[float,
                #  int]`.
                self.iter.item(),
            )
        if self.optimizer == OptimType.PARTIAL_ROWWISE_ADAM:
            return invokers.lookup_partial_rowwise_adam.invoke(
                common_args,
                self.optimizer_args,
                momentum1,
                momentum2,
                # pyre-fixme[6]: Expected `int` for 5th param but got `Union[float,
                #  int]`.
                self.iter.item(),
            )
        if self.optimizer == OptimType.LAMB:
            return invokers.lookup_lamb.invoke(
                common_args,
                self.optimizer_args,
                momentum1,
                momentum2,
                # pyre-fixme[6]: Expected `int` for 5th param but got `Union[float,
                #  int]`.
                self.iter.item(),
            )
        if self.optimizer == OptimType.PARTIAL_ROWWISE_LAMB:
            return invokers.lookup_partial_rowwise_lamb.invoke(
                common_args,
                self.optimizer_args,
                momentum1,
                momentum2,
                # pyre-fixme[6]: Expected `int` for 5th param but got `Union[float,
                #  int]`.
                self.iter.item(),
            )

        prev_iter = invokers.lookup_args.Momentum(
            # pyre-fixme[6]: Expected `Tensor` for 1st param but got `Union[Tensor,
            #  nn.Module]`.
            dev=self.prev_iter_dev,
            # pyre-fixme[6]: Expected `Tensor` for 2nd param but got `Union[Tensor,
            #  nn.Module]`.
            host=self.prev_iter_host,
            # pyre-fixme[6]: Expected `Tensor` for 3rd param but got `Union[Tensor,
            #  nn.Module]`.
            uvm=self.prev_iter_uvm,
            # pyre-fixme[6]: Expected `Tensor` for 4th param but got `Union[Tensor,
            #  nn.Module]`.
            offsets=self.prev_iter_offsets,
            # pyre-fixme[6]: Expected `Tensor` for 5th param but got `Union[Tensor,
            #  nn.Module]`.
            placements=self.prev_iter_placements,
        )
        row_counter = invokers.lookup_args.Momentum(
            # pyre-fixme[6]: Expected `Tensor` for 1st param but got `Union[Tensor,
            #  nn.Module]`.
            dev=self.row_counter_dev,
            # pyre-fixme[6]: Expected `Tensor` for 2nd param but got `Union[Tensor,
            #  nn.Module]`.
            host=self.row_counter_host,
            # pyre-fixme[6]: Expected `Tensor` for 3rd param but got `Union[Tensor,
            #  nn.Module]`.
            uvm=self.row_counter_uvm,
            # pyre-fixme[6]: Expected `Tensor` for 4th param but got `Union[Tensor,
            #  nn.Module]`.
            offsets=self.row_counter_offsets,
            # pyre-fixme[6]: Expected `Tensor` for 5th param but got `Union[Tensor,
            #  nn.Module]`.
            placements=self.row_counter_placements,
        )
        if self._used_rowwise_adagrad_with_counter:
            if self.iter.item() % self._max_counter_update_freq == 0:
                row_counter_dev = self.row_counter_dev.detach()
                if row_counter_dev.numel() > 0:
                    self.max_counter[0] = torch.max(row_counter_dev).cpu().item() + 1
                else:
                    self.max_counter[0] = 1

        if self.optimizer == OptimType.EXACT_ROWWISE_ADAGRAD:
            if self._used_rowwise_adagrad_with_counter:
                return invokers.lookup_rowwise_adagrad_with_counter.invoke(
                    common_args,
                    self.optimizer_args,
                    momentum1,
                    prev_iter,
                    row_counter,
                    # pyre-fixme[6]: Expected `int` for 6th param but got `Union[float, int]`.
                    self.iter.item(),
                    self.max_counter.item(),
                )
            else:
                return invokers.lookup_rowwise_adagrad.invoke(
                    common_args, self.optimizer_args, momentum1
                )
        if self.optimizer == OptimType.ROWWISE_ADAGRAD:
            assert self.use_cpu, "Approx rowwise AdaGrad is only supported in CPU mode"
            if self._used_rowwise_adagrad_with_counter:
                return invokers.lookup_approx_rowwise_adagrad_with_counter.invoke(
                    common_args,
                    self.optimizer_args,
                    momentum1,
                    prev_iter,
                    row_counter,
                    # pyre-fixme[6]: Expected `int` for 6th param but got `Union[float, int]`.
                    self.iter.item(),
                    self.max_counter.item(),
                )
            else:
                return invokers.lookup_approx_rowwise_adagrad.invoke(
                    common_args, self.optimizer_args, momentum1
                )

        raise ValueError(f"Invalid OptimType: {self.optimizer}")

    def reset_uvm_cache_stats(self) -> None:
        assert (
            self.gather_uvm_cache_stats
        ), "gather_uvm_cache_stats should be set to true to access uvm cache stats."
        self.uvm_cache_stats.zero_()
        self.local_uvm_cache_stats.zero_()

    def get_uvm_cache_stats(self) -> Tensor:
        assert (
            self.gather_uvm_cache_stats
        ), "gather_uvm_cache_stats should be set to true to access uvm cache stats."
        return self.uvm_cache_stats

    def print_uvm_cache_stats(self) -> None:
        assert (
            self.gather_uvm_cache_stats
        ), "gather_uvm_cache_stats should be set to true to access uvm cache stats."
        uvm_cache_stats = self.uvm_cache_stats.tolist()
        logging.info(
            f"N_called: {uvm_cache_stats[0]}\n"
            f"N_requested_indices: {uvm_cache_stats[1]}\n"
            f"N_unique_indices: {uvm_cache_stats[2]}\n"
            f"N_unique_misses: {uvm_cache_stats[3]}\n"
            f"N_conflict_unique_misses: {uvm_cache_stats[4]}\n"
            f"N_conflict_misses: {uvm_cache_stats[5]}\n"
        )
        if uvm_cache_stats[1]:
            logging.info(
                f"unique indices / requested indices: {uvm_cache_stats[2]/uvm_cache_stats[1]}\n"
                f"unique misses / requested indices: {uvm_cache_stats[3]/uvm_cache_stats[1]}\n"
            )

    def prefetch(self, indices: Tensor, offsets: Tensor) -> None:
        self.timestep += 1
        self.timesteps_prefetched.append(self.timestep)
        # pyre-fixme[29]:
        #  `Union[BoundMethod[typing.Callable(Tensor.numel)[[Named(self, Tensor)],
        #  int], Tensor], Tensor, nn.Module]` is not a function.
        if not self.lxu_cache_weights.numel():
            return

        (indices, offsets) = indices.long(), offsets.long()
        linear_cache_indices = torch.ops.fbgemm.linearize_cache_indices(
            self.cache_hash_size_cumsum,
            indices,
            offsets,
        )

        if (
            self.record_cache_metrics.record_cache_miss_counter
            or self.record_cache_metrics.record_tablewise_cache_miss
        ):
            lxu_cache_locations = torch.ops.fbgemm.lxu_cache_lookup(
                linear_cache_indices,
                self.lxu_cache_state,
                self.total_cache_hash_size,
                self.gather_uvm_cache_stats,
                self.local_uvm_cache_stats,
            )
            if self.record_cache_metrics.record_cache_miss_counter:
                self._update_cache_miss_counter(
                    lxu_cache_locations, linear_cache_indices
                )
            if self.record_cache_metrics.record_tablewise_cache_miss:
                self._update_tablewise_cache_miss(
                    lxu_cache_locations, linear_cache_indices, offsets
                )

        if self.cache_algorithm == CacheAlgorithm.LRU:
            torch.ops.fbgemm.lru_cache_populate(
                self.weights_uvm,
                self.cache_hash_size_cumsum,
                self.total_cache_hash_size,
                self.cache_index_table_map,
                self.weights_offsets,
                self.D_offsets,
                linear_cache_indices,
                self.lxu_cache_state,
                self.lxu_cache_weights,
                self.timestep,
                self.lxu_state,
                self.stochastic_rounding,
                self.gather_uvm_cache_stats,
                self.local_uvm_cache_stats,
            )
        elif self.cache_algorithm == CacheAlgorithm.LFU:
            torch.ops.fbgemm.lfu_cache_populate(
                self.weights_uvm,
                self.cache_hash_size_cumsum,
                self.total_cache_hash_size,
                self.cache_index_table_map,
                self.weights_offsets,
                self.D_offsets,
                linear_cache_indices,
                self.lxu_cache_state,
                self.lxu_cache_weights,
                self.lxu_state,
                self.stochastic_rounding,
            )

        assert (
            len(self.lxu_cache_locations_list) < self.max_prefetch_depth
        ), f"self.lxu_cache_locations_list has grown to size: {len(self.lxu_cache_locations_list)}, this exceeds the maximum: {self.max_prefetch_depth}. This probably indicates an error in logic where prefetch() is being called more frequently than forward()"
        self.lxu_cache_locations_list.append(
            torch.ops.fbgemm.lxu_cache_lookup(
                linear_cache_indices,
                self.lxu_cache_state,
                self.total_cache_hash_size,
                self.gather_uvm_cache_stats,
                self.local_uvm_cache_stats,
            )
        )
        if self.gather_uvm_cache_stats:
            # Accumulate local_uvm_cache_stats (int32) into uvm_cache_stats (int64).
            # We may wanna do this accumulation atomically, but as it's only for monitoring,
            # slightly inaccurate result may be acceptable.
            self.uvm_cache_stats = torch.add(
                self.uvm_cache_stats, self.local_uvm_cache_stats
            )
            self.local_uvm_cache_stats.zero_()

    def _update_cache_miss_counter(
        self,
        lxu_cache_locations: Tensor,
        linear_cache_indices: Tensor,
    ) -> None:
        CACHE_MISS = -1
        CACHE_HIT = -2

        cache_missed_locations = torch.where(
            lxu_cache_locations == CACHE_MISS, linear_cache_indices, CACHE_HIT
        )
        unique_ids_list = torch.unique(cache_missed_locations)
        unique_ids_count_list = torch.where(unique_ids_list == CACHE_HIT, 0, 1)

        miss_count = torch.sum(unique_ids_count_list)

        # pyre-fixme[29]:
        #  `Union[BoundMethod[typing.Callable(Tensor.__getitem__)[[Named(self,
        #  Tensor), Named(item, typing.Any)], typing.Any], Tensor], Tensor,
        #  nn.Module]` is not a function.
        self.cache_miss_counter[0] += (miss_count > 0).to(torch.int64)

        # pyre-fixme[29]:
        #  `Union[BoundMethod[typing.Callable(Tensor.__getitem__)[[Named(self,
        #  Tensor), Named(item, typing.Any)], typing.Any], Tensor], Tensor,
        #  nn.Module]` is not a function.
        self.cache_miss_counter[1] += miss_count

    def _update_tablewise_cache_miss(
        self,
        lxu_cache_locations: Tensor,
        linear_cache_indices: Tensor,
        offsets: Tensor,
    ) -> None:
        CACHE_MISS = -1
        CACHE_HIT = -2

        # pyre-ignore[6]:
        # Incompatible parameter type [6]: Expected `typing.Sized` for 1st
        # positional only parameter to call `len` but got `typing.Union[Tensor, nn.Module]`.
        num_tables = len(self.cache_hash_size_cumsum) - 1
        num_offsets_per_table = (len(offsets) - 1) // num_tables
        cache_missed_locations = torch.where(
            lxu_cache_locations == CACHE_MISS, linear_cache_indices, CACHE_HIT
        )

        for i in range(num_tables):
            start = offsets[i * num_offsets_per_table]
            end = offsets[(i + 1) * num_offsets_per_table]

            current_cache_missed_locations = cache_missed_locations[start:end]
            unique_ids_list = torch.unique(current_cache_missed_locations)
            unique_ids_count_list = torch.where(unique_ids_list == CACHE_HIT, 0, 1)

            miss_count = torch.sum(unique_ids_count_list)

            self.table_wise_cache_miss[i] += miss_count

    def init_embedding_weights_uniform(self, min_val: float, max_val: float) -> None:
        splits = self.split_embedding_weights()
        if self.weights_precision == SparseType.INT8:
            # TODO: add in-place FloatToFused8BitRowwiseQuantized conversion
            for emb in splits:
                assert (
                    len(emb.shape) == 2
                ), "Int8 embedding only supported for 2D weight tensors."
                shape = [emb.shape[0], emb.shape[1] - self.int8_emb_row_dim_offset]
                tmp_emb = torch.zeros(shape, device=self.current_device)
                tmp_emb.uniform_(min_val, max_val)
                tmp_emb_i8 = torch.ops.fbgemm.FloatToFused8BitRowwiseQuantized(tmp_emb)
                emb.data.copy_(tmp_emb_i8)
        else:
            for param in splits:
                param.uniform_(min_val, max_val)

    @torch.jit.ignore
    def split_embedding_weights(self) -> List[Tensor]:
        """
        Returns a list of weights, split by table
        """
        splits = []
        for t, (rows, dim, _, _) in enumerate(self.embedding_specs):
            if self.weights_precision == SparseType.INT8:
                dim += self.int8_emb_row_dim_offset
            # pyre-fixme[29]:
            #  `Union[BoundMethod[typing.Callable(Tensor.__getitem__)[[Named(self,
            #  Tensor), Named(item, typing.Any)], typing.Any], Tensor], Tensor,
            #  nn.Module]` is not a function.
            placement = self.weights_physical_placements[t]
            # pyre-fixme[29]:
            #  `Union[BoundMethod[typing.Callable(Tensor.__getitem__)[[Named(self,
            #  Tensor), Named(item, typing.Any)], typing.Any], Tensor], Tensor,
            #  nn.Module]` is not a function.
            offset = self.weights_physical_offsets[t]
            if placement == EmbeddingLocation.DEVICE.value:
                weights = self.weights_dev
            elif placement == EmbeddingLocation.HOST.value:
                weights = self.weights_host
            else:
                weights = self.weights_uvm
            splits.append(
                weights.detach()[offset : offset + rows * dim].view(rows, dim)
            )
        return splits

    @torch.jit.ignore
    def get_optimizer_buffer(self, state: str) -> torch.Tensor:
        for name, buffer in self.named_buffers():
            if name == state:
                return buffer
        return torch.tensor(0)

    @torch.jit.export
    def get_optimizer_state(self) -> List[Dict[str, torch.Tensor]]:
        r"""
        Get the optimizer state dict that matches the OSS Pytorch optims
        TODO: populate the supported list of optimizers
        """
        split_optimizer_states = self.split_optimizer_states()
        if (
            self.optimizer == OptimType.EXACT_ROWWISE_ADAGRAD
            or self.optimizer == OptimType.ROWWISE_ADAGRAD
            or self.optimizer == OptimType.EXACT_ROWWISE_WEIGHTED_ADAGRAD
            or self.optimizer == OptimType.EXACT_ADAGRAD
        ):
            list_of_state_dict = [
                {"sum": states[0], "prev_iter": states[1], "row_counter": states[2]}
                if self._used_rowwise_adagrad_with_counter
                else {"sum": states[0]}
                for states in split_optimizer_states
            ]
        elif self.optimizer == OptimType.SGD or self.optimizer == OptimType.EXACT_SGD:
            list_of_state_dict = [
                {"momentum_buffer": states[0]} for states in split_optimizer_states
            ]
        elif (
            self.optimizer == OptimType.ADAM
            or self.optimizer == OptimType.PARTIAL_ROWWISE_ADAM
            or self.optimizer == OptimType.LAMB
            or self.optimizer == OptimType.PARTIAL_ROWWISE_LAMB
        ):
            list_of_state_dict = [
                {"exp_avg": states[0], "exp_avg_sq": states[1]}
                for states in split_optimizer_states
            ]
        else:
            raise NotImplementedError(
                f"Getting optimizer state {self.optimizer} is not implmeneted"
            )

        return list_of_state_dict

    @torch.jit.ignore
    def split_optimizer_states(
        self,
    ) -> List[List[torch.Tensor]]:
        """
        Returns a list of states, split by table
        """

        def get_optimizer_states(
            state_dev: Tensor,
            state_host: Tensor,
            state_uvm: Tensor,
            state_offsets: Tensor,
            state_placements: Tensor,
            rowwise: bool,
        ) -> List[torch.Tensor]:
            splits = []
            for t, (rows, dim, _, _) in enumerate(self.embedding_specs):
                offset = state_offsets[t]
                placement = state_placements[t]
                if placement == EmbeddingLocation.DEVICE:
                    state = state_dev
                elif placement == EmbeddingLocation.HOST:
                    state = state_host
                else:
                    state = state_uvm
                if not rowwise:
                    splits.append(
                        state.detach()[offset : offset + rows * dim].view(rows, dim)
                    )
                else:
                    splits.append(state.detach()[offset : offset + rows].view(rows))
            return splits

        states: List[List[torch.Tensor]] = []
        if self.optimizer not in (
            OptimType.SGD,
            OptimType.EXACT_SGD,
        ):
            states.append(
                get_optimizer_states(
                    # pyre-fixme[6]: Expected `Tensor` for 1st param but got
                    #  `Union[Tensor, nn.Module]`.
                    self.momentum1_dev,
                    # pyre-fixme[6]: Expected `Tensor` for 2nd param but got
                    #  `Union[Tensor, nn.Module]`.
                    self.momentum1_host,
                    # pyre-fixme[6]: Expected `Tensor` for 3rd param but got
                    #  `Union[Tensor, nn.Module]`.
                    self.momentum1_uvm,
                    # pyre-fixme[6]: Expected `Tensor` for 4th param but got
                    #  `Union[Tensor, nn.Module]`.
                    self.momentum1_physical_offsets,
                    # pyre-fixme[6]: Expected `Tensor` for 5th param but got
                    #  `Union[Tensor, nn.Module]`.
                    self.momentum1_physical_placements,
                    rowwise=self.optimizer
                    in [
                        OptimType.EXACT_ROWWISE_ADAGRAD,
                        OptimType.ROWWISE_ADAGRAD,
                        OptimType.EXACT_ROWWISE_WEIGHTED_ADAGRAD,
                    ],
                )
            )
        if self.optimizer in (
            OptimType.ADAM,
            OptimType.PARTIAL_ROWWISE_ADAM,
            OptimType.LAMB,
            OptimType.PARTIAL_ROWWISE_LAMB,
        ):
            states.append(
                get_optimizer_states(
                    # pyre-fixme[6]: Expected `Tensor` for 1st param but got
                    #  `Union[Tensor, nn.Module]`.
                    self.momentum2_dev,
                    # pyre-fixme[6]: Expected `Tensor` for 2nd param but got
                    #  `Union[Tensor, nn.Module]`.
                    self.momentum2_host,
                    # pyre-fixme[6]: Expected `Tensor` for 3rd param but got
                    #  `Union[Tensor, nn.Module]`.
                    self.momentum2_uvm,
                    # pyre-fixme[6]: Expected `Tensor` for 4th param but got
                    #  `Union[Tensor, nn.Module]`.
                    self.momentum2_physical_offsets,
                    # pyre-fixme[6]: Expected `Tensor` for 5th param but got
                    #  `Union[Tensor, nn.Module]`.
                    self.momentum2_physical_placements,
                    rowwise=self.optimizer
                    in (OptimType.PARTIAL_ROWWISE_ADAM, OptimType.PARTIAL_ROWWISE_LAMB),
                )
            )
        if self._used_rowwise_adagrad_with_counter:
            states.append(
                get_optimizer_states(
                    # pyre-fixme[6]: Expected `Tensor` for 1st param but got
                    #  `Union[Tensor, nn.Module]`.
                    self.prev_iter_dev,
                    # pyre-fixme[6]: Expected `Tensor` for 2nd param but got
                    #  `Union[Tensor, nn.Module]`.
                    self.prev_iter_host,
                    # pyre-fixme[6]: Expected `Tensor` for 3rd param but got
                    #  `Union[Tensor, nn.Module]`.
                    self.prev_iter_uvm,
                    # pyre-fixme[6]: Expected `Tensor` for 4th param but got
                    #  `Union[Tensor, nn.Module]`.
                    self.prev_iter_physical_offsets,
                    # pyre-fixme[6]: Expected `Tensor` for 5th param but got
                    #  `Union[Tensor, nn.Module]`.
                    self.prev_iter_physical_placements,
                    rowwise=True,
                )
            )
            states.append(
                get_optimizer_states(
                    # pyre-fixme[6]: Expected `Tensor` for 1st param but got
                    #  `Union[Tensor, nn.Module]`.
                    self.row_counter_dev,
                    # pyre-fixme[6]: Expected `Tensor` for 2nd param but got
                    #  `Union[Tensor, nn.Module]`.
                    self.row_counter_host,
                    # pyre-fixme[6]: Expected `Tensor` for 3rd param but got
                    #  `Union[Tensor, nn.Module]`.
                    self.row_counter_uvm,
                    # pyre-fixme[6]: Expected `Tensor` for 4th param but got
                    #  `Union[Tensor, nn.Module]`.
                    self.row_counter_physical_offsets,
                    # pyre-fixme[6]: Expected `Tensor` for 5th param but got
                    #  `Union[Tensor, nn.Module]`.
                    self.row_counter_physical_placements,
                    rowwise=True,
                )
            )
        return_states = [list(s) for s in zip(*states)]
        return return_states

    @torch.jit.export
    def set_learning_rate(self, lr: float) -> None:
        """
        Sets the learning rate.
        """
        self._set_learning_rate(lr)

    @torch.jit.ignore
    def _set_learning_rate(self, lr: float) -> float:
        """
        Helper function to script `set_learning_rate`.
        Note that returning None does not work.
        """
        self.optimizer_args = self.optimizer_args._replace(learning_rate=lr)
        return 0.0

    @torch.jit.export
    def set_optimizer_step(self, step: int) -> None:
        """
        Sets the optimizer step.
        """
        self.iter[0] = step

    @torch.jit.export
    def flush(self) -> None:
        # pyre-fixme[29]:
        #  `Union[BoundMethod[typing.Callable(Tensor.numel)[[Named(self, Tensor)],
        #  int], Tensor], Tensor, nn.Module]` is not a function.
        if not self.lxu_cache_weights.numel():
            return
        torch.ops.fbgemm.lxu_cache_flush(
            self.weights_uvm,
            self.cache_hash_size_cumsum,
            self.cache_index_table_map,
            self.weights_offsets,
            self.D_offsets,
            self.total_D,
            self.lxu_cache_state,
            self.lxu_cache_weights,
            self.stochastic_rounding,
        )

    def _apply_split(
        self,
        split: SplitState,
        prefix: str,
        dtype: Type[torch.dtype],
        enforce_hbm: bool = False,
    ) -> None:
        setattr(self, f"{prefix}_physical_placements", split.placements)
        setattr(self, f"{prefix}_physical_offsets", split.offsets)

        offsets = [split.offsets[t] for t in self.feature_table_map]
        placements = [split.placements[t] for t in self.feature_table_map]
        self.register_buffer(
            f"{prefix}_offsets",
            torch.tensor(offsets, device=self.current_device, dtype=torch.int64),
        )
        self.register_buffer(
            f"{prefix}_placements",
            torch.tensor(placements, device=self.current_device, dtype=torch.int32),
        )
        if split.dev_size > 0:
            self.register_buffer(
                f"{prefix}_dev",
                # pyre-fixme[6]: Expected `Optional[Type[torch._dtype]]` for 3rd
                #  param but got `Type[Type[torch._dtype]]`.
                torch.zeros(split.dev_size, device=self.current_device, dtype=dtype),
            )
        else:
            self.register_buffer(
                f"{prefix}_dev",
                # pyre-fixme[6]: For 3rd param expected `dtype` but got `Type[dtype]`.
                torch.empty(0, device=self.current_device, dtype=dtype),
            )
        if split.host_size > 0:
            if dtype == torch.uint8:
                self.register_buffer(
                    f"{prefix}_host",
                    torch.zeros(
                        split.host_size,
                        device=self.current_device,
                        # pyre-fixme[6]: Expected `Optional[Type[torch._dtype]]` for
                        #  3rd param but got `Type[Type[torch._dtype]]`.
                        dtype=dtype,
                    ),
                )
            else:
                setattr(
                    self,
                    f"{prefix}_host",
                    nn.Parameter(
                        torch.zeros(
                            split.host_size,
                            device=self.current_device,
                            # pyre-fixme[6]: Expected `Optional[Type[torch._dtype]]`
                            #  for 3rd param but got `Type[Type[torch._dtype]]`.
                            dtype=dtype,
                        )
                    ),
                )
        else:
            self.register_buffer(
                f"{prefix}_host",
                # pyre-fixme[6]: For 3rd param expected `dtype` but got `Type[dtype]`.
                torch.empty(0, device=self.current_device, dtype=dtype),
            )
        if split.uvm_size > 0:
            assert not self.use_cpu
            if enforce_hbm:
                logging.info("Enforce hbm for the cache location")
                self.register_buffer(
                    f"{prefix}_uvm",
                    torch.zeros(
                        split.uvm_size,
                        device=self.current_device,
                        # pyre-fixme[6]: Expected `Optional[Type[torch._dtype]]` for
                        #  3rd param but got `Type[Type[torch._dtype]]`.
                        dtype=dtype,
                    ),
                )
            else:
                self.register_buffer(
                    f"{prefix}_uvm",
                    torch.zeros(
                        split.uvm_size,
                        out=torch.ops.fbgemm.new_managed_tensor(
                            # pyre-fixme[6]: Expected `Optional[Type[torch._dtype]]`
                            #  for 3rd param but got `Type[Type[torch._dtype]]`.
                            torch.zeros(1, device=self.current_device, dtype=dtype),
                            [split.uvm_size],
                        ),
                    ),
                )
        else:
            self.register_buffer(
                f"{prefix}_uvm",
                # pyre-fixme[6]: For 3rd param expected `dtype` but got `Type[dtype]`.
                torch.empty(0, device=self.current_device, dtype=dtype),
            )

    def _apply_cache_state(
        self,
        cache_state: CacheState,
        cache_algorithm: CacheAlgorithm,
        cache_load_factor: float,
        cache_sets: int,
        cache_reserved_memory: float,
        dtype: torch.dtype,
    ) -> None:
        self.cache_algorithm = cache_algorithm
        self.timestep = 1
        self.timesteps_prefetched = []

        self.max_prefetch_depth = MAX_PREFETCH_DEPTH
        self.lxu_cache_locations_list = []
        self.lxu_cache_locations_empty = torch.empty(
            0, device=self.current_device, dtype=torch.int32
        ).fill_(-1)

        self._init_uvm_cache_stats()

        # NOTE: no cache for CPU mode!
        if cache_state.total_cache_hash_size == 0 or self.use_cpu:
            self.register_buffer(
                "lxu_cache_weights",
                torch.zeros(0, 0, device=self.current_device, dtype=dtype),
            )
            # NOTE: make TorchScript work!
            self.register_buffer(
                "cache_hash_size_cumsum",
                torch.zeros(1, dtype=torch.int64, device=self.current_device),
                persistent=False,
            )
            self.register_buffer(
                "total_cache_hash_size",
                torch.zeros(1, dtype=torch.int64, device=self.current_device),
                persistent=False,
            )
            self.register_buffer(
                "cache_index_table_map",
                torch.zeros(1, dtype=torch.int64, device=self.current_device),
                persistent=False,
            )
            self.register_buffer(
                "lxu_cache_state",
                torch.zeros(1, dtype=torch.int64, device=self.current_device),
                persistent=False,
            )
            self.register_buffer(
                "lxu_state",
                torch.zeros(1, dtype=torch.int64, device=self.current_device),
                persistent=False,
            )
            self.register_buffer(
                "cache_miss_counter",
                torch.tensor([0, 0], dtype=torch.int64),
                persistent=False,
            )
            return

        assert cache_load_factor > 0
        element_size = 2 if dtype == torch.float16 else 4
        if cache_sets <= 0:
            total_memory = torch.cuda.get_device_properties(
                self.current_device
            ).total_memory
            free_memory = (
                total_memory
                - torch.cuda.memory_reserved(self.current_device)
                - int(cache_reserved_memory)
            )
            assert free_memory > 0
            cache_sets = (
                int(cache_state.total_cache_hash_size * cache_load_factor)
                + DEFAULT_ASSOC
                - 1
            ) // DEFAULT_ASSOC
            cache_sets = 1 if cache_sets == 0 else cache_sets
            cache_size = cache_sets * DEFAULT_ASSOC * element_size * self.max_D_cache
            if cache_size > free_memory:
                cache_sets = (
                    int(1.0 * free_memory / self.max_D_cache / element_size)
                    + DEFAULT_ASSOC
                    - 1
                ) // DEFAULT_ASSOC
        cache_load_factor = (
            1.0 * cache_sets * DEFAULT_ASSOC / int(cache_state.total_cache_hash_size)
        )
        assert cache_sets > 0
        if cache_algorithm == CacheAlgorithm.LFU:
            assert cache_sets < 2**24 - 1
        cache_size = cache_sets * DEFAULT_ASSOC * element_size * self.max_D_cache
        logging.info(
            f"Using on-device cache with admission algorithm "
            f"{cache_algorithm}, {cache_sets} sets, "
            f"load_factor: {cache_load_factor : .3f}, "
            f"{cache_size / 1024.0 / 1024.0 / 1024.0 : .2f}GB"
        )

        self.total_cache_hash_size = cache_state.total_cache_hash_size
        self.register_buffer(
            "cache_hash_size_cumsum",
            torch.tensor(
                cache_state.cache_hash_size_cumsum,
                device=self.current_device,
                dtype=torch.int64,
            ),
        )
        self.register_buffer(
            "cache_index_table_map",
            torch.tensor(
                cache_state.cache_index_table_map,
                device=self.current_device,
                dtype=torch.int32,
            ),
        )
        self.register_buffer(
            "lxu_cache_state",
            torch.zeros(
                cache_sets, DEFAULT_ASSOC, device=self.current_device, dtype=torch.int64
            ).fill_(-1),
        )
        self.register_buffer(
            "lxu_cache_weights",
            torch.zeros(
                cache_sets * DEFAULT_ASSOC,
                self.max_D_cache,
                device=self.current_device,
                dtype=dtype,
            ),
        )
        self.register_buffer(
            "lxu_state",
            torch.zeros(
                size=(self.total_cache_hash_size + 1,)
                if cache_algorithm == CacheAlgorithm.LFU
                else (cache_sets, DEFAULT_ASSOC),
                device=self.current_device,
                dtype=torch.int64,
            ),
        )
        self.register_buffer(
            "cache_miss_counter",
            torch.tensor([0, 0], device=self.current_device, dtype=torch.int64),
        )

        if cache_algorithm not in (CacheAlgorithm.LFU, CacheAlgorithm.LRU):
            raise ValueError(
                f"cache_algorithm must be {CacheAlgorithm.LRU} "
                f"or {CacheAlgorithm.LFU}"
            )

    def _init_uvm_cache_stats(self) -> None:
        if not self.gather_uvm_cache_stats:
            # If uvm_cache_stats is not enabled, register stub entries via buffer to state_dict for TorchScript to JIT properly.
            # Since we're not using these variables, we can choose minimize tensor size to keep state_dict size small.
            self.register_buffer(
                "uvm_cache_stats",
                torch.zeros(
                    1,
                    device=self.current_device,
                    dtype=torch.int64,
                ),
                persistent=False,
            )
            self.register_buffer(
                "local_uvm_cache_stats",
                torch.zeros(
                    1,
                    device=self.current_device,
                    dtype=torch.int32,
                ),
                persistent=False,
            )
        else:
            self.register_buffer(
                "uvm_cache_stats",
                torch.zeros(
                    size=(self.uvm_cache_stats_size,),
                    device=self.current_device,
                    dtype=torch.int64,
                ),
            )
            self.register_buffer(
                "local_uvm_cache_stats",
                torch.zeros(
                    size=(self.uvm_cache_stats_size,),
                    device=self.current_device,
                    dtype=torch.int32,
                ),
            )
            self.reset_uvm_cache_stats()

    def reset_cache_states(self) -> None:
        # pyre-fixme[29]:
        #  `Union[BoundMethod[typing.Callable(Tensor.numel)[[Named(self, Tensor)],
        #  int], Tensor], Tensor, nn.Module]` is not a function.
        if not self.lxu_cache_weights.numel():
            return
        self.lxu_cache_state.fill_(-1)
        self.lxu_state.fill_(0)
        self.timestep = 1

    def reset_embedding_weight_momentum(
        self,
        pruned_indices: Tensor,
        pruned_indices_offsets: Tensor,
        logical_table_ids: Tensor,
        buffer_ids: Tensor,
    ) -> None:
        total_cache_hash_size = 0
        if isinstance(self.total_cache_hash_size, Tensor):
            total_cache_hash_size = self.total_cache_hash_size.item()
        else:
            total_cache_hash_size = self.total_cache_hash_size

        rowwise = self.optimizer in [
            OptimType.EXACT_ROWWISE_ADAGRAD,
            OptimType.ROWWISE_ADAGRAD,
            OptimType.EXACT_ROWWISE_WEIGHTED_ADAGRAD,
        ]
        if rowwise:
            torch.ops.fbgemm.reset_weight_momentum(
                dev_weights=self.weights_dev,
                uvm_weights=self.weights_uvm,
                lxu_cache_weights=self.lxu_cache_weights,
                weights_placements=self.weights_placements,
                weights_offsets=self.weights_offsets,
                momentum1_dev=self.momentum1_dev,
                momentum1_uvm=self.momentum1_uvm,
                momentum1_placements=self.momentum1_placements,
                momentum1_offsets=self.momentum1_offsets,
                D_offsets=self.D_offsets,
                pruned_indices=pruned_indices.to(device=self.current_device),
                pruned_indices_offsets=pruned_indices_offsets.to(
                    device=self.current_device
                ),
                logical_table_ids=logical_table_ids.to(device=self.current_device),
                buffer_ids=buffer_ids.to(device=self.current_device),
                cache_hash_size_cumsum=self.cache_hash_size_cumsum,
                lxu_cache_state=self.lxu_cache_state,
                total_cache_hash_size=total_cache_hash_size,
            )


class DenseTableBatchedEmbeddingBagsCodegen(nn.Module):
    """
    Table-batched version of nn.EmbeddingBag(sparse=False)
    """

    weights: Tensor
    weights_offsets: Tensor
    D_offsets: Tensor
    total_D: int
    max_D: int
    hash_size_cumsum: Tensor
    total_hash_size_bits: int
    embedding_specs: List[Tuple[int, int]]

    def __init__(
        self,
        embedding_specs: List[Tuple[int, int]],  # tuple of (rows, dims)
        feature_table_map: Optional[List[int]] = None,  # [T]
        weights_precision: SparseType = SparseType.FP32,
        pooling_mode: PoolingMode = PoolingMode.SUM,
        use_cpu: bool = False,
        output_dtype: SparseType = SparseType.FP32,
    ) -> None:  # noqa C901  # tuple of (rows, dims,)
        super(DenseTableBatchedEmbeddingBagsCodegen, self).__init__()

        self.pooling_mode = pooling_mode
        self.weights_precision = weights_precision
        self.output_dtype: int = output_dtype.as_int()
        table_embedding_dtype = weights_precision.as_dtype()

        self.use_cpu = use_cpu

        if self.use_cpu or self.pooling_mode == PoolingMode.NONE:
            assert output_dtype in [
                SparseType.FP32,
                SparseType.FP16,
                SparseType.BF16,
            ], "Fused pooled embedding quantization only supported for cuda."

        # pyre-fixme[8]: Attribute has type `device`; used as `Union[int, device]`.
        self.current_device: torch.device = (
            torch.device("cpu") if self.use_cpu else torch.cuda.current_device()
        )

        self.embedding_specs = embedding_specs
        (rows, dims) = zip(*embedding_specs)
        T_ = len(self.embedding_specs)
        assert T_ > 0

        feature_table_map = (
            feature_table_map if feature_table_map is not None else list(range(T_))
        )
        T = len(feature_table_map)
        assert T_ <= T
        D_offsets = [dims[t] for t in feature_table_map]
        D_offsets = [0] + list(accumulate(D_offsets))
        self.total_D = D_offsets[-1]
        self.max_D = max(dims)
        self.register_buffer(
            "D_offsets",
            torch.tensor(D_offsets, device=self.current_device, dtype=torch.int32),
        )
        assert self.D_offsets.numel() == T + 1

        hash_size_cumsum = [0] + list(accumulate(rows))
        if hash_size_cumsum[-1] == 0:
            self.total_hash_size_bits: int = 0
        else:
            self.total_hash_size_bits: int = int(log2(float(hash_size_cumsum[-1])) + 1)
        # The last element is to easily access # of rows of each table by
        # hash_size_cumsum[t + 1] - hash_size_cumsum[t]
        hash_size_cumsum = [hash_size_cumsum[t] for t in feature_table_map] + [
            hash_size_cumsum[-1]
        ]
        self.register_buffer(
            "hash_size_cumsum",
            torch.tensor(
                hash_size_cumsum, device=self.current_device, dtype=torch.int64
            ),
        )
        weights_offsets = [0] + list(
            accumulate([row * dim for (row, dim) in embedding_specs])
        )
        self.weights = nn.Parameter(
            torch.randn(
                weights_offsets[-1],
                device=self.current_device,
                dtype=table_embedding_dtype,
            )
        )
        for feature in range(T):
            t = feature_table_map[feature]
            row, dim = embedding_specs[t]
            if (
                self.weights[weights_offsets[t] : weights_offsets[t + 1]].numel()
                != row * dim
            ):
                logging.info(
                    f"row {row} dim {dim} feature {feature} t {t} {self.weights[weights_offsets[t] : weights_offsets[t + 1]].numel()}"
                )
            assert (
                self.weights[weights_offsets[t] : weights_offsets[t + 1]].numel()
                == row * dim
            )
            assert self.hash_size_cumsum[feature] == sum(
                row for (row, _) in embedding_specs[:t]
            )

        self.weights_physical_offsets: List[int] = weights_offsets
        weights_offsets = [weights_offsets[t] for t in feature_table_map]
        self.register_buffer(
            "weights_offsets",
            torch.tensor(
                weights_offsets, device=self.current_device, dtype=torch.int64
            ),
        )

    def forward(
        self,
        indices: Tensor,
        offsets: Tensor,
        per_sample_weights: Optional[Tensor] = None,
        feature_requires_grad: Optional[Tensor] = None,
    ) -> Tensor:
        (indices, offsets) = indices.long(), offsets.long()
        return torch.ops.fbgemm.dense_embedding_codegen_lookup_function(
            dev_weights=self.weights,
            weights_offsets=self.weights_offsets,
            D_offsets=self.D_offsets,
            total_D=self.total_D,
            max_D=self.max_D,
            hash_size_cumsum=self.hash_size_cumsum,
            total_hash_size_bits=self.total_hash_size_bits,
            indices=indices,
            offsets=offsets,
            pooling_mode=self.pooling_mode,
            indice_weights=per_sample_weights,
            feature_requires_grad=feature_requires_grad,
            output_dtype=self.output_dtype,
        )

    @torch.jit.export
    def split_embedding_weights(self) -> List[Tensor]:
        """
        Returns a list of weights, split by table
        """
        splits = []
        for t, (rows, dim) in enumerate(self.embedding_specs):
            offset = self.weights_physical_offsets[t]
            splits.append(
                self.weights.detach()[offset : offset + rows * dim].view(rows, dim)
            )
        return splits

    def init_embedding_weights_uniform(self, min_val: float, max_val: float) -> None:
        splits = self.split_embedding_weights()
        for param in splits:
            param.uniform_(min_val, max_val)


def round_up(a: int, b: int) -> int:
    return int((a + b - 1) // b) * b


def rounded_row_size_in_bytes(
    dim: int,
    weight_ty: SparseType,
    row_alignment: int,
    scale_bias_size_in_bytes: int = DEFAULT_SCALE_BIAS_SIZE_IN_BYTES,
) -> int:
    r = unpadded_row_size_in_bytes(dim, weight_ty, scale_bias_size_in_bytes)
    # align each row to 16-byte boundaries.
    return round_up(r, row_alignment)


def unpadded_row_size_in_bytes(
    dim: int,
    weight_ty: SparseType,
    scale_bias_size_in_bytes: int = DEFAULT_SCALE_BIAS_SIZE_IN_BYTES,
) -> int:
    r = {
        SparseType.FP32.value: dim * 4,
        SparseType.FP16.value: dim * 2,
        SparseType.FP8.value: dim,
        SparseType.INT8.value: dim + scale_bias_size_in_bytes,
        SparseType.INT4.value: dim // 2 + scale_bias_size_in_bytes,
        SparseType.INT2.value: dim // 4 + scale_bias_size_in_bytes,
    }[weight_ty.value]
    return r


def align_to_cacheline(a: int) -> int:
    # align each table to 128b cache line boundary.
    return round_up(a, 128)


def nbit_construct_split_state(
    embedding_specs: List[Tuple[str, int, int, SparseType, EmbeddingLocation]],
    cacheable: bool,
    row_alignment: int,
    scale_bias_size_in_bytes: int = DEFAULT_SCALE_BIAS_SIZE_IN_BYTES,
    cacheline_alignment: bool = True,
) -> SplitState:
    placements = torch.jit.annotate(List[EmbeddingLocation], [])
    offsets = torch.jit.annotate(List[int], [])
    dev_size = 0
    host_size = 0
    uvm_size = 0
    for _, num_embeddings, embedding_dim, weight_ty, location in embedding_specs:
        embedding_dim = rounded_row_size_in_bytes(
            embedding_dim, weight_ty, row_alignment, scale_bias_size_in_bytes
        )
        state_size = num_embeddings * embedding_dim
        if cacheline_alignment:
            state_size = align_to_cacheline(state_size)
        if location == EmbeddingLocation.HOST:
            placements.append(EmbeddingLocation.HOST)
            offsets.append(host_size)
            host_size += state_size
        elif location == EmbeddingLocation.DEVICE:
            placements.append(EmbeddingLocation.DEVICE)
            offsets.append(dev_size)
            dev_size += state_size
        else:
            if cacheable and location == EmbeddingLocation.MANAGED_CACHING:
                placements.append(EmbeddingLocation.MANAGED_CACHING)
            else:
                placements.append(EmbeddingLocation.MANAGED)
            offsets.append(uvm_size)
            uvm_size += state_size
    assert len(placements) == len(offsets)
    return SplitState(
        dev_size=dev_size,
        host_size=host_size,
        uvm_size=uvm_size,
        placements=placements,
        offsets=offsets,
    )


# pyre-fixme[13]: Attribute `cache_miss_counter` is never initialized.
class IntNBitTableBatchedEmbeddingBagsCodegen(nn.Module):
    """
    Table-batched version of nn.EmbeddingBag(sparse=False)
    Inference version, with FP32/FP16/FP8/INT8/INT4/INT2 supports
    """

    embedding_specs: List[Tuple[str, int, int, SparseType, EmbeddingLocation]]
    record_cache_metrics: RecordCacheMetrics
    cache_miss_counter: torch.Tensor
    uvm_cache_stats: torch.Tensor
    local_uvm_cache_stats: torch.Tensor
    weights_offsets: torch.Tensor
    weights_placements: torch.Tensor

    def __init__(
        self,
        embedding_specs: List[
            Tuple[str, int, int, SparseType, EmbeddingLocation]
        ],  # tuple of (feature_names, rows, dims, SparseType, EmbeddingLocation/placement)
        feature_table_map: Optional[List[int]] = None,  # [T]
        index_remapping: Optional[List[Tensor]] = None,
        pooling_mode: PoolingMode = PoolingMode.SUM,
        device: Optional[Union[str, int, torch.device]] = None,
        bounds_check_mode: BoundsCheckMode = BoundsCheckMode.WARNING,
        weight_lists: Optional[List[Tuple[Tensor, Tensor]]] = None,
        pruning_hash_load_factor: float = 0.5,
        use_array_for_index_remapping: bool = True,
        output_dtype: SparseType = SparseType.FP16,
        cache_algorithm: CacheAlgorithm = CacheAlgorithm.LRU,
        cache_load_factor: float = 0.2,
        cache_sets: int = 0,
        cache_reserved_memory: float = 0.0,
        enforce_hbm: bool = False,  # place all weights/momentums in HBM when using cache
        record_cache_metrics: Optional[RecordCacheMetrics] = None,
        gather_uvm_cache_stats: Optional[bool] = False,
        row_alignment: Optional[int] = None,
        fp8_exponent_bits: Optional[int] = None,
        fp8_exponent_bias: Optional[int] = None,
        cache_assoc: int = 32,
        scale_bias_size_in_bytes: int = DEFAULT_SCALE_BIAS_SIZE_IN_BYTES,
        cacheline_alignment: bool = True,
        uvm_host_mapped: bool = False,  # True to use cudaHostAlloc; False to use cudaMallocManaged.
    ) -> None:  # noqa C901  # tuple of (rows, dims,)
        super(IntNBitTableBatchedEmbeddingBagsCodegen, self).__init__()

        # 64 for AMD
        if cache_assoc == 32 and torch.version.hip is not None:
            cache_assoc = 64

        if device is None:
            self.current_device: torch.device = torch.device(
                torch.cuda.current_device()
            )
        elif isinstance(device, torch.device):
            self.current_device = device
        else:
            self.current_device = torch.device(device)
        self.use_cpu: bool = self.current_device.type == "cpu"

        self.scale_bias_size_in_bytes = scale_bias_size_in_bytes
        self.pooling_mode = pooling_mode
        self.bounds_check_mode_int: int = bounds_check_mode.value
        self.embedding_specs = embedding_specs
        self.output_dtype: int = output_dtype.as_int()
        self.uvm_host_mapped = uvm_host_mapped
        # (feature_names, rows, dims, weights_tys, locations) = zip(*embedding_specs)
        # Pyre workaround
        self.feature_names: List[str] = [e[0] for e in embedding_specs]
        rows: List[int] = [e[1] for e in embedding_specs]
        dims: List[int] = [e[2] for e in embedding_specs]
        weights_tys: List[SparseType] = [e[3] for e in embedding_specs]
        locations: List[EmbeddingLocation] = [e[4] for e in embedding_specs]
        # if target device is meta then we set use_cpu based on the embedding location
        # information in embedding_specs.
        if self.current_device.type == "meta":
            self.use_cpu = all(loc == EmbeddingLocation.HOST for loc in locations)

        if row_alignment is None:
            self.row_alignment: int = 1 if self.use_cpu else 16
        else:
            self.row_alignment = row_alignment

        if record_cache_metrics is not None:
            self.record_cache_metrics = record_cache_metrics
        else:
            self.record_cache_metrics = RecordCacheMetrics(False, False)

        self.gather_uvm_cache_stats = gather_uvm_cache_stats
        # Define the size of uvm cache stats as class variable
        # to make it work with torch jit script.
        self.uvm_cache_stats_size = 6
        # 0: N_calls, 1: N_requested_indices, 2: N_unique_indices, 3: N_unique_misses,
        # 4: N_conflict_unique_misses, 5: N_conflict_misses

        # mixed D is not supported by no bag kernels
        mixed_D = not all(d == dims[0] for d in dims)
        if mixed_D:
            assert (
                self.pooling_mode != PoolingMode.NONE
            ), "Mixed dimension tables are only supported for pooling tables."

        assert not self.use_cpu or all(
            loc == EmbeddingLocation.HOST for loc in locations
        ), "CPU device requires EmbeddingLocation.HOST for location!"
        assert self.use_cpu or all(
            loc != EmbeddingLocation.HOST for loc in locations
        ), "EmbeddingLocation.HOST doesn't work for CUDA device!"

        T_ = len(self.embedding_specs)
        assert T_ > 0

        self.feature_table_map: List[int] = (
            feature_table_map if feature_table_map is not None else list(range(T_))
        )
        T = len(self.feature_table_map)
        assert T_ <= T

        table_has_feature = [False] * T_
        for t in self.feature_table_map:
            table_has_feature[t] = True
        assert all(table_has_feature), "Each table must have at least one feature!"
        D_offsets = [dims[t] for t in self.feature_table_map]
        D_offsets = [0] + list(accumulate(D_offsets))
        self.total_D: int = D_offsets[-1]
        for dim, weight_ty in zip(dims, weights_tys):
            if not weight_ty.is_float():
                assert (
                    dim % (8 / weight_ty.bit_rate()) == 0
                ), f"For quantized types we need to at least pack at byte granularity, dim: {dim}, weight_ty: {weight_ty}"

        def max_ty_D(ty: SparseType) -> int:
            return max(
                [dim for dim, weight_ty in zip(dims, weights_tys) if weight_ty == ty],
                default=0,
            )

        self.max_int2_D: int = max_ty_D(SparseType.INT2)
        self.max_int4_D: int = max_ty_D(SparseType.INT4)
        self.max_int8_D: int = max_ty_D(SparseType.INT8)
        self.max_float8_D: int = max_ty_D(SparseType.FP8)
        self.max_float16_D: int = max_ty_D(SparseType.FP16)
        self.max_float32_D: int = max_ty_D(SparseType.FP32)

        self.register_buffer(
            "D_offsets",
            torch.tensor(D_offsets, device=self.current_device, dtype=torch.int32),
        )
        assert self.D_offsets.numel() == T + 1

        self.register_buffer(
            "rows_per_table",
            torch.tensor(
                [rows[t] for t in self.feature_table_map],
                device=self.current_device,
                dtype=torch.int64,
            ),
        )
        self.register_buffer(
            "bounds_check_warning",
            torch.tensor([0], device=self.current_device, dtype=torch.int64),
        )

        weights_tys_int = [weights_tys[t].as_int() for t in self.feature_table_map]
        self.register_buffer(
            "weights_tys",
            torch.tensor(
                weights_tys_int, device=self.current_device, dtype=torch.uint8
            ),
        )
        self.weight_initialized: bool = False

        self.weights_dev: torch.Tensor = torch.zeros(
            0,
            device=self.current_device,
            dtype=torch.uint8,
        )

        self.weights_host: torch.Tensor = torch.zeros(
            0, device=self.current_device, dtype=torch.uint8
        )

        self.weights_uvm: torch.Tensor = torch.empty(0, dtype=torch.uint8).to(
            self.current_device
        )

        cached_dims = [
            rounded_row_size_in_bytes(
                embedding_spec[2], embedding_spec[3], 16, self.scale_bias_size_in_bytes
            )
            for embedding_spec in self.embedding_specs
            if embedding_spec[4] == EmbeddingLocation.MANAGED_CACHING
        ]
        self.max_D_cache: int = max(cached_dims) if len(cached_dims) > 0 else 0

        self.initialize_physical_weights_placements_and_offsets(cacheline_alignment)
        self.enforce_hbm: bool = enforce_hbm

        # Assign weights after weights and weights_offsets are initialized.
        if weight_lists:
            self._apply_split(
                self.dev_size,
                self.host_size,
                self.uvm_size,
                self.weights_physical_placements,
                self.weights_physical_offsets,
                self.enforce_hbm,
            )
            # pyre-fixme [6]: In call `IntNBitTableBatchedEmbeddingBagsCodegen.assign_embedding_weights`, for 1st positional argument, expected `List[Tuple[Tensor, Optional[Tensor]]]` but got `List[Tuple[Tensor, Tensor]]`.
            self.assign_embedding_weights(weight_lists)

        # Handle index remapping for embedding pruning.
        self.register_buffer(
            "index_remappings_array_offsets",
            torch.empty(0, device=self.current_device, dtype=torch.int64),
        )
        self.register_buffer(
            "index_remappings_array",
            torch.empty(0, device=self.current_device, dtype=torch.int32),
        )
        self.register_buffer(
            "index_remapping_hash_table_offsets",
            torch.empty(0, device=self.current_device, dtype=torch.int64),
        )
        self.register_buffer(
            "index_remapping_hash_table",
            torch.empty(0, device=self.current_device, dtype=torch.int32),
        )
        self.register_buffer(
            "original_rows_per_table",
            torch.empty(0, device=self.current_device, dtype=torch.int64),
        )
        # pyre-fixme[4]: Attribute must be annotated.
        self.index_remapping_hash_table_cpu = None

        if index_remapping:
            self.set_index_remappings(
                index_remapping, pruning_hash_load_factor, use_array_for_index_remapping
            )

        # Currently only support cache_precision == embedding_precision.
        # Both are represented as uint8_t
        cache_state = construct_cache_state(rows, locations, self.feature_table_map)

        if self.record_cache_metrics.record_tablewise_cache_miss:
            num_tables = len(cache_state.cache_hash_size_cumsum) - 1
            self.register_buffer(
                "table_wise_cache_miss",
                torch.zeros(
                    num_tables,
                    device=self.current_device,
                    dtype=torch.int64,
                ),
            )
        # NOTE: make TorchScript work!
        else:
            self.register_buffer(
                "table_wise_cache_miss",
                torch.zeros(
                    0,
                    device=self.current_device,
                    dtype=torch.int64,
                ),
            )

        self.cache_assoc = cache_assoc
        self._apply_cache_state(
            cache_state,
            cache_algorithm,
            cache_load_factor,
            cache_sets,
            cache_reserved_memory,
        )

        if self.max_float8_D > 0:
            default_config = SparseType.FP8.default_config()
            self.fp8_exponent_bits: int = (
                default_config.get("exponent_bits")
                if fp8_exponent_bits is None
                else fp8_exponent_bits
            )
            self.fp8_exponent_bias: int = (
                default_config.get("exponent_bias")
                if fp8_exponent_bias is None
                else fp8_exponent_bias
            )
        else:
            self.fp8_exponent_bits = -1
            self.fp8_exponent_bias = -1

    def get_cache_miss_counter(self) -> Tensor:
        # cache_miss_counter[0]: cache_miss_forward_count which records the total number of forwards which has at least one cache miss
        # cache_miss_counter[1]: unique_cache_miss_count which records to total number of unique (dedup) cache misses
        # cache_miss_counter[2]: total number of unique (dedup) access count
        # cache_miss_counter[3]: total number of non-dedup access count

        # How to get cache miss ratio
        # cache miss ratio (# of missed entries / # of unique requests): ( cache_miss_counter[1] / cache_miss_counter[2] )
        # cache miss ratio (# of missed entries / # of total access): ( cache_miss_counter[1] / cache_miss_counter[3] )
        assert (
            self.record_cache_metrics.record_cache_miss_counter
        ), "record_cache_miss_counter should be true to access counter values"

        return self.cache_miss_counter

    @torch.jit.export
    def get_table_wise_cache_miss(self) -> Tensor:
        assert (
            self.record_cache_metrics.record_tablewise_cache_miss
        ), "record_tablewise_cache_miss should be true to access counter values"
        # table_wise_cache_miss contains all the cache miss count for each table in this embedding table object:
        return self.table_wise_cache_miss

    def reset_cache_miss_counter(self) -> None:
        assert (
            self.record_cache_metrics.record_cache_miss_counter
        ), "record_cache_miss_counter should be true to access counter values"
        self.cache_miss_counter = torch.tensor(
            [0, 0, 0, 0], device=self.current_device, dtype=torch.int64
        )

    def reset_uvm_cache_stats(self) -> None:
        assert (
            self.gather_uvm_cache_stats
        ), "gather_uvm_cache_stats should be set to true to access uvm cache stats."
        self.uvm_cache_stats.zero_()
        self.local_uvm_cache_stats.zero_()

    def print_cache_miss_counter(self) -> None:
        assert (
            self.record_cache_metrics.record_cache_miss_counter
        ), "record_cache_miss_counter should be true to access counter values"
        logging.info(
            f"\n"
            f"Miss counter value [0] - # of miss occured iters : {self.cache_miss_counter[0]}, \n"
            f"Miss counter value [1] - # of unique misses : {self.cache_miss_counter[1]}, \n"
            f"Miss counter value [2] - # of unique requested indices : {self.cache_miss_counter[2]}, \n"
            f"Miss counter value [3] - # of total requested indices : {self.cache_miss_counter[3]}, "
        )
        logging.info(
            f"unique_miss_rate using counter : {self.cache_miss_counter[1]/self.cache_miss_counter[2]}, \n"
        )
        logging.info(
            f"total_miss_rate using counter : {self.cache_miss_counter[1]/self.cache_miss_counter[3]}, \n"
        )

    def get_uvm_cache_stats(self) -> Tensor:
        assert (
            self.gather_uvm_cache_stats
        ), "gather_uvm_cache_stats should be set to true to access uvm cache stats."
        return self.uvm_cache_stats

    def print_uvm_cache_stats(self) -> None:
        assert (
            self.gather_uvm_cache_stats
        ), "gather_uvm_cache_stats should be set to true to access uvm cache stats."
        uvm_cache_stats = self.uvm_cache_stats.tolist()
        logging.info(
            f"N_called: {uvm_cache_stats[0]}\n"
            f"N_requested_indices: {uvm_cache_stats[1]}\n"
            f"N_unique_indices: {uvm_cache_stats[2]}\n"
            f"N_unique_misses: {uvm_cache_stats[3]}\n"
            f"N_conflict_unique_misses: {uvm_cache_stats[4]}\n"
            f"N_conflict_misses: {uvm_cache_stats[5]}\n"
        )
        if uvm_cache_stats[1]:
            logging.info(
                f"unique indices / requested indices: {uvm_cache_stats[2]/uvm_cache_stats[1]}\n"
                f"unique misses / requested indices: {uvm_cache_stats[3]/uvm_cache_stats[1]}\n"
            )

    @torch.jit.export
    def prefetch(self, indices: Tensor, offsets: Tensor) -> None:
        self.timestep_counter.increment()
        self.timestep_prefetch_size.increment()
        # pyre-fixme[29]:
        #  `Union[BoundMethod[typing.Callable(Tensor.numel)[[Named(self, Tensor)],
        #  int], Tensor], Tensor, nn.Module]` is not a function.
        if not self.lxu_cache_weights.numel():
            return

        # FIXME: check the int32_t range failure in https://fburl.com/gdoc/kcdnrnvg .
        # The real failure should be in cache handling in https://fburl.com/ox3f26r0 .
        indices, offsets = indices.long(), offsets.long()

        linear_cache_indices = torch.ops.fbgemm.linearize_cache_indices(
            self.cache_hash_size_cumsum,
            indices,
            offsets,
        )

        if (
            self.record_cache_metrics.record_cache_miss_counter
            or self.record_cache_metrics.record_tablewise_cache_miss
        ):
            lxu_cache_locations = (
                torch.ops.fbgemm.lxu_cache_lookup(
                    linear_cache_indices,
                    self.lxu_cache_state,
                    self.total_cache_hash_size,
                )
                if self.cache_assoc in [32, 64]
                else torch.ops.fbgemm.direct_mapped_lxu_cache_lookup(
                    linear_cache_indices,
                    self.lxu_cache_state,
                    self.total_cache_hash_size,
                )
            )
            if self.record_cache_metrics.record_cache_miss_counter:
                self._update_cache_miss_counter(
                    lxu_cache_locations, linear_cache_indices
                )
            if self.record_cache_metrics.record_tablewise_cache_miss:
                self._update_tablewise_cache_miss(
                    lxu_cache_locations, linear_cache_indices, offsets
                )

        if self.cache_assoc in [32, 64]:
            # 64 for AMD
            self.prefetch_32way(linear_cache_indices)
        elif self.cache_assoc == 1:
            self.prefetch_1way(linear_cache_indices)
        else:
            raise ValueError(f"{self.cache_assoc} not in [1, 32, 64]")

    def prefetch_32way(self, linear_cache_indices: Tensor) -> None:
        if self.cache_algorithm == CacheAlgorithm.LRU:
            torch.ops.fbgemm.lru_cache_populate_byte(
                self.weights_uvm,
                self.cache_hash_size_cumsum,
                self.total_cache_hash_size,
                self.cache_index_table_map,
                self.weights_offsets,
                self.weights_tys,
                self.D_offsets,
                linear_cache_indices,
                self.lxu_cache_state,
                self.lxu_cache_weights,
                self.timestep_counter.get(),
                self.lxu_state,
                16,  # row_alignment; using default value.
                self.gather_uvm_cache_stats,
                self.local_uvm_cache_stats,
            )
        elif self.cache_algorithm == CacheAlgorithm.LFU:
            torch.ops.fbgemm.lfu_cache_populate_byte(
                self.weights_uvm,
                self.cache_hash_size_cumsum,
                self.total_cache_hash_size,
                self.cache_index_table_map,
                self.weights_offsets,
                self.weights_tys,
                self.D_offsets,
                linear_cache_indices,
                self.lxu_cache_state,
                self.lxu_cache_weights,
                self.lxu_state,
            )

        assert (
            self.lxu_cache_locations_list.size() < self.max_prefetch_depth
        ), f"self.lxu_cache_locations_list has grown to size: {self.lxu_cache_locations_list.size()}, this exceeds the maximum: {self.max_prefetch_depth}. This probably indicates an error in logic where prefetch() is being called more frequently than forward()"
        self.lxu_cache_locations_list.push(
            torch.ops.fbgemm.lxu_cache_lookup(
                linear_cache_indices,
                self.lxu_cache_state,
                self.total_cache_hash_size,
                self.gather_uvm_cache_stats,
                self.local_uvm_cache_stats,
            )
        )
        if self.gather_uvm_cache_stats:
            # Accumulate local_uvm_cache_stats (int32) into uvm_cache_stats (int64).
            # We may wanna do this accumulation atomically, but as it's only for monitoring,
            # slightly inaccurate result may be acceptable.
            self.uvm_cache_stats = torch.add(
                self.uvm_cache_stats, self.local_uvm_cache_stats
            )
            self.local_uvm_cache_stats.zero_()

    def prefetch_1way(self, linear_cache_indices: Tensor) -> None:
        if self.cache_algorithm == CacheAlgorithm.LRU:
            torch.ops.fbgemm.direct_mapped_lru_cache_populate_byte(
                self.weights_uvm,
                self.cache_hash_size_cumsum,
                self.total_cache_hash_size,
                self.cache_index_table_map,
                self.weights_offsets,
                self.weights_tys,
                self.D_offsets,
                linear_cache_indices,
                self.lxu_cache_state,
                self.lxu_cache_weights,
                self.timestep_counter.get(),
                self.lxu_state,
                self.lxu_cache_miss_timestamp,
            )
        else:
            raise ValueError("Direct Mapped for LRU only")

        assert (
            self.lxu_cache_locations_list.size() < self.max_prefetch_depth
        ), f"self.lxu_cache_locations_list has grown to size: {self.lxu_cache_locations_list.size()}, this exceeds the maximum: {self.max_prefetch_depth}. This probably indicates an error in logic where prefetch() is being called more frequently than forward()"
        self.lxu_cache_locations_list.push(
            torch.ops.fbgemm.direct_mapped_lxu_cache_lookup(
                linear_cache_indices,
                self.lxu_cache_state,
                self.total_cache_hash_size,
            )
        )

    def _update_cache_miss_counter(
        self,
        lxu_cache_locations: Tensor,
        linear_cache_indices: Tensor,
    ) -> None:
        CACHE_MISS = torch.tensor([-1], device=self.current_device, dtype=torch.int32)
        CACHE_HIT = torch.tensor([-2], device=self.current_device, dtype=torch.int32)

        cache_missed_locations = torch.where(
            lxu_cache_locations == CACHE_MISS, linear_cache_indices, CACHE_HIT
        )
        unique_ids_list = torch.unique(cache_missed_locations)
        unique_ids_count_list = torch.where(unique_ids_list == CACHE_HIT, 0, 1)

        miss_count = torch.sum(unique_ids_count_list)

        self.cache_miss_counter[0] += (miss_count > 0).to(torch.int64)

        self.cache_miss_counter[1] += miss_count

        # Number of unique requests
        assert (
            len(linear_cache_indices.size()) == 1
        ), f"linear_cache_indices should be 1-D was {len(linear_cache_indices.size())}-D"

        assert (
            self.cache_miss_counter.size()[0] == 4
        ), f"self.cache_miss_counter should be 4-D was {self.cache_miss_counter.size()[0]}-D"

        self.cache_miss_counter[2] += torch.unique(linear_cache_indices).size()[0]

        # Number of total requests
        self.cache_miss_counter[3] += linear_cache_indices.size()[0]

    def _update_tablewise_cache_miss(
        self,
        lxu_cache_locations: Tensor,
        linear_cache_indices: Tensor,
        offsets: Tensor,
    ) -> None:
        CACHE_MISS = torch.tensor([-1], device=self.current_device, dtype=torch.int32)
        CACHE_HIT = torch.tensor([-2], device=self.current_device, dtype=torch.int32)

        # pyre-ignore[6]:
        # Incompatible parameter type [6]: Expected `typing.Sized` for 1st
        # positional only parameter to call `len` but got `typing.Union[Tensor, nn.Module]`.
        num_tables = len(self.cache_hash_size_cumsum) - 1
        num_offsets_per_table = (len(offsets) - 1) // num_tables
        cache_missed_locations = torch.where(
            lxu_cache_locations == CACHE_MISS, linear_cache_indices, CACHE_HIT
        )

        for i in range(num_tables):
            start = offsets[i * num_offsets_per_table]
            end = offsets[(i + 1) * num_offsets_per_table]

            current_cache_missed_locations = cache_missed_locations[start:end]
            unique_ids_list = torch.unique(current_cache_missed_locations)
            unique_ids_count_list = torch.where(unique_ids_list == CACHE_HIT, 0, 1)

            miss_count = torch.sum(unique_ids_count_list)

            self.table_wise_cache_miss[i] += miss_count

    def forward(
        self,
        indices: Tensor,
        offsets: Tensor,
        per_sample_weights: Optional[Tensor] = None,
    ) -> Tensor:
        assert (
            self.weight_initialized
        ), "weight needs to be initialized before forward function"

        # First bound check: check if the indices/offsets are within the boundary
        # of the original embedding rows before pruning.
        # Note that this is only applied when we enable pruning (if the perf becomes
        # an issue, we can fuse it inside the remapping kernel).
        if (
            self.index_remapping_hash_table_cpu is not None
            or self.index_remapping_hash_table.numel() > 0
            or self.index_remappings_array.numel() > 0
        ):
            if self.bounds_check_mode_int != BoundsCheckMode.NONE.value:
                torch.ops.fbgemm.bounds_check_indices(
                    self.original_rows_per_table,
                    indices,
                    offsets,
                    self.bounds_check_mode_int,
                    self.bounds_check_warning,
                    per_sample_weights,
                )

        # Index remapping changes input indices, and some of them becomes -1 (prunned rows).
        # Hence, remapping should be done before prefetch and emb lookup
        # so that these operations are with the remapped indices.
        if self.index_remapping_hash_table_cpu is not None:
            indices = self.index_remapping_hash_table_cpu.lookup(indices, offsets)
        elif self.index_remapping_hash_table.numel() > 0:
            # Convert from raw indices to pruned indices
            indices = torch.ops.fbgemm.pruned_hashmap_lookup(
                indices,
                offsets,
                self.index_remapping_hash_table,
                self.index_remapping_hash_table_offsets,
            )
        elif self.index_remappings_array.numel() > 0:
            indices = torch.ops.fbgemm.pruned_array_lookup(
                indices,
                offsets,
                self.index_remappings_array,
                self.index_remappings_array_offsets,
            )
        if self.timestep_prefetch_size.get() <= 0:
            self.prefetch(indices, offsets)
        self.timestep_prefetch_size.decrement()

        lxu_cache_locations = self.lxu_cache_locations_list.pop()

        # Second bound check: check if the indices/offsets are within the boundary
        # of the pruned embedding rows after pruning.
        # Note: we cast to int as a TorchScript workaround.
        if self.bounds_check_mode_int != BoundsCheckMode.NONE.value:
            torch.ops.fbgemm.bounds_check_indices(
                self.rows_per_table,
                indices,
                offsets,
                self.bounds_check_mode_int,
                self.bounds_check_warning,
                per_sample_weights,
            )
        # Note: CPU and CUDA ops use the same interface to facilitate JIT IR
        # generation for CUDA/CPU. For CPU op, we don't need weights_uvm and
        # weights_placements
        return torch.ops.fbgemm.int_nbit_split_embedding_codegen_lookup_function(
            dev_weights=self.weights_host if self.host_size > 0 else self.weights_dev,
            uvm_weights=self.weights_uvm,
            weights_placements=self.weights_placements,
            weights_offsets=self.weights_offsets,
            weights_tys=self.weights_tys,
            D_offsets=self.D_offsets,
            total_D=self.total_D,
            max_int2_D=self.max_int2_D,
            max_int4_D=self.max_int4_D,
            max_int8_D=self.max_int8_D,
            max_float16_D=self.max_float16_D,
            max_float32_D=self.max_float32_D,
            indices=indices,
            offsets=offsets,
            pooling_mode=int(self.pooling_mode),
            indice_weights=per_sample_weights,
            output_dtype=self.output_dtype,
            lxu_cache_weights=self.lxu_cache_weights,
            lxu_cache_locations=lxu_cache_locations,
            row_alignment=self.row_alignment,
            max_float8_D=self.max_float8_D,
            fp8_exponent_bits=self.fp8_exponent_bits,
            fp8_exponent_bias=self.fp8_exponent_bias,
        )

    def initialize_logical_weights_placements_and_offsets(
        self,
    ) -> None:
        assert len(self.weights_physical_offsets) == len(self.embedding_specs)
        assert len(self.weights_physical_offsets) == len(
            self.weights_physical_placements
        )
        offsets = [self.weights_physical_offsets[t] for t in self.feature_table_map]
        placements = [
            self.weights_physical_placements[t] for t in self.feature_table_map
        ]
        self.weights_offsets = torch.tensor(
            offsets, device=self.current_device, dtype=torch.int64
        )
        self.weights_placements = torch.tensor(
            placements, device=self.current_device, dtype=torch.int32
        )

    def initialize_physical_weights_placements_and_offsets(
        self,
        cacheline_alignment: bool = True,
    ) -> None:
        # Initialize physical weights placements and offsets
        # and host/dev/uvm sizes
        weight_split: SplitState = nbit_construct_split_state(
            self.embedding_specs,
            cacheable=True,
            row_alignment=self.row_alignment,
            scale_bias_size_in_bytes=self.scale_bias_size_in_bytes,
            cacheline_alignment=cacheline_alignment,
        )
        self.weights_physical_placements = [t.value for t in weight_split.placements]
        self.weights_physical_offsets = weight_split.offsets
        self.host_size = weight_split.host_size
        self.dev_size = weight_split.dev_size
        self.uvm_size = weight_split.uvm_size

    @torch.jit.export
    def reset_weights_placements_and_offsets(
        self, device: torch.device, location: int
    ) -> None:
        # Reset device/location denoted in embedding specs
        self.reset_embedding_spec_location(device, location)
        # Initialize all physical/logical weights placements and offsets without initializing large dev weights tensor
        self.initialize_physical_weights_placements_and_offsets()
        self.initialize_logical_weights_placements_and_offsets()

    def reset_embedding_spec_location(
        self, device: torch.device, location: int
    ) -> None:
        # Overwrite location in embedding_specs with new location
        # Use map since can't script enum call (ie. EmbeddingLocation(value))
        INT_TO_EMBEDDING_LOCATION = {
            0: EmbeddingLocation.DEVICE,
            1: EmbeddingLocation.MANAGED,
            2: EmbeddingLocation.MANAGED_CACHING,
            3: EmbeddingLocation.HOST,
        }
        target_location = INT_TO_EMBEDDING_LOCATION[location]
        self.current_device = device
        self.row_alignment = 1 if target_location == EmbeddingLocation.HOST else 16
        self.embedding_specs = [
            (spec[0], spec[1], spec[2], spec[3], target_location)
            for spec in self.embedding_specs
        ]

    def _apply_split(
        self,
        dev_size: int,
        host_size: int,
        uvm_size: int,
        placements: List[int],
        offsets: List[int],
        enforce_hbm: bool,
    ) -> None:
        assert not self.weight_initialized, "Weights have already been initialized."
        self.weight_initialized = True
        self.weights_physical_placements = placements
        self.weights_physical_offsets = offsets

        self.host_size = host_size
        self.dev_size = dev_size
        self.uvm_size = uvm_size

        self.initialize_logical_weights_placements_and_offsets()

        if dev_size > 0:
            self.weights_dev = torch.zeros(
                dev_size,
                device=self.current_device,
                dtype=torch.uint8,
            )

        if host_size > 0:
            self.weights_host = torch.zeros(
                host_size, device=self.current_device, dtype=torch.uint8
            )

        if uvm_size > 0:
            assert not self.use_cpu
            if enforce_hbm:
                if not torch.jit.is_scripting():
                    logging.info("Enforce hbm for the cache location")
                self.weights_uvm = torch.zeros(
                    uvm_size,
                    device=self.current_device,
                    dtype=torch.uint8,
                )
            else:
                self.weights_uvm = torch.zeros(
                    uvm_size,
                    out=torch.ops.fbgemm.new_unified_tensor(
                        torch.zeros(1, device=self.D_offsets.device, dtype=torch.uint8),
                        [uvm_size],
                        self.uvm_host_mapped,
                    ),
                )

    def _apply_cache_state(
        self,
        cache_state: CacheState,
        cache_algorithm: CacheAlgorithm,
        cache_load_factor: float,
        cache_sets: int,
        cache_reserved_memory: float,
    ) -> None:
        assert self.cache_assoc in [
            1,
            32,
            64,
        ], "Only 1-way or 32-way(64-way for AMD) implmeneted for now"

        self.cache_algorithm = cache_algorithm
        self.timestep_counter = torch.classes.fbgemm.AtomicCounter()
        self.timestep_prefetch_size = torch.classes.fbgemm.AtomicCounter()

        self.max_prefetch_depth = MAX_PREFETCH_DEPTH

        if self.current_device.type == "meta":
            # To reslove "Cannot copy out of meta tensor; no data!" error
            lxu_cache_locations_empty = torch.empty(0, dtype=torch.int32).fill_(-1)
        else:
            lxu_cache_locations_empty = torch.empty(
                0, device=self.current_device, dtype=torch.int32
            ).fill_(-1)
        self.lxu_cache_locations_list = torch.classes.fbgemm.TensorQueue(
            lxu_cache_locations_empty
        )

        # NOTE: no cache for CPU mode!
        if cache_state.total_cache_hash_size == 0 or self.use_cpu:
            self.register_buffer(
                "lxu_cache_weights",
                torch.zeros(0, 0, device=self.current_device, dtype=torch.uint8),
            )
            # NOTE: make TorchScript work!
            self.register_buffer(
                "cache_hash_size_cumsum",
                torch.zeros(1, dtype=torch.int64, device=self.current_device),
                persistent=False,
            )
            self.register_buffer(
                "total_cache_hash_size",
                torch.zeros(1, dtype=torch.int64, device=self.current_device),
                persistent=False,
            )
            self.register_buffer(
                "cache_index_table_map",
                torch.zeros(1, dtype=torch.int64, device=self.current_device),
                persistent=False,
            )
            self.register_buffer(
                "lxu_cache_state",
                torch.zeros(1, dtype=torch.int64, device=self.current_device),
                persistent=False,
            )
            self.register_buffer(
                "lxu_state",
                torch.zeros(1, dtype=torch.int64, device=self.current_device),
                persistent=False,
            )
            self.register_buffer(
                "lxu_cache_miss_timestamp",
                torch.zeros(1, dtype=torch.int64, device=self.current_device),
                persistent=False,
            )
            self.register_buffer(
                "cache_miss_counter",
                torch.tensor([0, 0, 0, 0], dtype=torch.int64),
                persistent=False,
            )
            self.register_buffer(
                "uvm_cache_stats",
                torch.zeros(
                    size=(self.uvm_cache_stats_size,),
                    device=self.current_device,
                    dtype=torch.int64,
                ),
                persistent=False,
            )
            self.register_buffer(
                "local_uvm_cache_stats",
                torch.zeros(
                    size=(self.uvm_cache_stats_size,),
                    device=self.current_device,
                    dtype=torch.int32,
                ),
                persistent=False,
            )
            return

        assert cache_load_factor > 0
        if cache_sets <= 0:
            total_memory = torch.cuda.get_device_properties(
                self.current_device
            ).total_memory
            free_memory = (
                total_memory
                - torch.cuda.memory_reserved(self.current_device)
                - int(cache_reserved_memory)
            )
            assert free_memory > 0
            cache_sets = (
                int(cache_state.total_cache_hash_size * cache_load_factor)
                + self.cache_assoc
                - 1
            ) // self.cache_assoc
            # Note that element_size has been included in max_D_cache (in Bytes)
            cache_size = cache_sets * self.cache_assoc * self.max_D_cache
            if cache_size > free_memory:
                cache_sets = (
                    int(1.0 * free_memory / self.max_D_cache) + self.cache_assoc - 1
                ) // self.cache_assoc
            cache_sets = 1 if cache_sets == 0 else cache_sets
        cache_load_factor = (
            1.0 * cache_sets * self.cache_assoc / int(cache_state.total_cache_hash_size)
        )
        assert cache_sets > 0
        if cache_algorithm == CacheAlgorithm.LFU:
            assert cache_sets < 2**24 - 1
        cache_size = cache_sets * self.cache_assoc * self.max_D_cache
        logging.info(
            f"Using on-device cache with admission algorithm "
            f"{cache_algorithm}, {cache_sets} sets, "
            f"cache_load_factor: {cache_load_factor : .3f}, "
            f"{cache_size / 1024.0 / 1024.0 / 1024.0 : .2f}GB"
        )

        self.total_cache_hash_size = cache_state.total_cache_hash_size
        self.register_buffer(
            "cache_hash_size_cumsum",
            torch.tensor(
                cache_state.cache_hash_size_cumsum,
                device=self.current_device,
                dtype=torch.int64,
            ),
        )
        self.register_buffer(
            "cache_index_table_map",
            torch.tensor(
                cache_state.cache_index_table_map,
                device=self.current_device,
                dtype=torch.int32,
            ),
        )
        self.register_buffer(
            "lxu_cache_state",
            torch.zeros(
                cache_sets,
                self.cache_assoc,
                device=self.current_device,
                dtype=torch.int64,
            ).fill_(-1),
        )
        self.register_buffer(
            "lxu_cache_weights",
            torch.zeros(
                cache_sets * self.cache_assoc,
                self.max_D_cache,
                device=self.current_device,
                dtype=torch.uint8,
            ),
        )
        self.register_buffer(
            "lxu_state",
            torch.zeros(
                size=(self.total_cache_hash_size + 1,)
                if cache_algorithm == CacheAlgorithm.LFU
                else (cache_sets, self.cache_assoc),
                device=self.current_device,
                dtype=torch.int64,
            ),
        )
        if self.cache_assoc == 1:
            self.register_buffer(
                "lxu_cache_miss_timestamp",
                torch.zeros(
                    cache_sets,
                    self.cache_assoc,
                    device=self.current_device,
                    dtype=torch.int64,
                ),
            )
        else:
            # make TorchScript work
            self.register_buffer(
                "lxu_cache_miss_timestamp",
                torch.zeros(1, device=self.current_device, dtype=torch.int64),
                persistent=False,
            )
        self.register_buffer(
            "cache_miss_counter",
            torch.tensor([0, 0, 0, 0], device=self.current_device, dtype=torch.int64),
        )
        self.register_buffer(
            "uvm_cache_stats",
            torch.zeros(
                size=(self.uvm_cache_stats_size,),
                device=self.current_device,
                dtype=torch.int64,
            ),
            persistent=False,
        )
        self.register_buffer(
            "local_uvm_cache_stats",
            torch.zeros(
                size=(self.uvm_cache_stats_size,),
                device=self.current_device,
                dtype=torch.int32,
            ),
            persistent=False,
        )
        if cache_algorithm not in (CacheAlgorithm.LFU, CacheAlgorithm.LRU):
            raise ValueError(
                f"cache_algorithm must be {CacheAlgorithm.LRU} "
                f"or {CacheAlgorithm.LFU}"
            )

        if self.gather_uvm_cache_stats:
            self.reset_uvm_cache_stats()

    def reset_cache_states(self) -> None:
        # pyre-fixme[29]:
        #  `Union[BoundMethod[typing.Callable(Tensor.numel)[[Named(self, Tensor)],
        #  int], Tensor], Tensor, nn.Module]` is not a function.
        if not self.lxu_cache_weights.numel():
            return
        self.lxu_cache_state.fill_(-1)
        self.lxu_state.fill_(0)
        self.timestep_counter.reset()

    @torch.jit.export
    def split_embedding_weights(
        self, split_scale_shifts: bool = True
    ) -> List[Tuple[Tensor, Optional[Tensor]]]:
        """
        Returns a list of weights, split by table
        """
        assert self.weight_initialized
        splits: List[Tuple[Tensor, Optional[Tensor]]] = []
        for t, (_, rows, dim, weight_ty, _) in enumerate(self.embedding_specs):
            placement = self.weights_physical_placements[t]
            if placement == EmbeddingLocation.DEVICE.value:
                weights = self.weights_dev
            elif placement == EmbeddingLocation.HOST.value:
                weights = self.weights_host
            else:
                weights = self.weights_uvm
            offset = self.weights_physical_offsets[t]
            weights_shifts = weights.detach()[
                offset : offset
                + rows
                * rounded_row_size_in_bytes(
                    dim, weight_ty, self.row_alignment, self.scale_bias_size_in_bytes
                )
            ].view(
                rows,
                rounded_row_size_in_bytes(
                    dim, weight_ty, self.row_alignment, self.scale_bias_size_in_bytes
                ),
            )

            if split_scale_shifts:
                # remove the padding at the end of each row.
                weights_shifts = weights_shifts[
                    :,
                    : unpadded_row_size_in_bytes(
                        dim, weight_ty, self.scale_bias_size_in_bytes
                    ),
                ]
                if (
                    weight_ty == SparseType.INT8
                    or weight_ty == SparseType.INT4
                    or weight_ty == SparseType.INT2
                ):
                    splits.append(
                        (
                            weights_shifts[:, self.scale_bias_size_in_bytes :],
                            weights_shifts[:, : self.scale_bias_size_in_bytes],
                        )
                    )
                else:
                    assert (
                        weight_ty == SparseType.FP8
                        or weight_ty == SparseType.FP16
                        or weight_ty == SparseType.FP32
                    )
                    splits.append(
                        (
                            weights_shifts,
                            None,
                        )
                    )
            else:
                splits.append((weights_shifts, None))

        return splits

    @torch.jit.export
    def initialize_weights(self) -> None:
        if not self.weight_initialized:
            self._apply_split(
                self.dev_size,
                self.host_size,
                self.uvm_size,
                self.weights_physical_placements,
                self.weights_physical_offsets,
                self.enforce_hbm,
            )
            self.weight_initialized = True

    def fill_random_weights(self) -> None:
        """
        Fill the buffer with random weights, table by table
        FIXME: make it in-place fill.
        """
        self.initialize_weights()
        weights = self.split_embedding_weights()
        for dest_weight in weights:
            dest_weight[0].copy_(
                torch.randint(
                    0,
                    255,
                    size=dest_weight[0].shape,
                    dtype=torch.uint8,
                    device=self.current_device,
                )
            )

    def assign_embedding_weights(
        self, q_weight_list: List[Tuple[Tensor, Optional[Tensor]]]
    ) -> None:
        """
        Assigns self.split_embedding_weights() with values from the input list of weights and scale_shifts.
        """
        weights = self.split_embedding_weights()
        assert len(q_weight_list) == len(weights)

        for dest_weight, input_weight in zip(weights, q_weight_list):
            dest_weight[0].copy_(input_weight[0])
            if input_weight[1] is not None:
                assert dest_weight[1] is not None
                dest_weight[1].copy_(input_weight[1])
            else:
                assert dest_weight[1] is None

    @torch.jit.export
    def set_index_remappings_array(
        self,
        index_remapping: List[Tensor],
    ) -> None:
        rows: List[int] = [e[1] for e in self.embedding_specs]
        index_remappings_array_offsets = [0]
        original_feature_rows = torch.jit.annotate(List[int], [])
        last_offset = 0
        for t, mapping in enumerate(index_remapping):
            if mapping is not None:
                current_original_row = mapping.numel()
                last_offset += current_original_row
                original_feature_rows.append(current_original_row)
            else:
                original_feature_rows.append(rows[t])
            index_remappings_array_offsets.append(last_offset)

        self.index_remappings_array_offsets = torch.tensor(
            index_remappings_array_offsets,
            device=self.current_device,
            dtype=torch.int64,
        )
        if len(original_feature_rows) == 0:
            original_feature_rows = rows
        self.original_rows_per_table = torch.tensor(
            [original_feature_rows[t] for t in self.feature_table_map],
            device=self.current_device,
            dtype=torch.int64,
        )
        if self.index_remappings_array_offsets[-1] == 0:
            self.index_remappings_array = torch.empty(
                0, dtype=torch.int32, device=self.current_device
            )
        else:
            index_remappings_filter_nones = []
            for mapping in index_remapping:
                if mapping is not None:
                    index_remappings_filter_nones.append(mapping)
            self.index_remappings_array = torch.cat(index_remappings_filter_nones).to(
                self.current_device
            )

    def set_index_remappings(
        self,
        index_remapping: List[Tensor],
        pruning_hash_load_factor: float = 0.5,
        use_array_for_index_remapping: bool = True,
    ) -> None:
        rows: List[int] = [e[1] for e in self.embedding_specs]
        T = len(self.embedding_specs)
        # Hash mapping pruning
        if not use_array_for_index_remapping:
            capacities = [
                round_up(int(row * 1.0 / pruning_hash_load_factor), 32)
                if index_remap is not None
                else 0
                for (index_remap, row) in zip(index_remapping, rows)
            ]
            hash_table = torch.empty(
                (sum(capacities), 2),
                dtype=torch.int32,
            )
            hash_table[:, :] = -1
            hash_table_offsets = torch.tensor([0] + list(accumulate(capacities))).long()

            merged_index_remappings = [
                mapping if mapping is not None else Tensor(list(range(row)))
                for (mapping, row) in zip(index_remapping, rows)
            ]
            original_feature_rows = [
                mapping.numel() for mapping in merged_index_remappings
            ]
            if len(original_feature_rows) == 0:
                original_feature_rows = rows
            self.original_rows_per_table = torch.tensor(
                [original_feature_rows[t] for t in self.feature_table_map],
                device=self.current_device,
                dtype=torch.int64,
            )
            dense_indices = torch.cat(merged_index_remappings, dim=0).int()
            indices = torch.cat(
                [torch.arange(row) for row in original_feature_rows], dim=0
            ).int()
            offsets = torch.tensor([0] + list(accumulate(original_feature_rows))).int()

            if self.use_cpu:
                self.index_remapping_hash_table_cpu = (
                    torch.classes.fbgemm.PrunedMapCPU()
                )
                self.index_remapping_hash_table_cpu.insert(
                    indices, dense_indices, offsets, T
                )
            else:
                # pruned_hashmap_insert only has cpu implementation: Move dense_indices to CPU
                torch.ops.fbgemm.pruned_hashmap_insert(
                    indices,
                    dense_indices.cpu(),
                    offsets,
                    hash_table,
                    hash_table_offsets,
                )
                self.index_remapping_hash_table = hash_table.to(self.current_device)
                self.index_remapping_hash_table_offsets = hash_table_offsets.to(
                    self.current_device
                )
                self.index_remapping_hash_table_cpu = None
        # Array mapping pruning
        else:
            self.set_index_remappings_array(index_remapping)

    def _embedding_inplace_update_per_table(
        self,
        update_table_idx: int,
        update_row_indices: List[int],
        update_weights: Tensor,
    ) -> None:
        row_size = len(update_row_indices)
        if row_size == 0:
            return
        # pyre-fixme[9]: update_row_indices has type `List[int]`; used as `Tensor`.
        update_row_indices = torch.tensor(
            update_row_indices,
            device=self.current_device,
            dtype=torch.int64,
        )
        table_values = self.split_embedding_weights(split_scale_shifts=False)[
            update_table_idx
        ]
        table_values[0].scatter_(
            dim=0,
            # pyre-fixme[16]: `List` has no attribute `view`.
            index=update_row_indices.view(row_size, 1).expand_as(update_weights),
            src=update_weights,
        )

    @torch.jit.export
    def embedding_inplace_update(
        self,
        update_table_indices: List[int],
        update_row_indices: List[List[int]],
        update_weights: List[Tensor],
    ) -> None:
        for i in range(len(update_table_indices)):
            self._embedding_inplace_update_per_table(
                update_table_indices[i],
                update_row_indices[i],
                update_weights[i],
            )

    def embedding_inplace_update_internal(
        self,
        update_table_indices: List[int],
        update_row_indices: List[int],
        update_weights: Tensor,
    ) -> None:
        assert len(update_table_indices) == len(update_row_indices)
        update_offsets = []
        update_offset = 0
        for table_idx in update_table_indices:
            D_bytes = rounded_row_size_in_bytes(
                self.embedding_specs[table_idx][2],
                self.embedding_specs[table_idx][3],
                self.row_alignment,
                self.scale_bias_size_in_bytes,
            )
            update_offsets.append(update_offset)
            update_offset += D_bytes
        update_offsets.append(update_offset)

        # pyre-fixme[9]: update_table_indices has type `List[int]`; used as `Tensor`.
        update_table_indices = torch.tensor(
            update_table_indices,
            device=self.current_device,
            dtype=torch.int32,
        )
        # pyre-fixme[9]: update_row_indices has type `List[int]`; used as `Tensor`.
        update_row_indices = torch.tensor(
            update_row_indices,
            device=self.current_device,
            dtype=torch.int64,
        )
        update_offsets = torch.tensor(
            update_offsets,
            device=self.current_device,
            dtype=torch.int64,
        )

        # Only support array based pruning for now.
        assert self.index_remapping_hash_table_cpu is None
        assert self.index_remapping_hash_table.numel() == 0
        assert self.index_remappings_array.numel() >= 0

        if self.index_remappings_array.numel() > 0:
            update_row_indices = torch.ops.fbgemm.pruned_array_lookup_from_row_idx(
                update_row_indices,
                update_table_indices,
                self.index_remappings_array,
                self.index_remappings_array_offsets,
            )

        lxu_cache_locations = None
        # pyre-fixme[29]:
        #  `Union[BoundMethod[typing.Callable(Tensor.numel)[[Named(self, Tensor)],
        #  int], Tensor], Tensor, nn.Module]` is not a function.
        if self.lxu_cache_weights.numel() > 0:
            linear_cache_indices = (
                torch.ops.fbgemm.linearize_cache_indices_from_row_idx(
                    self.cache_hash_size_cumsum,
                    update_table_indices,
                    update_row_indices,
                )
            )

            if self.cache_assoc in [32, 64]:
                # 64 for AMD
                self.prefetch_32way(linear_cache_indices)
            elif self.cache_assoc == 1:
                self.prefetch_1way(linear_cache_indices)
            else:
                raise ValueError(f"{self.cache_assoc} not in [1, 32, 64]")

            lxu_cache_locations = self.lxu_cache_locations_list.pop()

        torch.ops.fbgemm.emb_inplace_update(
            dev_weights=self.weights_host if self.host_size > 0 else self.weights_dev,
            uvm_weights=self.weights_uvm,
            weights_placements=self.weights_placements,
            weights_offsets=self.weights_offsets,
            weights_tys=self.weights_tys,
            D_offsets=self.D_offsets,
            update_weights=update_weights,
            update_table_indices=update_table_indices,
            update_row_indices=update_row_indices,
            update_offsets=update_offsets,
            row_alignment=self.row_alignment,
            lxu_cache_weights=self.lxu_cache_weights,
            lxu_cache_locations=lxu_cache_locations,
        )
=======
from fbgemm_gpu.split_embedding_configs import EmbOptimType as OptimType, SparseType
from fbgemm_gpu.split_table_batched_embeddings_ops_common import (
    BoundsCheckMode,
    CacheAlgorithm,
    CacheState,
    DEFAULT_SCALE_BIAS_SIZE_IN_BYTES,
    EmbeddingLocation,
    PoolingMode,
    RecordCacheMetrics,
    SplitState,
)
from fbgemm_gpu.split_table_batched_embeddings_ops_inference import (
    align_to_cacheline,
    IntNBitTableBatchedEmbeddingBagsCodegen,
    round_up,
    rounded_row_size_in_bytes,
    unpadded_row_size_in_bytes,
)
from fbgemm_gpu.split_table_batched_embeddings_ops_training import (
    ComputeDevice,
    CounterBasedRegularizationDefinition,
    CounterWeightDecayMode,
    DEFAULT_ASSOC,
    DenseTableBatchedEmbeddingBagsCodegen,
    GradSumDecay,
    INT8_EMB_ROW_DIM_OFFSET,
    LearningRateMode,
    SplitTableBatchedEmbeddingBagsCodegen,
    TailIdThreshold,
    WeightDecayMode,
)

try:
    torch.ops.load_library("//deeplearning/fbgemm/fbgemm_gpu/codegen:embedding_ops")
    torch.ops.load_library("//deeplearning/fbgemm/fbgemm_gpu/codegen:embedding_ops_cpu")
except Exception:
    pass

warnings.warn(
    f"""\033[93m
    The Python module {__name__} is now DEPRECATED and will be removed in the
    future.  Users should instead declare dependencies on
    //deeplearning/fbgemm/fbgemm_gpu/split_table_batched_embeddings_ops_{{training, inference}}
    in their TARGETS file and import the
    fbgemm_gpu.split_table_batched_embeddings_ops_{{training, inference}}
    modules as needed in their scripts.
    \033[0m""",
    DeprecationWarning,
)
>>>>>>> f97fe45d
<|MERGE_RESOLUTION|>--- conflicted
+++ resolved
@@ -5,17 +5,8 @@
 # This source code is licensed under the BSD-style license found in the
 # LICENSE file in the root directory of this source tree.
 
-<<<<<<< HEAD
-import enum
-import logging
-from dataclasses import dataclass, field
-from itertools import accumulate
-from math import log2
-from typing import Dict, List, NamedTuple, Optional, Tuple, Type, Union
-=======
 # pyre-ignore-all-errors[56]
 # flake8: noqa F401
->>>>>>> f97fe45d
 
 import torch  # usort:skip
 import warnings
@@ -25,3329 +16,6 @@
 #   fbgemm_gpu.split_table_batched_embeddings_ops_inference
 #   fbgemm_gpu.split_table_batched_embeddings_ops_training
 
-<<<<<<< HEAD
-
-class BoundsCheckMode(enum.IntEnum):
-    # Raise an exception (CPU) or device-side assert (CUDA)
-    FATAL = 0
-    # Log the first out-of-bounds instance per kernel, and set to zero.
-    WARNING = 1
-    # Set to zero.
-    IGNORE = 2
-    # No bounds checks.
-    NONE = 3
-
-
-class WeightDecayMode(enum.IntEnum):
-    NONE = 0
-    L2 = 1
-    DECOUPLE = 2
-    COUNTER = 3
-
-
-class CounterWeightDecayMode(enum.IntEnum):
-    NONE = 0
-    L2 = 1
-    DECOUPLE = 2
-
-
-class LearningRateMode(enum.IntEnum):
-    EQUAL = -1
-    TAIL_ID_LR_INCREASE = 0
-    TAIL_ID_LR_DECREASE = 1
-    COUNTER_SGD = 2
-
-
-class GradSumDecay(enum.IntEnum):
-    NO_DECAY = -1
-    CTR_DECAY = 0
-
-
-@dataclass
-class TailIdThreshold:
-    val: float = 0
-    is_ratio: bool = False
-
-
-@dataclass
-class CounterBasedRegularizationDefinition:
-    counter_weight_decay_mode: CounterWeightDecayMode = CounterWeightDecayMode.NONE
-    counter_halflife: int = -1
-    adjustment_iter: int = -1
-    adjustment_ub: float = 1.0
-    learning_rate_mode: LearningRateMode = LearningRateMode.EQUAL
-    grad_sum_decay: GradSumDecay = GradSumDecay.NO_DECAY
-    tail_id_threshold: TailIdThreshold = field(default_factory=TailIdThreshold)
-    max_counter_update_freq: int = 1000
-
-
-RecordCacheMetrics: NamedTuple = NamedTuple(
-    "RecordCacheMetrics",
-    [("record_cache_miss_counter", bool), ("record_tablewise_cache_miss", bool)],
-)
-
-SplitState: NamedTuple = NamedTuple(
-    "SplitState",
-    [
-        ("dev_size", int),
-        ("host_size", int),
-        ("uvm_size", int),
-        ("placements", List[EmbeddingLocation]),
-        ("offsets", List[int]),
-    ],
-)
-
-
-def construct_split_state(
-    embedding_specs: List[Tuple[int, int, EmbeddingLocation, ComputeDevice]],
-    rowwise: bool,
-    cacheable: bool,
-    precision: SparseType = SparseType.FP32,
-    int8_emb_row_dim_offset: int = INT8_EMB_ROW_DIM_OFFSET,
-) -> SplitState:
-    placements: List[EmbeddingLocation] = []
-    offsets: List[int] = []
-    dev_size: int = 0
-    host_size: int = 0
-    uvm_size: int = 0
-    for num_embeddings, embedding_dim, location, _ in embedding_specs:
-        assert (
-            embedding_dim % 4 == 0
-        ), f"embedding_dim must be a multiple of 4, but got {embedding_dim}"
-        if precision == SparseType.INT8:
-            embedding_dim += int8_emb_row_dim_offset
-        state_size = num_embeddings * embedding_dim if not rowwise else num_embeddings
-        if location == EmbeddingLocation.HOST:
-            placements.append(EmbeddingLocation.HOST)
-            offsets.append(host_size)
-            host_size += state_size
-        # If table is on device, then opimtizer is on device.
-        # If table is managed, then if optimizer state is rowwise, optimizer is on device, otherwise optimizer is managed.
-        elif location == EmbeddingLocation.DEVICE or rowwise:
-            placements.append(EmbeddingLocation.DEVICE)
-            offsets.append(dev_size)
-            dev_size += state_size
-        else:
-            if cacheable and location == EmbeddingLocation.MANAGED_CACHING:
-                placements.append(EmbeddingLocation.MANAGED_CACHING)
-            else:
-                placements.append(EmbeddingLocation.MANAGED)
-            offsets.append(uvm_size)
-            uvm_size += state_size
-    assert len(placements) == len(offsets)
-    return SplitState(
-        dev_size=dev_size,
-        host_size=host_size,
-        uvm_size=uvm_size,
-        placements=placements,
-        offsets=offsets,
-    )
-
-
-@dataclass
-class CacheState:
-    # T + 1 elements and cache_hash_size_cumsum[-1] == total_cache_hash_size
-    cache_hash_size_cumsum: List[int]
-    cache_index_table_map: List[int]
-    total_cache_hash_size: int
-
-
-def construct_cache_state(
-    row_list: List[int],
-    location_list: List[EmbeddingLocation],
-    feature_table_map: List[int],
-) -> CacheState:
-    _cache_hash_size_cumsum = [0]
-    total_cache_hash_size = 0
-    for num_embeddings, location in zip(row_list, location_list):
-        if location == EmbeddingLocation.MANAGED_CACHING:
-            total_cache_hash_size += num_embeddings
-        _cache_hash_size_cumsum.append(total_cache_hash_size)
-    # [T], -1: non-cached table
-    cache_hash_size_cumsum = []
-    # [total_cache_hash_size], linear cache index -> table index
-    cache_index_table_map = [-1] * total_cache_hash_size
-    unique_feature_table_map = {}
-    for t, t_ in enumerate(feature_table_map):
-        unique_feature_table_map[t_] = t
-    for t_, t in unique_feature_table_map.items():
-        start, end = _cache_hash_size_cumsum[t_], _cache_hash_size_cumsum[t_ + 1]
-        cache_index_table_map[start:end] = [t] * (end - start)
-    cache_hash_size_cumsum = [
-        _cache_hash_size_cumsum[t_]
-        if location_list[t_] == EmbeddingLocation.MANAGED_CACHING
-        else -1
-        for t_ in feature_table_map
-    ]
-    cache_hash_size_cumsum.append(total_cache_hash_size)
-    s = CacheState(
-        cache_hash_size_cumsum=cache_hash_size_cumsum,
-        cache_index_table_map=cache_index_table_map,
-        total_cache_hash_size=total_cache_hash_size,
-    )
-    return s
-
-
-# pyre-fixme[13]: Attribute `uvm_cache_stats` is never initialized.
-# pyre-fixme[13]: Attribute `local_uvm_cache_stats` is never initialized.
-class SplitTableBatchedEmbeddingBagsCodegen(nn.Module):
-    """
-    Multiple sparse features can share one embedding table.
-    'feature_table_map' specifies the feature-table mapping.
-    T:  number of logical tables
-    T_: number of physical tables
-    T >= T_
-
-    For supported optimizer hyperparams, see inline comments below
-    """
-
-    embedding_specs: List[Tuple[int, int, EmbeddingLocation, ComputeDevice]]
-    optimizer_args: invokers.lookup_args.OptimizerArgs
-    lxu_cache_locations_list: List[Tensor]
-    lxu_cache_locations_empty: Tensor
-    timesteps_prefetched: List[int]
-    record_cache_metrics: RecordCacheMetrics
-    uvm_cache_stats: torch.Tensor
-    local_uvm_cache_stats: torch.Tensor
-
-    def __init__(  # noqa C901
-        self,
-        embedding_specs: List[
-            Tuple[int, int, EmbeddingLocation, ComputeDevice]
-        ],  # tuple of (rows, dims, placements, compute_devices)
-        feature_table_map: Optional[List[int]] = None,  # [T]
-        cache_algorithm: CacheAlgorithm = CacheAlgorithm.LRU,
-        cache_load_factor: float = 0.2,
-        cache_sets: int = 0,
-        cache_reserved_memory: float = 0.0,
-        cache_precision: SparseType = SparseType.FP32,
-        weights_precision: SparseType = SparseType.FP32,
-        output_dtype: SparseType = SparseType.FP32,
-        enforce_hbm: bool = False,  # place all weights/momentums in HBM when using cache
-        optimizer: OptimType = OptimType.EXACT_SGD,
-        record_cache_metrics: Optional[RecordCacheMetrics] = None,
-        gather_uvm_cache_stats: Optional[bool] = False,
-        # General Optimizer args
-        stochastic_rounding: bool = True,
-        gradient_clipping: bool = False,
-        max_gradient: float = 1.0,
-        learning_rate: float = 0.01,
-        # used by EXACT_ADAGRAD, EXACT_ROWWISE_ADAGRAD, ROWWISE_ADAGRAD, EXACT_ROWWISE_WEIGHTED_ADAGRAD, LAMB, and ADAM only
-        # NOTE that default is different from nn.optim.Adagrad default of 1e-10
-        eps: float = 1.0e-8,
-        momentum: float = 0.9,  # used by LARS-SGD
-        # EXACT_ADAGRAD, SGD, EXACT_SGD do not support weight decay
-        # LAMB, ADAM, PARTIAL_ROWWISE_ADAM, PARTIAL_ROWWISE_LAMB, LARS_SGD support decoupled weight decay
-        # EXACT_ROWWISE_WEIGHTED_ADAGRAD supports L2 weight decay
-        # ROWWISE_ADAGRAD support both L2 and decoupled weight decay (via weight_decay_mode)
-        weight_decay: float = 0.0,
-        weight_decay_mode: WeightDecayMode = WeightDecayMode.NONE,
-        eta: float = 0.001,  # used by LARS-SGD,
-        beta1: float = 0.9,  # used by LAMB and ADAM
-        beta2: float = 0.999,  # used by LAMB and ADAM
-        counter_based_regularization: Optional[
-            CounterBasedRegularizationDefinition
-        ] = None,  # used by Rowwise Adagrad
-        pooling_mode: PoolingMode = PoolingMode.SUM,
-        device: Optional[Union[str, int, torch.device]] = None,
-        bounds_check_mode: BoundsCheckMode = BoundsCheckMode.WARNING,
-    ) -> None:
-        super(SplitTableBatchedEmbeddingBagsCodegen, self).__init__()
-
-        self.pooling_mode = pooling_mode
-        self.bounds_check_mode_int: int = bounds_check_mode.value
-        self.weights_precision = weights_precision
-        self.output_dtype: int = output_dtype.as_int()
-
-        if record_cache_metrics is not None:
-            self.record_cache_metrics = record_cache_metrics
-        else:
-            self.record_cache_metrics = RecordCacheMetrics(False, False)
-
-        self.embedding_specs = embedding_specs
-        (rows, dims, locations, compute_devices) = zip(*embedding_specs)
-        T_ = len(self.embedding_specs)
-        self.dims: List[int] = dims
-        assert T_ > 0
-        # mixed D is not supported by no bag kernels
-        mixed_D = False
-        D = self.dims[0]
-        for d in self.dims:
-            if d != D:
-                mixed_D = False
-        if mixed_D:
-            assert (
-                self.pooling_mode != PoolingMode.NONE
-            ), "Mixed dimension tables only supported for pooling tables."
-
-        assert all(
-            cd == compute_devices[0] for cd in compute_devices
-        ), "Heterogenous compute_devices are NOT supported!"
-        self.use_cpu: bool = all(cd == ComputeDevice.CPU for cd in compute_devices)
-        assert not self.use_cpu or all(
-            loc == EmbeddingLocation.HOST for loc in locations
-        ), "ComputeDevice.CPU is only for EmbeddingLocation.HOST!"
-        assert self.use_cpu or all(
-            loc != EmbeddingLocation.HOST for loc in locations
-        ), "EmbeddingLocation.HOST doesn't work for CUDA device!"
-        if self.use_cpu or self.pooling_mode == PoolingMode.NONE:
-            assert output_dtype in [
-                SparseType.FP32,
-                SparseType.FP16,
-                SparseType.BF16,
-            ], "Fused pooled embedding quantization only supported for cuda."
-
-        if device is None:
-            # pyre-fixme[8]: Attribute has type `device`; used as `Union[int, device]`.
-            self.current_device: torch.device = (
-                torch.device("cpu") if self.use_cpu else torch.cuda.current_device()
-            )
-        elif isinstance(device, torch.device):
-            self.current_device = device
-        else:
-            self.current_device = torch.device(device)
-
-        # add placeholder require_grad param tensor to enable autograd with int8 weights
-        self.placeholder_autograd_tensor = nn.Parameter(
-            torch.zeros(0, device=self.current_device, dtype=torch.float)
-        )
-
-        self.gather_uvm_cache_stats = gather_uvm_cache_stats
-        # Define the size of uvm cache stats as class variable
-        # to make it work with torch jit script.
-        self.uvm_cache_stats_size = 6
-        # 0: N_calls, 1: N_requested_indices, 2: N_unique_indices, 3: N_unique_misses,
-        # 4: N_conflict_unique_misses, 5: N_conflict_misses
-
-        self.int8_emb_row_dim_offset: int = INT8_EMB_ROW_DIM_OFFSET
-
-        self.feature_table_map: List[int] = (
-            feature_table_map if feature_table_map is not None else list(range(T_))
-        )
-        T = len(self.feature_table_map)
-        assert T_ <= T
-        table_has_feature = [False] * T_
-        for t in self.feature_table_map:
-            table_has_feature[t] = True
-        assert all(table_has_feature), "Each table must have at least one feature!"
-
-        D_offsets = [dims[t] for t in self.feature_table_map]
-        D_offsets = [0] + list(accumulate(D_offsets))
-        self.total_D: int = D_offsets[-1]
-        self.max_D: int = max(dims)
-        cached_dims = [
-            embedding_spec[1]
-            for embedding_spec in embedding_specs
-            if embedding_spec[2] == EmbeddingLocation.MANAGED_CACHING
-        ]
-        self.max_D_cache: int = max(cached_dims) if len(cached_dims) > 0 else 0
-
-        self.register_buffer(
-            "D_offsets",
-            torch.tensor(D_offsets, device=self.current_device, dtype=torch.int32),
-        )
-
-        hash_size_cumsum = [0] + list(accumulate(rows))
-        if hash_size_cumsum[-1] == 0:
-            self.total_hash_size_bits: int = 0
-        else:
-            self.total_hash_size_bits: int = int(log2(float(hash_size_cumsum[-1])) + 1)
-        # The last element is to easily access # of rows of each table by
-        # hash_size_cumsum[t + 1] - hash_size_cumsum[t]
-        hash_size_cumsum = [hash_size_cumsum[t] for t in self.feature_table_map] + [
-            hash_size_cumsum[-1]
-        ]
-        self.register_buffer(
-            "hash_size_cumsum",
-            torch.tensor(
-                hash_size_cumsum, device=self.current_device, dtype=torch.int64
-            ),
-        )
-
-        self.register_buffer(
-            "rows_per_table",
-            torch.tensor(
-                [rows[t] for t in self.feature_table_map],
-                device=self.current_device,
-                dtype=torch.int64,
-            ),
-        )
-        self.register_buffer(
-            "bounds_check_warning",
-            torch.tensor([0], device=self.current_device, dtype=torch.int64),
-        )
-
-        weight_split = construct_split_state(
-            embedding_specs,
-            rowwise=False,
-            cacheable=True,
-            precision=weights_precision,
-        )
-        table_embedding_dtype = weights_precision.as_dtype()
-
-        self._apply_split(
-            weight_split,
-            prefix="weights",
-            # pyre-fixme[6]: For 3rd param expected `Type[Type[_dtype]]` but got
-            #  `Type[_dtype]`.
-            dtype=table_embedding_dtype,
-            enforce_hbm=enforce_hbm,
-        )
-
-        if self.use_cpu:
-            # Construct optimizer states
-            assert optimizer in (
-                OptimType.EXACT_ADAGRAD,
-                OptimType.EXACT_ROWWISE_ADAGRAD,
-                OptimType.EXACT_ROWWISE_WEIGHTED_ADAGRAD,
-                OptimType.EXACT_SGD,
-                OptimType.ROWWISE_ADAGRAD,
-                OptimType.SGD,
-            ), f"Optimizer {optimizer} is not supported in cpu mode."
-        else:
-            assert optimizer in (
-                OptimType.ADAM,
-                OptimType.EXACT_ADAGRAD,
-                OptimType.EXACT_ROWWISE_ADAGRAD,
-                OptimType.EXACT_ROWWISE_WEIGHTED_ADAGRAD,
-                OptimType.EXACT_SGD,
-                OptimType.LAMB,
-                OptimType.LARS_SGD,
-                OptimType.PARTIAL_ROWWISE_ADAM,
-                OptimType.PARTIAL_ROWWISE_LAMB,
-                OptimType.SGD,
-            ), f"Optimizer {optimizer} is not supported."
-
-        self.stochastic_rounding = stochastic_rounding
-        self.optimizer = optimizer
-
-        self.weight_decay_mode = weight_decay_mode
-        if (
-            weight_decay_mode == WeightDecayMode.COUNTER
-            and counter_based_regularization is None
-        ):
-            raise AssertionError(
-                "weight_decay_mode is set to WeightDecayMode.COUNTER but counter_based_regularization is None"
-            )
-        if (
-            weight_decay_mode != WeightDecayMode.COUNTER
-            and counter_based_regularization is not None
-        ):
-            raise AssertionError(
-                "Need to set weight_decay_mode to WeightDecayMode.COUNTER together with counter_based_regularization"
-            )
-
-        self._used_rowwise_adagrad_with_counter: bool = (
-            optimizer in (OptimType.EXACT_ROWWISE_ADAGRAD, OptimType.ROWWISE_ADAGRAD)
-            and weight_decay_mode == WeightDecayMode.COUNTER
-            and counter_based_regularization is not None
-        )
-
-        if counter_based_regularization is None:
-            counter_based_regularization = CounterBasedRegularizationDefinition()
-        self._max_counter_update_freq: int = -1
-        if self._used_rowwise_adagrad_with_counter:
-            self._max_counter_update_freq = (
-                counter_based_regularization.max_counter_update_freq
-            )
-            opt_arg_weight_decay_mode = (
-                counter_based_regularization.counter_weight_decay_mode
-            )
-        else:
-            opt_arg_weight_decay_mode = weight_decay_mode
-
-        self.optimizer_args = invokers.lookup_args.OptimizerArgs(
-            stochastic_rounding=stochastic_rounding,
-            gradient_clipping=gradient_clipping,
-            max_gradient=max_gradient,
-            learning_rate=learning_rate,
-            eps=eps,
-            beta1=beta1,
-            beta2=beta2,
-            weight_decay=weight_decay,
-            weight_decay_mode=opt_arg_weight_decay_mode.value,
-            eta=eta,
-            momentum=momentum,
-            counter_halflife=counter_based_regularization.counter_halflife,
-            adjustment_iter=counter_based_regularization.adjustment_iter,
-            adjustment_ub=counter_based_regularization.adjustment_ub,
-            learning_rate_mode=counter_based_regularization.learning_rate_mode.value,
-            grad_sum_decay=counter_based_regularization.grad_sum_decay.value,
-            tail_id_threshold=counter_based_regularization.tail_id_threshold.val,
-            is_tail_id_thresh_ratio=int(
-                counter_based_regularization.tail_id_threshold.is_ratio
-            ),
-        )
-
-        if optimizer in (
-            OptimType.SGD,
-            OptimType.EXACT_SGD,
-        ):
-            # NOTE: make TorchScript work!
-            self._register_nonpersistent_buffers("momentum1")
-        else:
-            self._apply_split(
-                construct_split_state(
-                    embedding_specs,
-                    rowwise=optimizer
-                    in [
-                        OptimType.EXACT_ROWWISE_ADAGRAD,
-                        OptimType.ROWWISE_ADAGRAD,
-                        OptimType.EXACT_ROWWISE_WEIGHTED_ADAGRAD,
-                    ],
-                    cacheable=False,
-                ),
-                prefix="momentum1",
-                # pyre-fixme[6]: Expected `Type[Type[torch._dtype]]` for 3rd param
-                #  but got `Type[torch.float32]`.
-                dtype=torch.float32,
-                enforce_hbm=enforce_hbm,
-            )
-        if optimizer in (
-            OptimType.ADAM,
-            OptimType.PARTIAL_ROWWISE_ADAM,
-            OptimType.LAMB,
-            OptimType.PARTIAL_ROWWISE_LAMB,
-        ):
-            self._apply_split(
-                construct_split_state(
-                    embedding_specs,
-                    rowwise=optimizer
-                    in (OptimType.PARTIAL_ROWWISE_ADAM, OptimType.PARTIAL_ROWWISE_LAMB),
-                    cacheable=False,
-                ),
-                prefix="momentum2",
-                # pyre-fixme[6]: Expected `Type[Type[torch._dtype]]` for 3rd param
-                #  but got `Type[torch.float32]`.
-                dtype=torch.float32,
-            )
-        else:
-            # NOTE: make TorchScript work!
-            self._register_nonpersistent_buffers("momentum2")
-        if self._used_rowwise_adagrad_with_counter:
-            self._apply_split(
-                construct_split_state(
-                    embedding_specs,
-                    rowwise=True,
-                    cacheable=False,
-                ),
-                prefix="prev_iter",
-                # TODO: ideally we should use int64 to track iter but it failed to compile.
-                # It may be related to low precision training code. Currently using float32
-                # as a workaround while investigating the issue.
-                # pyre-fixme[6]: Expected `Type[Type[torch._dtype]]` for 3rd param
-                #  but got `Type[torch.float32]`.
-                dtype=torch.float32,
-            )
-            self._apply_split(
-                construct_split_state(
-                    embedding_specs,
-                    rowwise=True,
-                    cacheable=False,
-                ),
-                prefix="row_counter",
-                # pyre-fixme[6]: Expected `Type[Type[torch._dtype]]` for 3rd param
-                #  but got `Type[torch.float32]`.
-                dtype=torch.float32,
-            )
-            self.register_buffer("max_counter", torch.tensor([1], dtype=torch.float32))
-        else:
-            self._register_nonpersistent_buffers("prev_iter")
-            self._register_nonpersistent_buffers("row_counter")
-            self.register_buffer(
-                "max_counter",
-                torch.ones(1, dtype=torch.float32, device=self.current_device),
-                persistent=False,
-            )
-        if optimizer in (
-            OptimType.ADAM,
-            OptimType.EXACT_ROWWISE_WEIGHTED_ADAGRAD,
-            OptimType.LAMB,
-            OptimType.PARTIAL_ROWWISE_ADAM,
-            OptimType.PARTIAL_ROWWISE_LAMB,
-        ):
-            self.register_buffer(
-                "iter", torch.zeros(1, dtype=torch.int64, device=self.current_device)
-            )
-
-        else:
-            self.register_buffer(
-                "iter",
-                torch.zeros(1, dtype=torch.int64, device=self.current_device),
-                persistent=False,
-            )
-
-        cache_state = construct_cache_state(rows, locations, self.feature_table_map)
-
-        # Add table-wise cache miss counter
-        if self.record_cache_metrics.record_tablewise_cache_miss:
-            num_tables = len(cache_state.cache_hash_size_cumsum) - 1
-            self.register_buffer(
-                "table_wise_cache_miss",
-                torch.zeros(
-                    num_tables,
-                    device=self.current_device,
-                    dtype=torch.int64,
-                ),
-            )
-        # NOTE: make TorchScript work!
-        else:
-            self.register_buffer(
-                "table_wise_cache_miss",
-                torch.zeros(
-                    0,
-                    device=self.current_device,
-                    dtype=torch.int64,
-                ),
-            )
-
-        if cache_precision == SparseType.FP32:
-            cache_embedding_dtype = torch.float32
-        elif cache_precision == SparseType.FP16:
-            cache_embedding_dtype = torch.float16
-        else:
-            raise AssertionError(f"cache_precision {cache_precision} not supported!")
-
-        self._apply_cache_state(
-            cache_state,
-            cache_algorithm,
-            cache_load_factor,
-            cache_sets,
-            cache_reserved_memory,
-            dtype=cache_embedding_dtype,
-        )
-
-        logging.info(
-            f"Using fused {optimizer} with optimizer_args={self.optimizer_args}\n"
-            f"Using rowwise_adagrad_with_counter={self._used_rowwise_adagrad_with_counter}"
-        )
-
-        self.step = 0
-
-    def _register_nonpersistent_buffers(self, prefix: str) -> None:
-        # NOTE: make TorchScript work!
-        self.register_buffer(
-            f"{prefix}_dev",
-            torch.zeros(1, dtype=torch.int64, device=self.current_device),
-            persistent=False,
-        )
-        self.register_buffer(
-            f"{prefix}_host",
-            torch.zeros(1, dtype=torch.int64, device=self.current_device),
-            persistent=False,
-        )
-        self.register_buffer(
-            f"{prefix}_uvm",
-            torch.zeros(1, dtype=torch.int64, device=self.current_device),
-            persistent=False,
-        )
-        self.register_buffer(
-            f"{prefix}_placements",
-            torch.zeros(1, dtype=torch.int64, device=self.current_device),
-            persistent=False,
-        )
-        self.register_buffer(
-            f"{prefix}_offsets",
-            torch.zeros(1, dtype=torch.int64, device=self.current_device),
-            persistent=False,
-        )
-
-    def get_states(self, prefix: str) -> Tuple[Tensor, Tensor, Tensor, Tensor, Tensor]:
-        if not hasattr(self, f"{prefix}_physical_placements"):
-            raise DoesNotHavePrefix()
-        dev_param = getattr(self, f"{prefix}_dev")
-        host_param = getattr(self, f"{prefix}_host")
-        uvm_param = getattr(self, f"{prefix}_uvm")
-        placements = getattr(self, f"{prefix}_physical_placements")
-        offsets = getattr(self, f"{prefix}_physical_offsets")
-        return (
-            dev_param,
-            host_param,
-            uvm_param,
-            torch.tensor(placements, dtype=torch.int32),
-            torch.tensor(offsets, dtype=torch.int64),
-        )
-
-    def get_all_states(self) -> List[Tuple[Tensor, Tensor, Tensor, Tensor, Tensor]]:
-        all_states = []
-        for prefix in ["weights", "momentum1", "momentum2", "prev_iter", "row_counter"]:
-            try:
-                all_states.append(self.get_states(prefix))
-            except DoesNotHavePrefix:
-                pass
-        return all_states
-
-    @torch.jit.export
-    def get_cache_miss_counter(self) -> Tensor:
-        # cache_miss_counter contains two items:
-        # The first one is cache_miss_forward_count which records the total number of forwards which has at least one cache miss
-        # The second one is the unique_cache_miss_count which records to total number of unique (dedup) cache misses
-
-        # pyre-fixme[7]: Expected `Tensor` but got `typing.Union[Tensor,
-        # nn.Module]`.
-        return self.cache_miss_counter
-
-    @torch.jit.export
-    def get_table_wise_cache_miss(self) -> Tensor:
-        # table_wise_cache_miss contains all the cache miss count for each table in this embedding table object:
-
-        return self.table_wise_cache_miss
-
-    def forward(
-        self,
-        indices: Tensor,
-        offsets: Tensor,
-        per_sample_weights: Optional[Tensor] = None,
-        feature_requires_grad: Optional[Tensor] = None,
-    ) -> Tensor:
-        (indices, offsets) = indices.long(), offsets.long()
-        if self.bounds_check_mode_int != BoundsCheckMode.NONE.value:
-            torch.ops.fbgemm.bounds_check_indices(
-                self.rows_per_table,
-                indices,
-                offsets,
-                self.bounds_check_mode_int,
-                self.bounds_check_warning,
-                per_sample_weights,
-            )
-        self.step += 1
-        if len(self.timesteps_prefetched) == 0:
-            self.prefetch(indices, offsets)
-
-        self.timesteps_prefetched.pop(0)
-        lxu_cache_locations = (
-            self.lxu_cache_locations_empty
-            if len(self.lxu_cache_locations_list) == 0
-            else self.lxu_cache_locations_list.pop(0)
-        )
-        common_args = invokers.lookup_args.CommonArgs(
-            placeholder_autograd_tensor=self.placeholder_autograd_tensor,
-            # pyre-fixme[6]: Expected `Tensor` for 2nd param but got `Union[Tensor,
-            #  nn.Module]`.
-            dev_weights=self.weights_dev,
-            # pyre-fixme[6]: Expected `Tensor` for 3rd param but got `Union[Tensor,
-            #  nn.Module]`.
-            host_weights=self.weights_host,
-            # pyre-fixme[6]: Expected `Tensor` for 4th param but got `Union[Tensor,
-            #  nn.Module]`.
-            uvm_weights=self.weights_uvm,
-            # pyre-fixme[6]: Expected `Tensor` for 5th param but got `Union[Tensor,
-            #  nn.Module]`.
-            lxu_cache_weights=self.lxu_cache_weights,
-            # pyre-fixme[6]: Expected `Tensor` for 6th param but got `Union[Tensor,
-            #  nn.Module]`.
-            weights_placements=self.weights_placements,
-            # pyre-fixme[6]: Expected `Tensor` for 7th param but got `Union[Tensor,
-            #  nn.Module]`.
-            weights_offsets=self.weights_offsets,
-            D_offsets=self.D_offsets,
-            total_D=self.total_D,
-            max_D=self.max_D,
-            hash_size_cumsum=self.hash_size_cumsum,
-            total_hash_size_bits=self.total_hash_size_bits,
-            indices=indices,
-            offsets=offsets,
-            pooling_mode=self.pooling_mode,
-            indice_weights=per_sample_weights,
-            feature_requires_grad=feature_requires_grad,
-            lxu_cache_locations=lxu_cache_locations,
-            output_dtype=self.output_dtype,
-        )
-
-        if self.optimizer == OptimType.EXACT_SGD:
-            return invokers.lookup_sgd.invoke(common_args, self.optimizer_args)
-        elif self.optimizer == OptimType.SGD:
-            assert self.use_cpu, "Approx SGD is only supported in CPU mode"
-            return invokers.lookup_approx_sgd.invoke(common_args, self.optimizer_args)
-
-        momentum1 = invokers.lookup_args.Momentum(
-            # pyre-fixme[6]: Expected `Tensor` for 1st param but got `Union[Tensor,
-            #  nn.Module]`.
-            dev=self.momentum1_dev,
-            # pyre-fixme[6]: Expected `Tensor` for 2nd param but got `Union[Tensor,
-            #  nn.Module]`.
-            host=self.momentum1_host,
-            # pyre-fixme[6]: Expected `Tensor` for 3rd param but got `Union[Tensor,
-            #  nn.Module]`.
-            uvm=self.momentum1_uvm,
-            # pyre-fixme[6]: Expected `Tensor` for 4th param but got `Union[Tensor,
-            #  nn.Module]`.
-            offsets=self.momentum1_offsets,
-            # pyre-fixme[6]: Expected `Tensor` for 5th param but got `Union[Tensor,
-            #  nn.Module]`.
-            placements=self.momentum1_placements,
-        )
-
-        if self.optimizer == OptimType.LARS_SGD:
-            return invokers.lookup_lars_sgd.invoke(
-                common_args, self.optimizer_args, momentum1
-            )
-        if self.optimizer == OptimType.EXACT_ADAGRAD:
-            return invokers.lookup_adagrad.invoke(
-                common_args, self.optimizer_args, momentum1
-            )
-
-        momentum2 = invokers.lookup_args.Momentum(
-            # pyre-fixme[6]: Expected `Tensor` for 1st param but got `Union[Tensor,
-            #  nn.Module]`.
-            dev=self.momentum2_dev,
-            # pyre-fixme[6]: Expected `Tensor` for 2nd param but got `Union[Tensor,
-            #  nn.Module]`.
-            host=self.momentum2_host,
-            # pyre-fixme[6]: Expected `Tensor` for 3rd param but got `Union[Tensor,
-            #  nn.Module]`.
-            uvm=self.momentum2_uvm,
-            # pyre-fixme[6]: Expected `Tensor` for 4th param but got `Union[Tensor,
-            #  nn.Module]`.
-            offsets=self.momentum2_offsets,
-            # pyre-fixme[6]: Expected `Tensor` for 5th param but got `Union[Tensor,
-            #  nn.Module]`.
-            placements=self.momentum2_placements,
-        )
-        # Ensure iter is always on CPU so the increment doesn't synchronize.
-        if self.iter.is_cuda:
-            self.iter = self.iter.cpu()
-        self.iter[0] += 1
-
-        if self.optimizer == OptimType.EXACT_ROWWISE_WEIGHTED_ADAGRAD:
-            return invokers.lookup_rowwise_weighted_adagrad.invoke(
-                common_args,
-                self.optimizer_args,
-                momentum1,
-                # pyre-fixme[6]: Expected `int` for 4th param but got `Union[float,
-                #  int]`.
-                self.iter.item(),
-            )
-        if self.optimizer == OptimType.ADAM:
-            return invokers.lookup_adam.invoke(
-                common_args,
-                self.optimizer_args,
-                momentum1,
-                momentum2,
-                # pyre-fixme[6]: Expected `int` for 5th param but got `Union[float,
-                #  int]`.
-                self.iter.item(),
-            )
-        if self.optimizer == OptimType.PARTIAL_ROWWISE_ADAM:
-            return invokers.lookup_partial_rowwise_adam.invoke(
-                common_args,
-                self.optimizer_args,
-                momentum1,
-                momentum2,
-                # pyre-fixme[6]: Expected `int` for 5th param but got `Union[float,
-                #  int]`.
-                self.iter.item(),
-            )
-        if self.optimizer == OptimType.LAMB:
-            return invokers.lookup_lamb.invoke(
-                common_args,
-                self.optimizer_args,
-                momentum1,
-                momentum2,
-                # pyre-fixme[6]: Expected `int` for 5th param but got `Union[float,
-                #  int]`.
-                self.iter.item(),
-            )
-        if self.optimizer == OptimType.PARTIAL_ROWWISE_LAMB:
-            return invokers.lookup_partial_rowwise_lamb.invoke(
-                common_args,
-                self.optimizer_args,
-                momentum1,
-                momentum2,
-                # pyre-fixme[6]: Expected `int` for 5th param but got `Union[float,
-                #  int]`.
-                self.iter.item(),
-            )
-
-        prev_iter = invokers.lookup_args.Momentum(
-            # pyre-fixme[6]: Expected `Tensor` for 1st param but got `Union[Tensor,
-            #  nn.Module]`.
-            dev=self.prev_iter_dev,
-            # pyre-fixme[6]: Expected `Tensor` for 2nd param but got `Union[Tensor,
-            #  nn.Module]`.
-            host=self.prev_iter_host,
-            # pyre-fixme[6]: Expected `Tensor` for 3rd param but got `Union[Tensor,
-            #  nn.Module]`.
-            uvm=self.prev_iter_uvm,
-            # pyre-fixme[6]: Expected `Tensor` for 4th param but got `Union[Tensor,
-            #  nn.Module]`.
-            offsets=self.prev_iter_offsets,
-            # pyre-fixme[6]: Expected `Tensor` for 5th param but got `Union[Tensor,
-            #  nn.Module]`.
-            placements=self.prev_iter_placements,
-        )
-        row_counter = invokers.lookup_args.Momentum(
-            # pyre-fixme[6]: Expected `Tensor` for 1st param but got `Union[Tensor,
-            #  nn.Module]`.
-            dev=self.row_counter_dev,
-            # pyre-fixme[6]: Expected `Tensor` for 2nd param but got `Union[Tensor,
-            #  nn.Module]`.
-            host=self.row_counter_host,
-            # pyre-fixme[6]: Expected `Tensor` for 3rd param but got `Union[Tensor,
-            #  nn.Module]`.
-            uvm=self.row_counter_uvm,
-            # pyre-fixme[6]: Expected `Tensor` for 4th param but got `Union[Tensor,
-            #  nn.Module]`.
-            offsets=self.row_counter_offsets,
-            # pyre-fixme[6]: Expected `Tensor` for 5th param but got `Union[Tensor,
-            #  nn.Module]`.
-            placements=self.row_counter_placements,
-        )
-        if self._used_rowwise_adagrad_with_counter:
-            if self.iter.item() % self._max_counter_update_freq == 0:
-                row_counter_dev = self.row_counter_dev.detach()
-                if row_counter_dev.numel() > 0:
-                    self.max_counter[0] = torch.max(row_counter_dev).cpu().item() + 1
-                else:
-                    self.max_counter[0] = 1
-
-        if self.optimizer == OptimType.EXACT_ROWWISE_ADAGRAD:
-            if self._used_rowwise_adagrad_with_counter:
-                return invokers.lookup_rowwise_adagrad_with_counter.invoke(
-                    common_args,
-                    self.optimizer_args,
-                    momentum1,
-                    prev_iter,
-                    row_counter,
-                    # pyre-fixme[6]: Expected `int` for 6th param but got `Union[float, int]`.
-                    self.iter.item(),
-                    self.max_counter.item(),
-                )
-            else:
-                return invokers.lookup_rowwise_adagrad.invoke(
-                    common_args, self.optimizer_args, momentum1
-                )
-        if self.optimizer == OptimType.ROWWISE_ADAGRAD:
-            assert self.use_cpu, "Approx rowwise AdaGrad is only supported in CPU mode"
-            if self._used_rowwise_adagrad_with_counter:
-                return invokers.lookup_approx_rowwise_adagrad_with_counter.invoke(
-                    common_args,
-                    self.optimizer_args,
-                    momentum1,
-                    prev_iter,
-                    row_counter,
-                    # pyre-fixme[6]: Expected `int` for 6th param but got `Union[float, int]`.
-                    self.iter.item(),
-                    self.max_counter.item(),
-                )
-            else:
-                return invokers.lookup_approx_rowwise_adagrad.invoke(
-                    common_args, self.optimizer_args, momentum1
-                )
-
-        raise ValueError(f"Invalid OptimType: {self.optimizer}")
-
-    def reset_uvm_cache_stats(self) -> None:
-        assert (
-            self.gather_uvm_cache_stats
-        ), "gather_uvm_cache_stats should be set to true to access uvm cache stats."
-        self.uvm_cache_stats.zero_()
-        self.local_uvm_cache_stats.zero_()
-
-    def get_uvm_cache_stats(self) -> Tensor:
-        assert (
-            self.gather_uvm_cache_stats
-        ), "gather_uvm_cache_stats should be set to true to access uvm cache stats."
-        return self.uvm_cache_stats
-
-    def print_uvm_cache_stats(self) -> None:
-        assert (
-            self.gather_uvm_cache_stats
-        ), "gather_uvm_cache_stats should be set to true to access uvm cache stats."
-        uvm_cache_stats = self.uvm_cache_stats.tolist()
-        logging.info(
-            f"N_called: {uvm_cache_stats[0]}\n"
-            f"N_requested_indices: {uvm_cache_stats[1]}\n"
-            f"N_unique_indices: {uvm_cache_stats[2]}\n"
-            f"N_unique_misses: {uvm_cache_stats[3]}\n"
-            f"N_conflict_unique_misses: {uvm_cache_stats[4]}\n"
-            f"N_conflict_misses: {uvm_cache_stats[5]}\n"
-        )
-        if uvm_cache_stats[1]:
-            logging.info(
-                f"unique indices / requested indices: {uvm_cache_stats[2]/uvm_cache_stats[1]}\n"
-                f"unique misses / requested indices: {uvm_cache_stats[3]/uvm_cache_stats[1]}\n"
-            )
-
-    def prefetch(self, indices: Tensor, offsets: Tensor) -> None:
-        self.timestep += 1
-        self.timesteps_prefetched.append(self.timestep)
-        # pyre-fixme[29]:
-        #  `Union[BoundMethod[typing.Callable(Tensor.numel)[[Named(self, Tensor)],
-        #  int], Tensor], Tensor, nn.Module]` is not a function.
-        if not self.lxu_cache_weights.numel():
-            return
-
-        (indices, offsets) = indices.long(), offsets.long()
-        linear_cache_indices = torch.ops.fbgemm.linearize_cache_indices(
-            self.cache_hash_size_cumsum,
-            indices,
-            offsets,
-        )
-
-        if (
-            self.record_cache_metrics.record_cache_miss_counter
-            or self.record_cache_metrics.record_tablewise_cache_miss
-        ):
-            lxu_cache_locations = torch.ops.fbgemm.lxu_cache_lookup(
-                linear_cache_indices,
-                self.lxu_cache_state,
-                self.total_cache_hash_size,
-                self.gather_uvm_cache_stats,
-                self.local_uvm_cache_stats,
-            )
-            if self.record_cache_metrics.record_cache_miss_counter:
-                self._update_cache_miss_counter(
-                    lxu_cache_locations, linear_cache_indices
-                )
-            if self.record_cache_metrics.record_tablewise_cache_miss:
-                self._update_tablewise_cache_miss(
-                    lxu_cache_locations, linear_cache_indices, offsets
-                )
-
-        if self.cache_algorithm == CacheAlgorithm.LRU:
-            torch.ops.fbgemm.lru_cache_populate(
-                self.weights_uvm,
-                self.cache_hash_size_cumsum,
-                self.total_cache_hash_size,
-                self.cache_index_table_map,
-                self.weights_offsets,
-                self.D_offsets,
-                linear_cache_indices,
-                self.lxu_cache_state,
-                self.lxu_cache_weights,
-                self.timestep,
-                self.lxu_state,
-                self.stochastic_rounding,
-                self.gather_uvm_cache_stats,
-                self.local_uvm_cache_stats,
-            )
-        elif self.cache_algorithm == CacheAlgorithm.LFU:
-            torch.ops.fbgemm.lfu_cache_populate(
-                self.weights_uvm,
-                self.cache_hash_size_cumsum,
-                self.total_cache_hash_size,
-                self.cache_index_table_map,
-                self.weights_offsets,
-                self.D_offsets,
-                linear_cache_indices,
-                self.lxu_cache_state,
-                self.lxu_cache_weights,
-                self.lxu_state,
-                self.stochastic_rounding,
-            )
-
-        assert (
-            len(self.lxu_cache_locations_list) < self.max_prefetch_depth
-        ), f"self.lxu_cache_locations_list has grown to size: {len(self.lxu_cache_locations_list)}, this exceeds the maximum: {self.max_prefetch_depth}. This probably indicates an error in logic where prefetch() is being called more frequently than forward()"
-        self.lxu_cache_locations_list.append(
-            torch.ops.fbgemm.lxu_cache_lookup(
-                linear_cache_indices,
-                self.lxu_cache_state,
-                self.total_cache_hash_size,
-                self.gather_uvm_cache_stats,
-                self.local_uvm_cache_stats,
-            )
-        )
-        if self.gather_uvm_cache_stats:
-            # Accumulate local_uvm_cache_stats (int32) into uvm_cache_stats (int64).
-            # We may wanna do this accumulation atomically, but as it's only for monitoring,
-            # slightly inaccurate result may be acceptable.
-            self.uvm_cache_stats = torch.add(
-                self.uvm_cache_stats, self.local_uvm_cache_stats
-            )
-            self.local_uvm_cache_stats.zero_()
-
-    def _update_cache_miss_counter(
-        self,
-        lxu_cache_locations: Tensor,
-        linear_cache_indices: Tensor,
-    ) -> None:
-        CACHE_MISS = -1
-        CACHE_HIT = -2
-
-        cache_missed_locations = torch.where(
-            lxu_cache_locations == CACHE_MISS, linear_cache_indices, CACHE_HIT
-        )
-        unique_ids_list = torch.unique(cache_missed_locations)
-        unique_ids_count_list = torch.where(unique_ids_list == CACHE_HIT, 0, 1)
-
-        miss_count = torch.sum(unique_ids_count_list)
-
-        # pyre-fixme[29]:
-        #  `Union[BoundMethod[typing.Callable(Tensor.__getitem__)[[Named(self,
-        #  Tensor), Named(item, typing.Any)], typing.Any], Tensor], Tensor,
-        #  nn.Module]` is not a function.
-        self.cache_miss_counter[0] += (miss_count > 0).to(torch.int64)
-
-        # pyre-fixme[29]:
-        #  `Union[BoundMethod[typing.Callable(Tensor.__getitem__)[[Named(self,
-        #  Tensor), Named(item, typing.Any)], typing.Any], Tensor], Tensor,
-        #  nn.Module]` is not a function.
-        self.cache_miss_counter[1] += miss_count
-
-    def _update_tablewise_cache_miss(
-        self,
-        lxu_cache_locations: Tensor,
-        linear_cache_indices: Tensor,
-        offsets: Tensor,
-    ) -> None:
-        CACHE_MISS = -1
-        CACHE_HIT = -2
-
-        # pyre-ignore[6]:
-        # Incompatible parameter type [6]: Expected `typing.Sized` for 1st
-        # positional only parameter to call `len` but got `typing.Union[Tensor, nn.Module]`.
-        num_tables = len(self.cache_hash_size_cumsum) - 1
-        num_offsets_per_table = (len(offsets) - 1) // num_tables
-        cache_missed_locations = torch.where(
-            lxu_cache_locations == CACHE_MISS, linear_cache_indices, CACHE_HIT
-        )
-
-        for i in range(num_tables):
-            start = offsets[i * num_offsets_per_table]
-            end = offsets[(i + 1) * num_offsets_per_table]
-
-            current_cache_missed_locations = cache_missed_locations[start:end]
-            unique_ids_list = torch.unique(current_cache_missed_locations)
-            unique_ids_count_list = torch.where(unique_ids_list == CACHE_HIT, 0, 1)
-
-            miss_count = torch.sum(unique_ids_count_list)
-
-            self.table_wise_cache_miss[i] += miss_count
-
-    def init_embedding_weights_uniform(self, min_val: float, max_val: float) -> None:
-        splits = self.split_embedding_weights()
-        if self.weights_precision == SparseType.INT8:
-            # TODO: add in-place FloatToFused8BitRowwiseQuantized conversion
-            for emb in splits:
-                assert (
-                    len(emb.shape) == 2
-                ), "Int8 embedding only supported for 2D weight tensors."
-                shape = [emb.shape[0], emb.shape[1] - self.int8_emb_row_dim_offset]
-                tmp_emb = torch.zeros(shape, device=self.current_device)
-                tmp_emb.uniform_(min_val, max_val)
-                tmp_emb_i8 = torch.ops.fbgemm.FloatToFused8BitRowwiseQuantized(tmp_emb)
-                emb.data.copy_(tmp_emb_i8)
-        else:
-            for param in splits:
-                param.uniform_(min_val, max_val)
-
-    @torch.jit.ignore
-    def split_embedding_weights(self) -> List[Tensor]:
-        """
-        Returns a list of weights, split by table
-        """
-        splits = []
-        for t, (rows, dim, _, _) in enumerate(self.embedding_specs):
-            if self.weights_precision == SparseType.INT8:
-                dim += self.int8_emb_row_dim_offset
-            # pyre-fixme[29]:
-            #  `Union[BoundMethod[typing.Callable(Tensor.__getitem__)[[Named(self,
-            #  Tensor), Named(item, typing.Any)], typing.Any], Tensor], Tensor,
-            #  nn.Module]` is not a function.
-            placement = self.weights_physical_placements[t]
-            # pyre-fixme[29]:
-            #  `Union[BoundMethod[typing.Callable(Tensor.__getitem__)[[Named(self,
-            #  Tensor), Named(item, typing.Any)], typing.Any], Tensor], Tensor,
-            #  nn.Module]` is not a function.
-            offset = self.weights_physical_offsets[t]
-            if placement == EmbeddingLocation.DEVICE.value:
-                weights = self.weights_dev
-            elif placement == EmbeddingLocation.HOST.value:
-                weights = self.weights_host
-            else:
-                weights = self.weights_uvm
-            splits.append(
-                weights.detach()[offset : offset + rows * dim].view(rows, dim)
-            )
-        return splits
-
-    @torch.jit.ignore
-    def get_optimizer_buffer(self, state: str) -> torch.Tensor:
-        for name, buffer in self.named_buffers():
-            if name == state:
-                return buffer
-        return torch.tensor(0)
-
-    @torch.jit.export
-    def get_optimizer_state(self) -> List[Dict[str, torch.Tensor]]:
-        r"""
-        Get the optimizer state dict that matches the OSS Pytorch optims
-        TODO: populate the supported list of optimizers
-        """
-        split_optimizer_states = self.split_optimizer_states()
-        if (
-            self.optimizer == OptimType.EXACT_ROWWISE_ADAGRAD
-            or self.optimizer == OptimType.ROWWISE_ADAGRAD
-            or self.optimizer == OptimType.EXACT_ROWWISE_WEIGHTED_ADAGRAD
-            or self.optimizer == OptimType.EXACT_ADAGRAD
-        ):
-            list_of_state_dict = [
-                {"sum": states[0], "prev_iter": states[1], "row_counter": states[2]}
-                if self._used_rowwise_adagrad_with_counter
-                else {"sum": states[0]}
-                for states in split_optimizer_states
-            ]
-        elif self.optimizer == OptimType.SGD or self.optimizer == OptimType.EXACT_SGD:
-            list_of_state_dict = [
-                {"momentum_buffer": states[0]} for states in split_optimizer_states
-            ]
-        elif (
-            self.optimizer == OptimType.ADAM
-            or self.optimizer == OptimType.PARTIAL_ROWWISE_ADAM
-            or self.optimizer == OptimType.LAMB
-            or self.optimizer == OptimType.PARTIAL_ROWWISE_LAMB
-        ):
-            list_of_state_dict = [
-                {"exp_avg": states[0], "exp_avg_sq": states[1]}
-                for states in split_optimizer_states
-            ]
-        else:
-            raise NotImplementedError(
-                f"Getting optimizer state {self.optimizer} is not implmeneted"
-            )
-
-        return list_of_state_dict
-
-    @torch.jit.ignore
-    def split_optimizer_states(
-        self,
-    ) -> List[List[torch.Tensor]]:
-        """
-        Returns a list of states, split by table
-        """
-
-        def get_optimizer_states(
-            state_dev: Tensor,
-            state_host: Tensor,
-            state_uvm: Tensor,
-            state_offsets: Tensor,
-            state_placements: Tensor,
-            rowwise: bool,
-        ) -> List[torch.Tensor]:
-            splits = []
-            for t, (rows, dim, _, _) in enumerate(self.embedding_specs):
-                offset = state_offsets[t]
-                placement = state_placements[t]
-                if placement == EmbeddingLocation.DEVICE:
-                    state = state_dev
-                elif placement == EmbeddingLocation.HOST:
-                    state = state_host
-                else:
-                    state = state_uvm
-                if not rowwise:
-                    splits.append(
-                        state.detach()[offset : offset + rows * dim].view(rows, dim)
-                    )
-                else:
-                    splits.append(state.detach()[offset : offset + rows].view(rows))
-            return splits
-
-        states: List[List[torch.Tensor]] = []
-        if self.optimizer not in (
-            OptimType.SGD,
-            OptimType.EXACT_SGD,
-        ):
-            states.append(
-                get_optimizer_states(
-                    # pyre-fixme[6]: Expected `Tensor` for 1st param but got
-                    #  `Union[Tensor, nn.Module]`.
-                    self.momentum1_dev,
-                    # pyre-fixme[6]: Expected `Tensor` for 2nd param but got
-                    #  `Union[Tensor, nn.Module]`.
-                    self.momentum1_host,
-                    # pyre-fixme[6]: Expected `Tensor` for 3rd param but got
-                    #  `Union[Tensor, nn.Module]`.
-                    self.momentum1_uvm,
-                    # pyre-fixme[6]: Expected `Tensor` for 4th param but got
-                    #  `Union[Tensor, nn.Module]`.
-                    self.momentum1_physical_offsets,
-                    # pyre-fixme[6]: Expected `Tensor` for 5th param but got
-                    #  `Union[Tensor, nn.Module]`.
-                    self.momentum1_physical_placements,
-                    rowwise=self.optimizer
-                    in [
-                        OptimType.EXACT_ROWWISE_ADAGRAD,
-                        OptimType.ROWWISE_ADAGRAD,
-                        OptimType.EXACT_ROWWISE_WEIGHTED_ADAGRAD,
-                    ],
-                )
-            )
-        if self.optimizer in (
-            OptimType.ADAM,
-            OptimType.PARTIAL_ROWWISE_ADAM,
-            OptimType.LAMB,
-            OptimType.PARTIAL_ROWWISE_LAMB,
-        ):
-            states.append(
-                get_optimizer_states(
-                    # pyre-fixme[6]: Expected `Tensor` for 1st param but got
-                    #  `Union[Tensor, nn.Module]`.
-                    self.momentum2_dev,
-                    # pyre-fixme[6]: Expected `Tensor` for 2nd param but got
-                    #  `Union[Tensor, nn.Module]`.
-                    self.momentum2_host,
-                    # pyre-fixme[6]: Expected `Tensor` for 3rd param but got
-                    #  `Union[Tensor, nn.Module]`.
-                    self.momentum2_uvm,
-                    # pyre-fixme[6]: Expected `Tensor` for 4th param but got
-                    #  `Union[Tensor, nn.Module]`.
-                    self.momentum2_physical_offsets,
-                    # pyre-fixme[6]: Expected `Tensor` for 5th param but got
-                    #  `Union[Tensor, nn.Module]`.
-                    self.momentum2_physical_placements,
-                    rowwise=self.optimizer
-                    in (OptimType.PARTIAL_ROWWISE_ADAM, OptimType.PARTIAL_ROWWISE_LAMB),
-                )
-            )
-        if self._used_rowwise_adagrad_with_counter:
-            states.append(
-                get_optimizer_states(
-                    # pyre-fixme[6]: Expected `Tensor` for 1st param but got
-                    #  `Union[Tensor, nn.Module]`.
-                    self.prev_iter_dev,
-                    # pyre-fixme[6]: Expected `Tensor` for 2nd param but got
-                    #  `Union[Tensor, nn.Module]`.
-                    self.prev_iter_host,
-                    # pyre-fixme[6]: Expected `Tensor` for 3rd param but got
-                    #  `Union[Tensor, nn.Module]`.
-                    self.prev_iter_uvm,
-                    # pyre-fixme[6]: Expected `Tensor` for 4th param but got
-                    #  `Union[Tensor, nn.Module]`.
-                    self.prev_iter_physical_offsets,
-                    # pyre-fixme[6]: Expected `Tensor` for 5th param but got
-                    #  `Union[Tensor, nn.Module]`.
-                    self.prev_iter_physical_placements,
-                    rowwise=True,
-                )
-            )
-            states.append(
-                get_optimizer_states(
-                    # pyre-fixme[6]: Expected `Tensor` for 1st param but got
-                    #  `Union[Tensor, nn.Module]`.
-                    self.row_counter_dev,
-                    # pyre-fixme[6]: Expected `Tensor` for 2nd param but got
-                    #  `Union[Tensor, nn.Module]`.
-                    self.row_counter_host,
-                    # pyre-fixme[6]: Expected `Tensor` for 3rd param but got
-                    #  `Union[Tensor, nn.Module]`.
-                    self.row_counter_uvm,
-                    # pyre-fixme[6]: Expected `Tensor` for 4th param but got
-                    #  `Union[Tensor, nn.Module]`.
-                    self.row_counter_physical_offsets,
-                    # pyre-fixme[6]: Expected `Tensor` for 5th param but got
-                    #  `Union[Tensor, nn.Module]`.
-                    self.row_counter_physical_placements,
-                    rowwise=True,
-                )
-            )
-        return_states = [list(s) for s in zip(*states)]
-        return return_states
-
-    @torch.jit.export
-    def set_learning_rate(self, lr: float) -> None:
-        """
-        Sets the learning rate.
-        """
-        self._set_learning_rate(lr)
-
-    @torch.jit.ignore
-    def _set_learning_rate(self, lr: float) -> float:
-        """
-        Helper function to script `set_learning_rate`.
-        Note that returning None does not work.
-        """
-        self.optimizer_args = self.optimizer_args._replace(learning_rate=lr)
-        return 0.0
-
-    @torch.jit.export
-    def set_optimizer_step(self, step: int) -> None:
-        """
-        Sets the optimizer step.
-        """
-        self.iter[0] = step
-
-    @torch.jit.export
-    def flush(self) -> None:
-        # pyre-fixme[29]:
-        #  `Union[BoundMethod[typing.Callable(Tensor.numel)[[Named(self, Tensor)],
-        #  int], Tensor], Tensor, nn.Module]` is not a function.
-        if not self.lxu_cache_weights.numel():
-            return
-        torch.ops.fbgemm.lxu_cache_flush(
-            self.weights_uvm,
-            self.cache_hash_size_cumsum,
-            self.cache_index_table_map,
-            self.weights_offsets,
-            self.D_offsets,
-            self.total_D,
-            self.lxu_cache_state,
-            self.lxu_cache_weights,
-            self.stochastic_rounding,
-        )
-
-    def _apply_split(
-        self,
-        split: SplitState,
-        prefix: str,
-        dtype: Type[torch.dtype],
-        enforce_hbm: bool = False,
-    ) -> None:
-        setattr(self, f"{prefix}_physical_placements", split.placements)
-        setattr(self, f"{prefix}_physical_offsets", split.offsets)
-
-        offsets = [split.offsets[t] for t in self.feature_table_map]
-        placements = [split.placements[t] for t in self.feature_table_map]
-        self.register_buffer(
-            f"{prefix}_offsets",
-            torch.tensor(offsets, device=self.current_device, dtype=torch.int64),
-        )
-        self.register_buffer(
-            f"{prefix}_placements",
-            torch.tensor(placements, device=self.current_device, dtype=torch.int32),
-        )
-        if split.dev_size > 0:
-            self.register_buffer(
-                f"{prefix}_dev",
-                # pyre-fixme[6]: Expected `Optional[Type[torch._dtype]]` for 3rd
-                #  param but got `Type[Type[torch._dtype]]`.
-                torch.zeros(split.dev_size, device=self.current_device, dtype=dtype),
-            )
-        else:
-            self.register_buffer(
-                f"{prefix}_dev",
-                # pyre-fixme[6]: For 3rd param expected `dtype` but got `Type[dtype]`.
-                torch.empty(0, device=self.current_device, dtype=dtype),
-            )
-        if split.host_size > 0:
-            if dtype == torch.uint8:
-                self.register_buffer(
-                    f"{prefix}_host",
-                    torch.zeros(
-                        split.host_size,
-                        device=self.current_device,
-                        # pyre-fixme[6]: Expected `Optional[Type[torch._dtype]]` for
-                        #  3rd param but got `Type[Type[torch._dtype]]`.
-                        dtype=dtype,
-                    ),
-                )
-            else:
-                setattr(
-                    self,
-                    f"{prefix}_host",
-                    nn.Parameter(
-                        torch.zeros(
-                            split.host_size,
-                            device=self.current_device,
-                            # pyre-fixme[6]: Expected `Optional[Type[torch._dtype]]`
-                            #  for 3rd param but got `Type[Type[torch._dtype]]`.
-                            dtype=dtype,
-                        )
-                    ),
-                )
-        else:
-            self.register_buffer(
-                f"{prefix}_host",
-                # pyre-fixme[6]: For 3rd param expected `dtype` but got `Type[dtype]`.
-                torch.empty(0, device=self.current_device, dtype=dtype),
-            )
-        if split.uvm_size > 0:
-            assert not self.use_cpu
-            if enforce_hbm:
-                logging.info("Enforce hbm for the cache location")
-                self.register_buffer(
-                    f"{prefix}_uvm",
-                    torch.zeros(
-                        split.uvm_size,
-                        device=self.current_device,
-                        # pyre-fixme[6]: Expected `Optional[Type[torch._dtype]]` for
-                        #  3rd param but got `Type[Type[torch._dtype]]`.
-                        dtype=dtype,
-                    ),
-                )
-            else:
-                self.register_buffer(
-                    f"{prefix}_uvm",
-                    torch.zeros(
-                        split.uvm_size,
-                        out=torch.ops.fbgemm.new_managed_tensor(
-                            # pyre-fixme[6]: Expected `Optional[Type[torch._dtype]]`
-                            #  for 3rd param but got `Type[Type[torch._dtype]]`.
-                            torch.zeros(1, device=self.current_device, dtype=dtype),
-                            [split.uvm_size],
-                        ),
-                    ),
-                )
-        else:
-            self.register_buffer(
-                f"{prefix}_uvm",
-                # pyre-fixme[6]: For 3rd param expected `dtype` but got `Type[dtype]`.
-                torch.empty(0, device=self.current_device, dtype=dtype),
-            )
-
-    def _apply_cache_state(
-        self,
-        cache_state: CacheState,
-        cache_algorithm: CacheAlgorithm,
-        cache_load_factor: float,
-        cache_sets: int,
-        cache_reserved_memory: float,
-        dtype: torch.dtype,
-    ) -> None:
-        self.cache_algorithm = cache_algorithm
-        self.timestep = 1
-        self.timesteps_prefetched = []
-
-        self.max_prefetch_depth = MAX_PREFETCH_DEPTH
-        self.lxu_cache_locations_list = []
-        self.lxu_cache_locations_empty = torch.empty(
-            0, device=self.current_device, dtype=torch.int32
-        ).fill_(-1)
-
-        self._init_uvm_cache_stats()
-
-        # NOTE: no cache for CPU mode!
-        if cache_state.total_cache_hash_size == 0 or self.use_cpu:
-            self.register_buffer(
-                "lxu_cache_weights",
-                torch.zeros(0, 0, device=self.current_device, dtype=dtype),
-            )
-            # NOTE: make TorchScript work!
-            self.register_buffer(
-                "cache_hash_size_cumsum",
-                torch.zeros(1, dtype=torch.int64, device=self.current_device),
-                persistent=False,
-            )
-            self.register_buffer(
-                "total_cache_hash_size",
-                torch.zeros(1, dtype=torch.int64, device=self.current_device),
-                persistent=False,
-            )
-            self.register_buffer(
-                "cache_index_table_map",
-                torch.zeros(1, dtype=torch.int64, device=self.current_device),
-                persistent=False,
-            )
-            self.register_buffer(
-                "lxu_cache_state",
-                torch.zeros(1, dtype=torch.int64, device=self.current_device),
-                persistent=False,
-            )
-            self.register_buffer(
-                "lxu_state",
-                torch.zeros(1, dtype=torch.int64, device=self.current_device),
-                persistent=False,
-            )
-            self.register_buffer(
-                "cache_miss_counter",
-                torch.tensor([0, 0], dtype=torch.int64),
-                persistent=False,
-            )
-            return
-
-        assert cache_load_factor > 0
-        element_size = 2 if dtype == torch.float16 else 4
-        if cache_sets <= 0:
-            total_memory = torch.cuda.get_device_properties(
-                self.current_device
-            ).total_memory
-            free_memory = (
-                total_memory
-                - torch.cuda.memory_reserved(self.current_device)
-                - int(cache_reserved_memory)
-            )
-            assert free_memory > 0
-            cache_sets = (
-                int(cache_state.total_cache_hash_size * cache_load_factor)
-                + DEFAULT_ASSOC
-                - 1
-            ) // DEFAULT_ASSOC
-            cache_sets = 1 if cache_sets == 0 else cache_sets
-            cache_size = cache_sets * DEFAULT_ASSOC * element_size * self.max_D_cache
-            if cache_size > free_memory:
-                cache_sets = (
-                    int(1.0 * free_memory / self.max_D_cache / element_size)
-                    + DEFAULT_ASSOC
-                    - 1
-                ) // DEFAULT_ASSOC
-        cache_load_factor = (
-            1.0 * cache_sets * DEFAULT_ASSOC / int(cache_state.total_cache_hash_size)
-        )
-        assert cache_sets > 0
-        if cache_algorithm == CacheAlgorithm.LFU:
-            assert cache_sets < 2**24 - 1
-        cache_size = cache_sets * DEFAULT_ASSOC * element_size * self.max_D_cache
-        logging.info(
-            f"Using on-device cache with admission algorithm "
-            f"{cache_algorithm}, {cache_sets} sets, "
-            f"load_factor: {cache_load_factor : .3f}, "
-            f"{cache_size / 1024.0 / 1024.0 / 1024.0 : .2f}GB"
-        )
-
-        self.total_cache_hash_size = cache_state.total_cache_hash_size
-        self.register_buffer(
-            "cache_hash_size_cumsum",
-            torch.tensor(
-                cache_state.cache_hash_size_cumsum,
-                device=self.current_device,
-                dtype=torch.int64,
-            ),
-        )
-        self.register_buffer(
-            "cache_index_table_map",
-            torch.tensor(
-                cache_state.cache_index_table_map,
-                device=self.current_device,
-                dtype=torch.int32,
-            ),
-        )
-        self.register_buffer(
-            "lxu_cache_state",
-            torch.zeros(
-                cache_sets, DEFAULT_ASSOC, device=self.current_device, dtype=torch.int64
-            ).fill_(-1),
-        )
-        self.register_buffer(
-            "lxu_cache_weights",
-            torch.zeros(
-                cache_sets * DEFAULT_ASSOC,
-                self.max_D_cache,
-                device=self.current_device,
-                dtype=dtype,
-            ),
-        )
-        self.register_buffer(
-            "lxu_state",
-            torch.zeros(
-                size=(self.total_cache_hash_size + 1,)
-                if cache_algorithm == CacheAlgorithm.LFU
-                else (cache_sets, DEFAULT_ASSOC),
-                device=self.current_device,
-                dtype=torch.int64,
-            ),
-        )
-        self.register_buffer(
-            "cache_miss_counter",
-            torch.tensor([0, 0], device=self.current_device, dtype=torch.int64),
-        )
-
-        if cache_algorithm not in (CacheAlgorithm.LFU, CacheAlgorithm.LRU):
-            raise ValueError(
-                f"cache_algorithm must be {CacheAlgorithm.LRU} "
-                f"or {CacheAlgorithm.LFU}"
-            )
-
-    def _init_uvm_cache_stats(self) -> None:
-        if not self.gather_uvm_cache_stats:
-            # If uvm_cache_stats is not enabled, register stub entries via buffer to state_dict for TorchScript to JIT properly.
-            # Since we're not using these variables, we can choose minimize tensor size to keep state_dict size small.
-            self.register_buffer(
-                "uvm_cache_stats",
-                torch.zeros(
-                    1,
-                    device=self.current_device,
-                    dtype=torch.int64,
-                ),
-                persistent=False,
-            )
-            self.register_buffer(
-                "local_uvm_cache_stats",
-                torch.zeros(
-                    1,
-                    device=self.current_device,
-                    dtype=torch.int32,
-                ),
-                persistent=False,
-            )
-        else:
-            self.register_buffer(
-                "uvm_cache_stats",
-                torch.zeros(
-                    size=(self.uvm_cache_stats_size,),
-                    device=self.current_device,
-                    dtype=torch.int64,
-                ),
-            )
-            self.register_buffer(
-                "local_uvm_cache_stats",
-                torch.zeros(
-                    size=(self.uvm_cache_stats_size,),
-                    device=self.current_device,
-                    dtype=torch.int32,
-                ),
-            )
-            self.reset_uvm_cache_stats()
-
-    def reset_cache_states(self) -> None:
-        # pyre-fixme[29]:
-        #  `Union[BoundMethod[typing.Callable(Tensor.numel)[[Named(self, Tensor)],
-        #  int], Tensor], Tensor, nn.Module]` is not a function.
-        if not self.lxu_cache_weights.numel():
-            return
-        self.lxu_cache_state.fill_(-1)
-        self.lxu_state.fill_(0)
-        self.timestep = 1
-
-    def reset_embedding_weight_momentum(
-        self,
-        pruned_indices: Tensor,
-        pruned_indices_offsets: Tensor,
-        logical_table_ids: Tensor,
-        buffer_ids: Tensor,
-    ) -> None:
-        total_cache_hash_size = 0
-        if isinstance(self.total_cache_hash_size, Tensor):
-            total_cache_hash_size = self.total_cache_hash_size.item()
-        else:
-            total_cache_hash_size = self.total_cache_hash_size
-
-        rowwise = self.optimizer in [
-            OptimType.EXACT_ROWWISE_ADAGRAD,
-            OptimType.ROWWISE_ADAGRAD,
-            OptimType.EXACT_ROWWISE_WEIGHTED_ADAGRAD,
-        ]
-        if rowwise:
-            torch.ops.fbgemm.reset_weight_momentum(
-                dev_weights=self.weights_dev,
-                uvm_weights=self.weights_uvm,
-                lxu_cache_weights=self.lxu_cache_weights,
-                weights_placements=self.weights_placements,
-                weights_offsets=self.weights_offsets,
-                momentum1_dev=self.momentum1_dev,
-                momentum1_uvm=self.momentum1_uvm,
-                momentum1_placements=self.momentum1_placements,
-                momentum1_offsets=self.momentum1_offsets,
-                D_offsets=self.D_offsets,
-                pruned_indices=pruned_indices.to(device=self.current_device),
-                pruned_indices_offsets=pruned_indices_offsets.to(
-                    device=self.current_device
-                ),
-                logical_table_ids=logical_table_ids.to(device=self.current_device),
-                buffer_ids=buffer_ids.to(device=self.current_device),
-                cache_hash_size_cumsum=self.cache_hash_size_cumsum,
-                lxu_cache_state=self.lxu_cache_state,
-                total_cache_hash_size=total_cache_hash_size,
-            )
-
-
-class DenseTableBatchedEmbeddingBagsCodegen(nn.Module):
-    """
-    Table-batched version of nn.EmbeddingBag(sparse=False)
-    """
-
-    weights: Tensor
-    weights_offsets: Tensor
-    D_offsets: Tensor
-    total_D: int
-    max_D: int
-    hash_size_cumsum: Tensor
-    total_hash_size_bits: int
-    embedding_specs: List[Tuple[int, int]]
-
-    def __init__(
-        self,
-        embedding_specs: List[Tuple[int, int]],  # tuple of (rows, dims)
-        feature_table_map: Optional[List[int]] = None,  # [T]
-        weights_precision: SparseType = SparseType.FP32,
-        pooling_mode: PoolingMode = PoolingMode.SUM,
-        use_cpu: bool = False,
-        output_dtype: SparseType = SparseType.FP32,
-    ) -> None:  # noqa C901  # tuple of (rows, dims,)
-        super(DenseTableBatchedEmbeddingBagsCodegen, self).__init__()
-
-        self.pooling_mode = pooling_mode
-        self.weights_precision = weights_precision
-        self.output_dtype: int = output_dtype.as_int()
-        table_embedding_dtype = weights_precision.as_dtype()
-
-        self.use_cpu = use_cpu
-
-        if self.use_cpu or self.pooling_mode == PoolingMode.NONE:
-            assert output_dtype in [
-                SparseType.FP32,
-                SparseType.FP16,
-                SparseType.BF16,
-            ], "Fused pooled embedding quantization only supported for cuda."
-
-        # pyre-fixme[8]: Attribute has type `device`; used as `Union[int, device]`.
-        self.current_device: torch.device = (
-            torch.device("cpu") if self.use_cpu else torch.cuda.current_device()
-        )
-
-        self.embedding_specs = embedding_specs
-        (rows, dims) = zip(*embedding_specs)
-        T_ = len(self.embedding_specs)
-        assert T_ > 0
-
-        feature_table_map = (
-            feature_table_map if feature_table_map is not None else list(range(T_))
-        )
-        T = len(feature_table_map)
-        assert T_ <= T
-        D_offsets = [dims[t] for t in feature_table_map]
-        D_offsets = [0] + list(accumulate(D_offsets))
-        self.total_D = D_offsets[-1]
-        self.max_D = max(dims)
-        self.register_buffer(
-            "D_offsets",
-            torch.tensor(D_offsets, device=self.current_device, dtype=torch.int32),
-        )
-        assert self.D_offsets.numel() == T + 1
-
-        hash_size_cumsum = [0] + list(accumulate(rows))
-        if hash_size_cumsum[-1] == 0:
-            self.total_hash_size_bits: int = 0
-        else:
-            self.total_hash_size_bits: int = int(log2(float(hash_size_cumsum[-1])) + 1)
-        # The last element is to easily access # of rows of each table by
-        # hash_size_cumsum[t + 1] - hash_size_cumsum[t]
-        hash_size_cumsum = [hash_size_cumsum[t] for t in feature_table_map] + [
-            hash_size_cumsum[-1]
-        ]
-        self.register_buffer(
-            "hash_size_cumsum",
-            torch.tensor(
-                hash_size_cumsum, device=self.current_device, dtype=torch.int64
-            ),
-        )
-        weights_offsets = [0] + list(
-            accumulate([row * dim for (row, dim) in embedding_specs])
-        )
-        self.weights = nn.Parameter(
-            torch.randn(
-                weights_offsets[-1],
-                device=self.current_device,
-                dtype=table_embedding_dtype,
-            )
-        )
-        for feature in range(T):
-            t = feature_table_map[feature]
-            row, dim = embedding_specs[t]
-            if (
-                self.weights[weights_offsets[t] : weights_offsets[t + 1]].numel()
-                != row * dim
-            ):
-                logging.info(
-                    f"row {row} dim {dim} feature {feature} t {t} {self.weights[weights_offsets[t] : weights_offsets[t + 1]].numel()}"
-                )
-            assert (
-                self.weights[weights_offsets[t] : weights_offsets[t + 1]].numel()
-                == row * dim
-            )
-            assert self.hash_size_cumsum[feature] == sum(
-                row for (row, _) in embedding_specs[:t]
-            )
-
-        self.weights_physical_offsets: List[int] = weights_offsets
-        weights_offsets = [weights_offsets[t] for t in feature_table_map]
-        self.register_buffer(
-            "weights_offsets",
-            torch.tensor(
-                weights_offsets, device=self.current_device, dtype=torch.int64
-            ),
-        )
-
-    def forward(
-        self,
-        indices: Tensor,
-        offsets: Tensor,
-        per_sample_weights: Optional[Tensor] = None,
-        feature_requires_grad: Optional[Tensor] = None,
-    ) -> Tensor:
-        (indices, offsets) = indices.long(), offsets.long()
-        return torch.ops.fbgemm.dense_embedding_codegen_lookup_function(
-            dev_weights=self.weights,
-            weights_offsets=self.weights_offsets,
-            D_offsets=self.D_offsets,
-            total_D=self.total_D,
-            max_D=self.max_D,
-            hash_size_cumsum=self.hash_size_cumsum,
-            total_hash_size_bits=self.total_hash_size_bits,
-            indices=indices,
-            offsets=offsets,
-            pooling_mode=self.pooling_mode,
-            indice_weights=per_sample_weights,
-            feature_requires_grad=feature_requires_grad,
-            output_dtype=self.output_dtype,
-        )
-
-    @torch.jit.export
-    def split_embedding_weights(self) -> List[Tensor]:
-        """
-        Returns a list of weights, split by table
-        """
-        splits = []
-        for t, (rows, dim) in enumerate(self.embedding_specs):
-            offset = self.weights_physical_offsets[t]
-            splits.append(
-                self.weights.detach()[offset : offset + rows * dim].view(rows, dim)
-            )
-        return splits
-
-    def init_embedding_weights_uniform(self, min_val: float, max_val: float) -> None:
-        splits = self.split_embedding_weights()
-        for param in splits:
-            param.uniform_(min_val, max_val)
-
-
-def round_up(a: int, b: int) -> int:
-    return int((a + b - 1) // b) * b
-
-
-def rounded_row_size_in_bytes(
-    dim: int,
-    weight_ty: SparseType,
-    row_alignment: int,
-    scale_bias_size_in_bytes: int = DEFAULT_SCALE_BIAS_SIZE_IN_BYTES,
-) -> int:
-    r = unpadded_row_size_in_bytes(dim, weight_ty, scale_bias_size_in_bytes)
-    # align each row to 16-byte boundaries.
-    return round_up(r, row_alignment)
-
-
-def unpadded_row_size_in_bytes(
-    dim: int,
-    weight_ty: SparseType,
-    scale_bias_size_in_bytes: int = DEFAULT_SCALE_BIAS_SIZE_IN_BYTES,
-) -> int:
-    r = {
-        SparseType.FP32.value: dim * 4,
-        SparseType.FP16.value: dim * 2,
-        SparseType.FP8.value: dim,
-        SparseType.INT8.value: dim + scale_bias_size_in_bytes,
-        SparseType.INT4.value: dim // 2 + scale_bias_size_in_bytes,
-        SparseType.INT2.value: dim // 4 + scale_bias_size_in_bytes,
-    }[weight_ty.value]
-    return r
-
-
-def align_to_cacheline(a: int) -> int:
-    # align each table to 128b cache line boundary.
-    return round_up(a, 128)
-
-
-def nbit_construct_split_state(
-    embedding_specs: List[Tuple[str, int, int, SparseType, EmbeddingLocation]],
-    cacheable: bool,
-    row_alignment: int,
-    scale_bias_size_in_bytes: int = DEFAULT_SCALE_BIAS_SIZE_IN_BYTES,
-    cacheline_alignment: bool = True,
-) -> SplitState:
-    placements = torch.jit.annotate(List[EmbeddingLocation], [])
-    offsets = torch.jit.annotate(List[int], [])
-    dev_size = 0
-    host_size = 0
-    uvm_size = 0
-    for _, num_embeddings, embedding_dim, weight_ty, location in embedding_specs:
-        embedding_dim = rounded_row_size_in_bytes(
-            embedding_dim, weight_ty, row_alignment, scale_bias_size_in_bytes
-        )
-        state_size = num_embeddings * embedding_dim
-        if cacheline_alignment:
-            state_size = align_to_cacheline(state_size)
-        if location == EmbeddingLocation.HOST:
-            placements.append(EmbeddingLocation.HOST)
-            offsets.append(host_size)
-            host_size += state_size
-        elif location == EmbeddingLocation.DEVICE:
-            placements.append(EmbeddingLocation.DEVICE)
-            offsets.append(dev_size)
-            dev_size += state_size
-        else:
-            if cacheable and location == EmbeddingLocation.MANAGED_CACHING:
-                placements.append(EmbeddingLocation.MANAGED_CACHING)
-            else:
-                placements.append(EmbeddingLocation.MANAGED)
-            offsets.append(uvm_size)
-            uvm_size += state_size
-    assert len(placements) == len(offsets)
-    return SplitState(
-        dev_size=dev_size,
-        host_size=host_size,
-        uvm_size=uvm_size,
-        placements=placements,
-        offsets=offsets,
-    )
-
-
-# pyre-fixme[13]: Attribute `cache_miss_counter` is never initialized.
-class IntNBitTableBatchedEmbeddingBagsCodegen(nn.Module):
-    """
-    Table-batched version of nn.EmbeddingBag(sparse=False)
-    Inference version, with FP32/FP16/FP8/INT8/INT4/INT2 supports
-    """
-
-    embedding_specs: List[Tuple[str, int, int, SparseType, EmbeddingLocation]]
-    record_cache_metrics: RecordCacheMetrics
-    cache_miss_counter: torch.Tensor
-    uvm_cache_stats: torch.Tensor
-    local_uvm_cache_stats: torch.Tensor
-    weights_offsets: torch.Tensor
-    weights_placements: torch.Tensor
-
-    def __init__(
-        self,
-        embedding_specs: List[
-            Tuple[str, int, int, SparseType, EmbeddingLocation]
-        ],  # tuple of (feature_names, rows, dims, SparseType, EmbeddingLocation/placement)
-        feature_table_map: Optional[List[int]] = None,  # [T]
-        index_remapping: Optional[List[Tensor]] = None,
-        pooling_mode: PoolingMode = PoolingMode.SUM,
-        device: Optional[Union[str, int, torch.device]] = None,
-        bounds_check_mode: BoundsCheckMode = BoundsCheckMode.WARNING,
-        weight_lists: Optional[List[Tuple[Tensor, Tensor]]] = None,
-        pruning_hash_load_factor: float = 0.5,
-        use_array_for_index_remapping: bool = True,
-        output_dtype: SparseType = SparseType.FP16,
-        cache_algorithm: CacheAlgorithm = CacheAlgorithm.LRU,
-        cache_load_factor: float = 0.2,
-        cache_sets: int = 0,
-        cache_reserved_memory: float = 0.0,
-        enforce_hbm: bool = False,  # place all weights/momentums in HBM when using cache
-        record_cache_metrics: Optional[RecordCacheMetrics] = None,
-        gather_uvm_cache_stats: Optional[bool] = False,
-        row_alignment: Optional[int] = None,
-        fp8_exponent_bits: Optional[int] = None,
-        fp8_exponent_bias: Optional[int] = None,
-        cache_assoc: int = 32,
-        scale_bias_size_in_bytes: int = DEFAULT_SCALE_BIAS_SIZE_IN_BYTES,
-        cacheline_alignment: bool = True,
-        uvm_host_mapped: bool = False,  # True to use cudaHostAlloc; False to use cudaMallocManaged.
-    ) -> None:  # noqa C901  # tuple of (rows, dims,)
-        super(IntNBitTableBatchedEmbeddingBagsCodegen, self).__init__()
-
-        # 64 for AMD
-        if cache_assoc == 32 and torch.version.hip is not None:
-            cache_assoc = 64
-
-        if device is None:
-            self.current_device: torch.device = torch.device(
-                torch.cuda.current_device()
-            )
-        elif isinstance(device, torch.device):
-            self.current_device = device
-        else:
-            self.current_device = torch.device(device)
-        self.use_cpu: bool = self.current_device.type == "cpu"
-
-        self.scale_bias_size_in_bytes = scale_bias_size_in_bytes
-        self.pooling_mode = pooling_mode
-        self.bounds_check_mode_int: int = bounds_check_mode.value
-        self.embedding_specs = embedding_specs
-        self.output_dtype: int = output_dtype.as_int()
-        self.uvm_host_mapped = uvm_host_mapped
-        # (feature_names, rows, dims, weights_tys, locations) = zip(*embedding_specs)
-        # Pyre workaround
-        self.feature_names: List[str] = [e[0] for e in embedding_specs]
-        rows: List[int] = [e[1] for e in embedding_specs]
-        dims: List[int] = [e[2] for e in embedding_specs]
-        weights_tys: List[SparseType] = [e[3] for e in embedding_specs]
-        locations: List[EmbeddingLocation] = [e[4] for e in embedding_specs]
-        # if target device is meta then we set use_cpu based on the embedding location
-        # information in embedding_specs.
-        if self.current_device.type == "meta":
-            self.use_cpu = all(loc == EmbeddingLocation.HOST for loc in locations)
-
-        if row_alignment is None:
-            self.row_alignment: int = 1 if self.use_cpu else 16
-        else:
-            self.row_alignment = row_alignment
-
-        if record_cache_metrics is not None:
-            self.record_cache_metrics = record_cache_metrics
-        else:
-            self.record_cache_metrics = RecordCacheMetrics(False, False)
-
-        self.gather_uvm_cache_stats = gather_uvm_cache_stats
-        # Define the size of uvm cache stats as class variable
-        # to make it work with torch jit script.
-        self.uvm_cache_stats_size = 6
-        # 0: N_calls, 1: N_requested_indices, 2: N_unique_indices, 3: N_unique_misses,
-        # 4: N_conflict_unique_misses, 5: N_conflict_misses
-
-        # mixed D is not supported by no bag kernels
-        mixed_D = not all(d == dims[0] for d in dims)
-        if mixed_D:
-            assert (
-                self.pooling_mode != PoolingMode.NONE
-            ), "Mixed dimension tables are only supported for pooling tables."
-
-        assert not self.use_cpu or all(
-            loc == EmbeddingLocation.HOST for loc in locations
-        ), "CPU device requires EmbeddingLocation.HOST for location!"
-        assert self.use_cpu or all(
-            loc != EmbeddingLocation.HOST for loc in locations
-        ), "EmbeddingLocation.HOST doesn't work for CUDA device!"
-
-        T_ = len(self.embedding_specs)
-        assert T_ > 0
-
-        self.feature_table_map: List[int] = (
-            feature_table_map if feature_table_map is not None else list(range(T_))
-        )
-        T = len(self.feature_table_map)
-        assert T_ <= T
-
-        table_has_feature = [False] * T_
-        for t in self.feature_table_map:
-            table_has_feature[t] = True
-        assert all(table_has_feature), "Each table must have at least one feature!"
-        D_offsets = [dims[t] for t in self.feature_table_map]
-        D_offsets = [0] + list(accumulate(D_offsets))
-        self.total_D: int = D_offsets[-1]
-        for dim, weight_ty in zip(dims, weights_tys):
-            if not weight_ty.is_float():
-                assert (
-                    dim % (8 / weight_ty.bit_rate()) == 0
-                ), f"For quantized types we need to at least pack at byte granularity, dim: {dim}, weight_ty: {weight_ty}"
-
-        def max_ty_D(ty: SparseType) -> int:
-            return max(
-                [dim for dim, weight_ty in zip(dims, weights_tys) if weight_ty == ty],
-                default=0,
-            )
-
-        self.max_int2_D: int = max_ty_D(SparseType.INT2)
-        self.max_int4_D: int = max_ty_D(SparseType.INT4)
-        self.max_int8_D: int = max_ty_D(SparseType.INT8)
-        self.max_float8_D: int = max_ty_D(SparseType.FP8)
-        self.max_float16_D: int = max_ty_D(SparseType.FP16)
-        self.max_float32_D: int = max_ty_D(SparseType.FP32)
-
-        self.register_buffer(
-            "D_offsets",
-            torch.tensor(D_offsets, device=self.current_device, dtype=torch.int32),
-        )
-        assert self.D_offsets.numel() == T + 1
-
-        self.register_buffer(
-            "rows_per_table",
-            torch.tensor(
-                [rows[t] for t in self.feature_table_map],
-                device=self.current_device,
-                dtype=torch.int64,
-            ),
-        )
-        self.register_buffer(
-            "bounds_check_warning",
-            torch.tensor([0], device=self.current_device, dtype=torch.int64),
-        )
-
-        weights_tys_int = [weights_tys[t].as_int() for t in self.feature_table_map]
-        self.register_buffer(
-            "weights_tys",
-            torch.tensor(
-                weights_tys_int, device=self.current_device, dtype=torch.uint8
-            ),
-        )
-        self.weight_initialized: bool = False
-
-        self.weights_dev: torch.Tensor = torch.zeros(
-            0,
-            device=self.current_device,
-            dtype=torch.uint8,
-        )
-
-        self.weights_host: torch.Tensor = torch.zeros(
-            0, device=self.current_device, dtype=torch.uint8
-        )
-
-        self.weights_uvm: torch.Tensor = torch.empty(0, dtype=torch.uint8).to(
-            self.current_device
-        )
-
-        cached_dims = [
-            rounded_row_size_in_bytes(
-                embedding_spec[2], embedding_spec[3], 16, self.scale_bias_size_in_bytes
-            )
-            for embedding_spec in self.embedding_specs
-            if embedding_spec[4] == EmbeddingLocation.MANAGED_CACHING
-        ]
-        self.max_D_cache: int = max(cached_dims) if len(cached_dims) > 0 else 0
-
-        self.initialize_physical_weights_placements_and_offsets(cacheline_alignment)
-        self.enforce_hbm: bool = enforce_hbm
-
-        # Assign weights after weights and weights_offsets are initialized.
-        if weight_lists:
-            self._apply_split(
-                self.dev_size,
-                self.host_size,
-                self.uvm_size,
-                self.weights_physical_placements,
-                self.weights_physical_offsets,
-                self.enforce_hbm,
-            )
-            # pyre-fixme [6]: In call `IntNBitTableBatchedEmbeddingBagsCodegen.assign_embedding_weights`, for 1st positional argument, expected `List[Tuple[Tensor, Optional[Tensor]]]` but got `List[Tuple[Tensor, Tensor]]`.
-            self.assign_embedding_weights(weight_lists)
-
-        # Handle index remapping for embedding pruning.
-        self.register_buffer(
-            "index_remappings_array_offsets",
-            torch.empty(0, device=self.current_device, dtype=torch.int64),
-        )
-        self.register_buffer(
-            "index_remappings_array",
-            torch.empty(0, device=self.current_device, dtype=torch.int32),
-        )
-        self.register_buffer(
-            "index_remapping_hash_table_offsets",
-            torch.empty(0, device=self.current_device, dtype=torch.int64),
-        )
-        self.register_buffer(
-            "index_remapping_hash_table",
-            torch.empty(0, device=self.current_device, dtype=torch.int32),
-        )
-        self.register_buffer(
-            "original_rows_per_table",
-            torch.empty(0, device=self.current_device, dtype=torch.int64),
-        )
-        # pyre-fixme[4]: Attribute must be annotated.
-        self.index_remapping_hash_table_cpu = None
-
-        if index_remapping:
-            self.set_index_remappings(
-                index_remapping, pruning_hash_load_factor, use_array_for_index_remapping
-            )
-
-        # Currently only support cache_precision == embedding_precision.
-        # Both are represented as uint8_t
-        cache_state = construct_cache_state(rows, locations, self.feature_table_map)
-
-        if self.record_cache_metrics.record_tablewise_cache_miss:
-            num_tables = len(cache_state.cache_hash_size_cumsum) - 1
-            self.register_buffer(
-                "table_wise_cache_miss",
-                torch.zeros(
-                    num_tables,
-                    device=self.current_device,
-                    dtype=torch.int64,
-                ),
-            )
-        # NOTE: make TorchScript work!
-        else:
-            self.register_buffer(
-                "table_wise_cache_miss",
-                torch.zeros(
-                    0,
-                    device=self.current_device,
-                    dtype=torch.int64,
-                ),
-            )
-
-        self.cache_assoc = cache_assoc
-        self._apply_cache_state(
-            cache_state,
-            cache_algorithm,
-            cache_load_factor,
-            cache_sets,
-            cache_reserved_memory,
-        )
-
-        if self.max_float8_D > 0:
-            default_config = SparseType.FP8.default_config()
-            self.fp8_exponent_bits: int = (
-                default_config.get("exponent_bits")
-                if fp8_exponent_bits is None
-                else fp8_exponent_bits
-            )
-            self.fp8_exponent_bias: int = (
-                default_config.get("exponent_bias")
-                if fp8_exponent_bias is None
-                else fp8_exponent_bias
-            )
-        else:
-            self.fp8_exponent_bits = -1
-            self.fp8_exponent_bias = -1
-
-    def get_cache_miss_counter(self) -> Tensor:
-        # cache_miss_counter[0]: cache_miss_forward_count which records the total number of forwards which has at least one cache miss
-        # cache_miss_counter[1]: unique_cache_miss_count which records to total number of unique (dedup) cache misses
-        # cache_miss_counter[2]: total number of unique (dedup) access count
-        # cache_miss_counter[3]: total number of non-dedup access count
-
-        # How to get cache miss ratio
-        # cache miss ratio (# of missed entries / # of unique requests): ( cache_miss_counter[1] / cache_miss_counter[2] )
-        # cache miss ratio (# of missed entries / # of total access): ( cache_miss_counter[1] / cache_miss_counter[3] )
-        assert (
-            self.record_cache_metrics.record_cache_miss_counter
-        ), "record_cache_miss_counter should be true to access counter values"
-
-        return self.cache_miss_counter
-
-    @torch.jit.export
-    def get_table_wise_cache_miss(self) -> Tensor:
-        assert (
-            self.record_cache_metrics.record_tablewise_cache_miss
-        ), "record_tablewise_cache_miss should be true to access counter values"
-        # table_wise_cache_miss contains all the cache miss count for each table in this embedding table object:
-        return self.table_wise_cache_miss
-
-    def reset_cache_miss_counter(self) -> None:
-        assert (
-            self.record_cache_metrics.record_cache_miss_counter
-        ), "record_cache_miss_counter should be true to access counter values"
-        self.cache_miss_counter = torch.tensor(
-            [0, 0, 0, 0], device=self.current_device, dtype=torch.int64
-        )
-
-    def reset_uvm_cache_stats(self) -> None:
-        assert (
-            self.gather_uvm_cache_stats
-        ), "gather_uvm_cache_stats should be set to true to access uvm cache stats."
-        self.uvm_cache_stats.zero_()
-        self.local_uvm_cache_stats.zero_()
-
-    def print_cache_miss_counter(self) -> None:
-        assert (
-            self.record_cache_metrics.record_cache_miss_counter
-        ), "record_cache_miss_counter should be true to access counter values"
-        logging.info(
-            f"\n"
-            f"Miss counter value [0] - # of miss occured iters : {self.cache_miss_counter[0]}, \n"
-            f"Miss counter value [1] - # of unique misses : {self.cache_miss_counter[1]}, \n"
-            f"Miss counter value [2] - # of unique requested indices : {self.cache_miss_counter[2]}, \n"
-            f"Miss counter value [3] - # of total requested indices : {self.cache_miss_counter[3]}, "
-        )
-        logging.info(
-            f"unique_miss_rate using counter : {self.cache_miss_counter[1]/self.cache_miss_counter[2]}, \n"
-        )
-        logging.info(
-            f"total_miss_rate using counter : {self.cache_miss_counter[1]/self.cache_miss_counter[3]}, \n"
-        )
-
-    def get_uvm_cache_stats(self) -> Tensor:
-        assert (
-            self.gather_uvm_cache_stats
-        ), "gather_uvm_cache_stats should be set to true to access uvm cache stats."
-        return self.uvm_cache_stats
-
-    def print_uvm_cache_stats(self) -> None:
-        assert (
-            self.gather_uvm_cache_stats
-        ), "gather_uvm_cache_stats should be set to true to access uvm cache stats."
-        uvm_cache_stats = self.uvm_cache_stats.tolist()
-        logging.info(
-            f"N_called: {uvm_cache_stats[0]}\n"
-            f"N_requested_indices: {uvm_cache_stats[1]}\n"
-            f"N_unique_indices: {uvm_cache_stats[2]}\n"
-            f"N_unique_misses: {uvm_cache_stats[3]}\n"
-            f"N_conflict_unique_misses: {uvm_cache_stats[4]}\n"
-            f"N_conflict_misses: {uvm_cache_stats[5]}\n"
-        )
-        if uvm_cache_stats[1]:
-            logging.info(
-                f"unique indices / requested indices: {uvm_cache_stats[2]/uvm_cache_stats[1]}\n"
-                f"unique misses / requested indices: {uvm_cache_stats[3]/uvm_cache_stats[1]}\n"
-            )
-
-    @torch.jit.export
-    def prefetch(self, indices: Tensor, offsets: Tensor) -> None:
-        self.timestep_counter.increment()
-        self.timestep_prefetch_size.increment()
-        # pyre-fixme[29]:
-        #  `Union[BoundMethod[typing.Callable(Tensor.numel)[[Named(self, Tensor)],
-        #  int], Tensor], Tensor, nn.Module]` is not a function.
-        if not self.lxu_cache_weights.numel():
-            return
-
-        # FIXME: check the int32_t range failure in https://fburl.com/gdoc/kcdnrnvg .
-        # The real failure should be in cache handling in https://fburl.com/ox3f26r0 .
-        indices, offsets = indices.long(), offsets.long()
-
-        linear_cache_indices = torch.ops.fbgemm.linearize_cache_indices(
-            self.cache_hash_size_cumsum,
-            indices,
-            offsets,
-        )
-
-        if (
-            self.record_cache_metrics.record_cache_miss_counter
-            or self.record_cache_metrics.record_tablewise_cache_miss
-        ):
-            lxu_cache_locations = (
-                torch.ops.fbgemm.lxu_cache_lookup(
-                    linear_cache_indices,
-                    self.lxu_cache_state,
-                    self.total_cache_hash_size,
-                )
-                if self.cache_assoc in [32, 64]
-                else torch.ops.fbgemm.direct_mapped_lxu_cache_lookup(
-                    linear_cache_indices,
-                    self.lxu_cache_state,
-                    self.total_cache_hash_size,
-                )
-            )
-            if self.record_cache_metrics.record_cache_miss_counter:
-                self._update_cache_miss_counter(
-                    lxu_cache_locations, linear_cache_indices
-                )
-            if self.record_cache_metrics.record_tablewise_cache_miss:
-                self._update_tablewise_cache_miss(
-                    lxu_cache_locations, linear_cache_indices, offsets
-                )
-
-        if self.cache_assoc in [32, 64]:
-            # 64 for AMD
-            self.prefetch_32way(linear_cache_indices)
-        elif self.cache_assoc == 1:
-            self.prefetch_1way(linear_cache_indices)
-        else:
-            raise ValueError(f"{self.cache_assoc} not in [1, 32, 64]")
-
-    def prefetch_32way(self, linear_cache_indices: Tensor) -> None:
-        if self.cache_algorithm == CacheAlgorithm.LRU:
-            torch.ops.fbgemm.lru_cache_populate_byte(
-                self.weights_uvm,
-                self.cache_hash_size_cumsum,
-                self.total_cache_hash_size,
-                self.cache_index_table_map,
-                self.weights_offsets,
-                self.weights_tys,
-                self.D_offsets,
-                linear_cache_indices,
-                self.lxu_cache_state,
-                self.lxu_cache_weights,
-                self.timestep_counter.get(),
-                self.lxu_state,
-                16,  # row_alignment; using default value.
-                self.gather_uvm_cache_stats,
-                self.local_uvm_cache_stats,
-            )
-        elif self.cache_algorithm == CacheAlgorithm.LFU:
-            torch.ops.fbgemm.lfu_cache_populate_byte(
-                self.weights_uvm,
-                self.cache_hash_size_cumsum,
-                self.total_cache_hash_size,
-                self.cache_index_table_map,
-                self.weights_offsets,
-                self.weights_tys,
-                self.D_offsets,
-                linear_cache_indices,
-                self.lxu_cache_state,
-                self.lxu_cache_weights,
-                self.lxu_state,
-            )
-
-        assert (
-            self.lxu_cache_locations_list.size() < self.max_prefetch_depth
-        ), f"self.lxu_cache_locations_list has grown to size: {self.lxu_cache_locations_list.size()}, this exceeds the maximum: {self.max_prefetch_depth}. This probably indicates an error in logic where prefetch() is being called more frequently than forward()"
-        self.lxu_cache_locations_list.push(
-            torch.ops.fbgemm.lxu_cache_lookup(
-                linear_cache_indices,
-                self.lxu_cache_state,
-                self.total_cache_hash_size,
-                self.gather_uvm_cache_stats,
-                self.local_uvm_cache_stats,
-            )
-        )
-        if self.gather_uvm_cache_stats:
-            # Accumulate local_uvm_cache_stats (int32) into uvm_cache_stats (int64).
-            # We may wanna do this accumulation atomically, but as it's only for monitoring,
-            # slightly inaccurate result may be acceptable.
-            self.uvm_cache_stats = torch.add(
-                self.uvm_cache_stats, self.local_uvm_cache_stats
-            )
-            self.local_uvm_cache_stats.zero_()
-
-    def prefetch_1way(self, linear_cache_indices: Tensor) -> None:
-        if self.cache_algorithm == CacheAlgorithm.LRU:
-            torch.ops.fbgemm.direct_mapped_lru_cache_populate_byte(
-                self.weights_uvm,
-                self.cache_hash_size_cumsum,
-                self.total_cache_hash_size,
-                self.cache_index_table_map,
-                self.weights_offsets,
-                self.weights_tys,
-                self.D_offsets,
-                linear_cache_indices,
-                self.lxu_cache_state,
-                self.lxu_cache_weights,
-                self.timestep_counter.get(),
-                self.lxu_state,
-                self.lxu_cache_miss_timestamp,
-            )
-        else:
-            raise ValueError("Direct Mapped for LRU only")
-
-        assert (
-            self.lxu_cache_locations_list.size() < self.max_prefetch_depth
-        ), f"self.lxu_cache_locations_list has grown to size: {self.lxu_cache_locations_list.size()}, this exceeds the maximum: {self.max_prefetch_depth}. This probably indicates an error in logic where prefetch() is being called more frequently than forward()"
-        self.lxu_cache_locations_list.push(
-            torch.ops.fbgemm.direct_mapped_lxu_cache_lookup(
-                linear_cache_indices,
-                self.lxu_cache_state,
-                self.total_cache_hash_size,
-            )
-        )
-
-    def _update_cache_miss_counter(
-        self,
-        lxu_cache_locations: Tensor,
-        linear_cache_indices: Tensor,
-    ) -> None:
-        CACHE_MISS = torch.tensor([-1], device=self.current_device, dtype=torch.int32)
-        CACHE_HIT = torch.tensor([-2], device=self.current_device, dtype=torch.int32)
-
-        cache_missed_locations = torch.where(
-            lxu_cache_locations == CACHE_MISS, linear_cache_indices, CACHE_HIT
-        )
-        unique_ids_list = torch.unique(cache_missed_locations)
-        unique_ids_count_list = torch.where(unique_ids_list == CACHE_HIT, 0, 1)
-
-        miss_count = torch.sum(unique_ids_count_list)
-
-        self.cache_miss_counter[0] += (miss_count > 0).to(torch.int64)
-
-        self.cache_miss_counter[1] += miss_count
-
-        # Number of unique requests
-        assert (
-            len(linear_cache_indices.size()) == 1
-        ), f"linear_cache_indices should be 1-D was {len(linear_cache_indices.size())}-D"
-
-        assert (
-            self.cache_miss_counter.size()[0] == 4
-        ), f"self.cache_miss_counter should be 4-D was {self.cache_miss_counter.size()[0]}-D"
-
-        self.cache_miss_counter[2] += torch.unique(linear_cache_indices).size()[0]
-
-        # Number of total requests
-        self.cache_miss_counter[3] += linear_cache_indices.size()[0]
-
-    def _update_tablewise_cache_miss(
-        self,
-        lxu_cache_locations: Tensor,
-        linear_cache_indices: Tensor,
-        offsets: Tensor,
-    ) -> None:
-        CACHE_MISS = torch.tensor([-1], device=self.current_device, dtype=torch.int32)
-        CACHE_HIT = torch.tensor([-2], device=self.current_device, dtype=torch.int32)
-
-        # pyre-ignore[6]:
-        # Incompatible parameter type [6]: Expected `typing.Sized` for 1st
-        # positional only parameter to call `len` but got `typing.Union[Tensor, nn.Module]`.
-        num_tables = len(self.cache_hash_size_cumsum) - 1
-        num_offsets_per_table = (len(offsets) - 1) // num_tables
-        cache_missed_locations = torch.where(
-            lxu_cache_locations == CACHE_MISS, linear_cache_indices, CACHE_HIT
-        )
-
-        for i in range(num_tables):
-            start = offsets[i * num_offsets_per_table]
-            end = offsets[(i + 1) * num_offsets_per_table]
-
-            current_cache_missed_locations = cache_missed_locations[start:end]
-            unique_ids_list = torch.unique(current_cache_missed_locations)
-            unique_ids_count_list = torch.where(unique_ids_list == CACHE_HIT, 0, 1)
-
-            miss_count = torch.sum(unique_ids_count_list)
-
-            self.table_wise_cache_miss[i] += miss_count
-
-    def forward(
-        self,
-        indices: Tensor,
-        offsets: Tensor,
-        per_sample_weights: Optional[Tensor] = None,
-    ) -> Tensor:
-        assert (
-            self.weight_initialized
-        ), "weight needs to be initialized before forward function"
-
-        # First bound check: check if the indices/offsets are within the boundary
-        # of the original embedding rows before pruning.
-        # Note that this is only applied when we enable pruning (if the perf becomes
-        # an issue, we can fuse it inside the remapping kernel).
-        if (
-            self.index_remapping_hash_table_cpu is not None
-            or self.index_remapping_hash_table.numel() > 0
-            or self.index_remappings_array.numel() > 0
-        ):
-            if self.bounds_check_mode_int != BoundsCheckMode.NONE.value:
-                torch.ops.fbgemm.bounds_check_indices(
-                    self.original_rows_per_table,
-                    indices,
-                    offsets,
-                    self.bounds_check_mode_int,
-                    self.bounds_check_warning,
-                    per_sample_weights,
-                )
-
-        # Index remapping changes input indices, and some of them becomes -1 (prunned rows).
-        # Hence, remapping should be done before prefetch and emb lookup
-        # so that these operations are with the remapped indices.
-        if self.index_remapping_hash_table_cpu is not None:
-            indices = self.index_remapping_hash_table_cpu.lookup(indices, offsets)
-        elif self.index_remapping_hash_table.numel() > 0:
-            # Convert from raw indices to pruned indices
-            indices = torch.ops.fbgemm.pruned_hashmap_lookup(
-                indices,
-                offsets,
-                self.index_remapping_hash_table,
-                self.index_remapping_hash_table_offsets,
-            )
-        elif self.index_remappings_array.numel() > 0:
-            indices = torch.ops.fbgemm.pruned_array_lookup(
-                indices,
-                offsets,
-                self.index_remappings_array,
-                self.index_remappings_array_offsets,
-            )
-        if self.timestep_prefetch_size.get() <= 0:
-            self.prefetch(indices, offsets)
-        self.timestep_prefetch_size.decrement()
-
-        lxu_cache_locations = self.lxu_cache_locations_list.pop()
-
-        # Second bound check: check if the indices/offsets are within the boundary
-        # of the pruned embedding rows after pruning.
-        # Note: we cast to int as a TorchScript workaround.
-        if self.bounds_check_mode_int != BoundsCheckMode.NONE.value:
-            torch.ops.fbgemm.bounds_check_indices(
-                self.rows_per_table,
-                indices,
-                offsets,
-                self.bounds_check_mode_int,
-                self.bounds_check_warning,
-                per_sample_weights,
-            )
-        # Note: CPU and CUDA ops use the same interface to facilitate JIT IR
-        # generation for CUDA/CPU. For CPU op, we don't need weights_uvm and
-        # weights_placements
-        return torch.ops.fbgemm.int_nbit_split_embedding_codegen_lookup_function(
-            dev_weights=self.weights_host if self.host_size > 0 else self.weights_dev,
-            uvm_weights=self.weights_uvm,
-            weights_placements=self.weights_placements,
-            weights_offsets=self.weights_offsets,
-            weights_tys=self.weights_tys,
-            D_offsets=self.D_offsets,
-            total_D=self.total_D,
-            max_int2_D=self.max_int2_D,
-            max_int4_D=self.max_int4_D,
-            max_int8_D=self.max_int8_D,
-            max_float16_D=self.max_float16_D,
-            max_float32_D=self.max_float32_D,
-            indices=indices,
-            offsets=offsets,
-            pooling_mode=int(self.pooling_mode),
-            indice_weights=per_sample_weights,
-            output_dtype=self.output_dtype,
-            lxu_cache_weights=self.lxu_cache_weights,
-            lxu_cache_locations=lxu_cache_locations,
-            row_alignment=self.row_alignment,
-            max_float8_D=self.max_float8_D,
-            fp8_exponent_bits=self.fp8_exponent_bits,
-            fp8_exponent_bias=self.fp8_exponent_bias,
-        )
-
-    def initialize_logical_weights_placements_and_offsets(
-        self,
-    ) -> None:
-        assert len(self.weights_physical_offsets) == len(self.embedding_specs)
-        assert len(self.weights_physical_offsets) == len(
-            self.weights_physical_placements
-        )
-        offsets = [self.weights_physical_offsets[t] for t in self.feature_table_map]
-        placements = [
-            self.weights_physical_placements[t] for t in self.feature_table_map
-        ]
-        self.weights_offsets = torch.tensor(
-            offsets, device=self.current_device, dtype=torch.int64
-        )
-        self.weights_placements = torch.tensor(
-            placements, device=self.current_device, dtype=torch.int32
-        )
-
-    def initialize_physical_weights_placements_and_offsets(
-        self,
-        cacheline_alignment: bool = True,
-    ) -> None:
-        # Initialize physical weights placements and offsets
-        # and host/dev/uvm sizes
-        weight_split: SplitState = nbit_construct_split_state(
-            self.embedding_specs,
-            cacheable=True,
-            row_alignment=self.row_alignment,
-            scale_bias_size_in_bytes=self.scale_bias_size_in_bytes,
-            cacheline_alignment=cacheline_alignment,
-        )
-        self.weights_physical_placements = [t.value for t in weight_split.placements]
-        self.weights_physical_offsets = weight_split.offsets
-        self.host_size = weight_split.host_size
-        self.dev_size = weight_split.dev_size
-        self.uvm_size = weight_split.uvm_size
-
-    @torch.jit.export
-    def reset_weights_placements_and_offsets(
-        self, device: torch.device, location: int
-    ) -> None:
-        # Reset device/location denoted in embedding specs
-        self.reset_embedding_spec_location(device, location)
-        # Initialize all physical/logical weights placements and offsets without initializing large dev weights tensor
-        self.initialize_physical_weights_placements_and_offsets()
-        self.initialize_logical_weights_placements_and_offsets()
-
-    def reset_embedding_spec_location(
-        self, device: torch.device, location: int
-    ) -> None:
-        # Overwrite location in embedding_specs with new location
-        # Use map since can't script enum call (ie. EmbeddingLocation(value))
-        INT_TO_EMBEDDING_LOCATION = {
-            0: EmbeddingLocation.DEVICE,
-            1: EmbeddingLocation.MANAGED,
-            2: EmbeddingLocation.MANAGED_CACHING,
-            3: EmbeddingLocation.HOST,
-        }
-        target_location = INT_TO_EMBEDDING_LOCATION[location]
-        self.current_device = device
-        self.row_alignment = 1 if target_location == EmbeddingLocation.HOST else 16
-        self.embedding_specs = [
-            (spec[0], spec[1], spec[2], spec[3], target_location)
-            for spec in self.embedding_specs
-        ]
-
-    def _apply_split(
-        self,
-        dev_size: int,
-        host_size: int,
-        uvm_size: int,
-        placements: List[int],
-        offsets: List[int],
-        enforce_hbm: bool,
-    ) -> None:
-        assert not self.weight_initialized, "Weights have already been initialized."
-        self.weight_initialized = True
-        self.weights_physical_placements = placements
-        self.weights_physical_offsets = offsets
-
-        self.host_size = host_size
-        self.dev_size = dev_size
-        self.uvm_size = uvm_size
-
-        self.initialize_logical_weights_placements_and_offsets()
-
-        if dev_size > 0:
-            self.weights_dev = torch.zeros(
-                dev_size,
-                device=self.current_device,
-                dtype=torch.uint8,
-            )
-
-        if host_size > 0:
-            self.weights_host = torch.zeros(
-                host_size, device=self.current_device, dtype=torch.uint8
-            )
-
-        if uvm_size > 0:
-            assert not self.use_cpu
-            if enforce_hbm:
-                if not torch.jit.is_scripting():
-                    logging.info("Enforce hbm for the cache location")
-                self.weights_uvm = torch.zeros(
-                    uvm_size,
-                    device=self.current_device,
-                    dtype=torch.uint8,
-                )
-            else:
-                self.weights_uvm = torch.zeros(
-                    uvm_size,
-                    out=torch.ops.fbgemm.new_unified_tensor(
-                        torch.zeros(1, device=self.D_offsets.device, dtype=torch.uint8),
-                        [uvm_size],
-                        self.uvm_host_mapped,
-                    ),
-                )
-
-    def _apply_cache_state(
-        self,
-        cache_state: CacheState,
-        cache_algorithm: CacheAlgorithm,
-        cache_load_factor: float,
-        cache_sets: int,
-        cache_reserved_memory: float,
-    ) -> None:
-        assert self.cache_assoc in [
-            1,
-            32,
-            64,
-        ], "Only 1-way or 32-way(64-way for AMD) implmeneted for now"
-
-        self.cache_algorithm = cache_algorithm
-        self.timestep_counter = torch.classes.fbgemm.AtomicCounter()
-        self.timestep_prefetch_size = torch.classes.fbgemm.AtomicCounter()
-
-        self.max_prefetch_depth = MAX_PREFETCH_DEPTH
-
-        if self.current_device.type == "meta":
-            # To reslove "Cannot copy out of meta tensor; no data!" error
-            lxu_cache_locations_empty = torch.empty(0, dtype=torch.int32).fill_(-1)
-        else:
-            lxu_cache_locations_empty = torch.empty(
-                0, device=self.current_device, dtype=torch.int32
-            ).fill_(-1)
-        self.lxu_cache_locations_list = torch.classes.fbgemm.TensorQueue(
-            lxu_cache_locations_empty
-        )
-
-        # NOTE: no cache for CPU mode!
-        if cache_state.total_cache_hash_size == 0 or self.use_cpu:
-            self.register_buffer(
-                "lxu_cache_weights",
-                torch.zeros(0, 0, device=self.current_device, dtype=torch.uint8),
-            )
-            # NOTE: make TorchScript work!
-            self.register_buffer(
-                "cache_hash_size_cumsum",
-                torch.zeros(1, dtype=torch.int64, device=self.current_device),
-                persistent=False,
-            )
-            self.register_buffer(
-                "total_cache_hash_size",
-                torch.zeros(1, dtype=torch.int64, device=self.current_device),
-                persistent=False,
-            )
-            self.register_buffer(
-                "cache_index_table_map",
-                torch.zeros(1, dtype=torch.int64, device=self.current_device),
-                persistent=False,
-            )
-            self.register_buffer(
-                "lxu_cache_state",
-                torch.zeros(1, dtype=torch.int64, device=self.current_device),
-                persistent=False,
-            )
-            self.register_buffer(
-                "lxu_state",
-                torch.zeros(1, dtype=torch.int64, device=self.current_device),
-                persistent=False,
-            )
-            self.register_buffer(
-                "lxu_cache_miss_timestamp",
-                torch.zeros(1, dtype=torch.int64, device=self.current_device),
-                persistent=False,
-            )
-            self.register_buffer(
-                "cache_miss_counter",
-                torch.tensor([0, 0, 0, 0], dtype=torch.int64),
-                persistent=False,
-            )
-            self.register_buffer(
-                "uvm_cache_stats",
-                torch.zeros(
-                    size=(self.uvm_cache_stats_size,),
-                    device=self.current_device,
-                    dtype=torch.int64,
-                ),
-                persistent=False,
-            )
-            self.register_buffer(
-                "local_uvm_cache_stats",
-                torch.zeros(
-                    size=(self.uvm_cache_stats_size,),
-                    device=self.current_device,
-                    dtype=torch.int32,
-                ),
-                persistent=False,
-            )
-            return
-
-        assert cache_load_factor > 0
-        if cache_sets <= 0:
-            total_memory = torch.cuda.get_device_properties(
-                self.current_device
-            ).total_memory
-            free_memory = (
-                total_memory
-                - torch.cuda.memory_reserved(self.current_device)
-                - int(cache_reserved_memory)
-            )
-            assert free_memory > 0
-            cache_sets = (
-                int(cache_state.total_cache_hash_size * cache_load_factor)
-                + self.cache_assoc
-                - 1
-            ) // self.cache_assoc
-            # Note that element_size has been included in max_D_cache (in Bytes)
-            cache_size = cache_sets * self.cache_assoc * self.max_D_cache
-            if cache_size > free_memory:
-                cache_sets = (
-                    int(1.0 * free_memory / self.max_D_cache) + self.cache_assoc - 1
-                ) // self.cache_assoc
-            cache_sets = 1 if cache_sets == 0 else cache_sets
-        cache_load_factor = (
-            1.0 * cache_sets * self.cache_assoc / int(cache_state.total_cache_hash_size)
-        )
-        assert cache_sets > 0
-        if cache_algorithm == CacheAlgorithm.LFU:
-            assert cache_sets < 2**24 - 1
-        cache_size = cache_sets * self.cache_assoc * self.max_D_cache
-        logging.info(
-            f"Using on-device cache with admission algorithm "
-            f"{cache_algorithm}, {cache_sets} sets, "
-            f"cache_load_factor: {cache_load_factor : .3f}, "
-            f"{cache_size / 1024.0 / 1024.0 / 1024.0 : .2f}GB"
-        )
-
-        self.total_cache_hash_size = cache_state.total_cache_hash_size
-        self.register_buffer(
-            "cache_hash_size_cumsum",
-            torch.tensor(
-                cache_state.cache_hash_size_cumsum,
-                device=self.current_device,
-                dtype=torch.int64,
-            ),
-        )
-        self.register_buffer(
-            "cache_index_table_map",
-            torch.tensor(
-                cache_state.cache_index_table_map,
-                device=self.current_device,
-                dtype=torch.int32,
-            ),
-        )
-        self.register_buffer(
-            "lxu_cache_state",
-            torch.zeros(
-                cache_sets,
-                self.cache_assoc,
-                device=self.current_device,
-                dtype=torch.int64,
-            ).fill_(-1),
-        )
-        self.register_buffer(
-            "lxu_cache_weights",
-            torch.zeros(
-                cache_sets * self.cache_assoc,
-                self.max_D_cache,
-                device=self.current_device,
-                dtype=torch.uint8,
-            ),
-        )
-        self.register_buffer(
-            "lxu_state",
-            torch.zeros(
-                size=(self.total_cache_hash_size + 1,)
-                if cache_algorithm == CacheAlgorithm.LFU
-                else (cache_sets, self.cache_assoc),
-                device=self.current_device,
-                dtype=torch.int64,
-            ),
-        )
-        if self.cache_assoc == 1:
-            self.register_buffer(
-                "lxu_cache_miss_timestamp",
-                torch.zeros(
-                    cache_sets,
-                    self.cache_assoc,
-                    device=self.current_device,
-                    dtype=torch.int64,
-                ),
-            )
-        else:
-            # make TorchScript work
-            self.register_buffer(
-                "lxu_cache_miss_timestamp",
-                torch.zeros(1, device=self.current_device, dtype=torch.int64),
-                persistent=False,
-            )
-        self.register_buffer(
-            "cache_miss_counter",
-            torch.tensor([0, 0, 0, 0], device=self.current_device, dtype=torch.int64),
-        )
-        self.register_buffer(
-            "uvm_cache_stats",
-            torch.zeros(
-                size=(self.uvm_cache_stats_size,),
-                device=self.current_device,
-                dtype=torch.int64,
-            ),
-            persistent=False,
-        )
-        self.register_buffer(
-            "local_uvm_cache_stats",
-            torch.zeros(
-                size=(self.uvm_cache_stats_size,),
-                device=self.current_device,
-                dtype=torch.int32,
-            ),
-            persistent=False,
-        )
-        if cache_algorithm not in (CacheAlgorithm.LFU, CacheAlgorithm.LRU):
-            raise ValueError(
-                f"cache_algorithm must be {CacheAlgorithm.LRU} "
-                f"or {CacheAlgorithm.LFU}"
-            )
-
-        if self.gather_uvm_cache_stats:
-            self.reset_uvm_cache_stats()
-
-    def reset_cache_states(self) -> None:
-        # pyre-fixme[29]:
-        #  `Union[BoundMethod[typing.Callable(Tensor.numel)[[Named(self, Tensor)],
-        #  int], Tensor], Tensor, nn.Module]` is not a function.
-        if not self.lxu_cache_weights.numel():
-            return
-        self.lxu_cache_state.fill_(-1)
-        self.lxu_state.fill_(0)
-        self.timestep_counter.reset()
-
-    @torch.jit.export
-    def split_embedding_weights(
-        self, split_scale_shifts: bool = True
-    ) -> List[Tuple[Tensor, Optional[Tensor]]]:
-        """
-        Returns a list of weights, split by table
-        """
-        assert self.weight_initialized
-        splits: List[Tuple[Tensor, Optional[Tensor]]] = []
-        for t, (_, rows, dim, weight_ty, _) in enumerate(self.embedding_specs):
-            placement = self.weights_physical_placements[t]
-            if placement == EmbeddingLocation.DEVICE.value:
-                weights = self.weights_dev
-            elif placement == EmbeddingLocation.HOST.value:
-                weights = self.weights_host
-            else:
-                weights = self.weights_uvm
-            offset = self.weights_physical_offsets[t]
-            weights_shifts = weights.detach()[
-                offset : offset
-                + rows
-                * rounded_row_size_in_bytes(
-                    dim, weight_ty, self.row_alignment, self.scale_bias_size_in_bytes
-                )
-            ].view(
-                rows,
-                rounded_row_size_in_bytes(
-                    dim, weight_ty, self.row_alignment, self.scale_bias_size_in_bytes
-                ),
-            )
-
-            if split_scale_shifts:
-                # remove the padding at the end of each row.
-                weights_shifts = weights_shifts[
-                    :,
-                    : unpadded_row_size_in_bytes(
-                        dim, weight_ty, self.scale_bias_size_in_bytes
-                    ),
-                ]
-                if (
-                    weight_ty == SparseType.INT8
-                    or weight_ty == SparseType.INT4
-                    or weight_ty == SparseType.INT2
-                ):
-                    splits.append(
-                        (
-                            weights_shifts[:, self.scale_bias_size_in_bytes :],
-                            weights_shifts[:, : self.scale_bias_size_in_bytes],
-                        )
-                    )
-                else:
-                    assert (
-                        weight_ty == SparseType.FP8
-                        or weight_ty == SparseType.FP16
-                        or weight_ty == SparseType.FP32
-                    )
-                    splits.append(
-                        (
-                            weights_shifts,
-                            None,
-                        )
-                    )
-            else:
-                splits.append((weights_shifts, None))
-
-        return splits
-
-    @torch.jit.export
-    def initialize_weights(self) -> None:
-        if not self.weight_initialized:
-            self._apply_split(
-                self.dev_size,
-                self.host_size,
-                self.uvm_size,
-                self.weights_physical_placements,
-                self.weights_physical_offsets,
-                self.enforce_hbm,
-            )
-            self.weight_initialized = True
-
-    def fill_random_weights(self) -> None:
-        """
-        Fill the buffer with random weights, table by table
-        FIXME: make it in-place fill.
-        """
-        self.initialize_weights()
-        weights = self.split_embedding_weights()
-        for dest_weight in weights:
-            dest_weight[0].copy_(
-                torch.randint(
-                    0,
-                    255,
-                    size=dest_weight[0].shape,
-                    dtype=torch.uint8,
-                    device=self.current_device,
-                )
-            )
-
-    def assign_embedding_weights(
-        self, q_weight_list: List[Tuple[Tensor, Optional[Tensor]]]
-    ) -> None:
-        """
-        Assigns self.split_embedding_weights() with values from the input list of weights and scale_shifts.
-        """
-        weights = self.split_embedding_weights()
-        assert len(q_weight_list) == len(weights)
-
-        for dest_weight, input_weight in zip(weights, q_weight_list):
-            dest_weight[0].copy_(input_weight[0])
-            if input_weight[1] is not None:
-                assert dest_weight[1] is not None
-                dest_weight[1].copy_(input_weight[1])
-            else:
-                assert dest_weight[1] is None
-
-    @torch.jit.export
-    def set_index_remappings_array(
-        self,
-        index_remapping: List[Tensor],
-    ) -> None:
-        rows: List[int] = [e[1] for e in self.embedding_specs]
-        index_remappings_array_offsets = [0]
-        original_feature_rows = torch.jit.annotate(List[int], [])
-        last_offset = 0
-        for t, mapping in enumerate(index_remapping):
-            if mapping is not None:
-                current_original_row = mapping.numel()
-                last_offset += current_original_row
-                original_feature_rows.append(current_original_row)
-            else:
-                original_feature_rows.append(rows[t])
-            index_remappings_array_offsets.append(last_offset)
-
-        self.index_remappings_array_offsets = torch.tensor(
-            index_remappings_array_offsets,
-            device=self.current_device,
-            dtype=torch.int64,
-        )
-        if len(original_feature_rows) == 0:
-            original_feature_rows = rows
-        self.original_rows_per_table = torch.tensor(
-            [original_feature_rows[t] for t in self.feature_table_map],
-            device=self.current_device,
-            dtype=torch.int64,
-        )
-        if self.index_remappings_array_offsets[-1] == 0:
-            self.index_remappings_array = torch.empty(
-                0, dtype=torch.int32, device=self.current_device
-            )
-        else:
-            index_remappings_filter_nones = []
-            for mapping in index_remapping:
-                if mapping is not None:
-                    index_remappings_filter_nones.append(mapping)
-            self.index_remappings_array = torch.cat(index_remappings_filter_nones).to(
-                self.current_device
-            )
-
-    def set_index_remappings(
-        self,
-        index_remapping: List[Tensor],
-        pruning_hash_load_factor: float = 0.5,
-        use_array_for_index_remapping: bool = True,
-    ) -> None:
-        rows: List[int] = [e[1] for e in self.embedding_specs]
-        T = len(self.embedding_specs)
-        # Hash mapping pruning
-        if not use_array_for_index_remapping:
-            capacities = [
-                round_up(int(row * 1.0 / pruning_hash_load_factor), 32)
-                if index_remap is not None
-                else 0
-                for (index_remap, row) in zip(index_remapping, rows)
-            ]
-            hash_table = torch.empty(
-                (sum(capacities), 2),
-                dtype=torch.int32,
-            )
-            hash_table[:, :] = -1
-            hash_table_offsets = torch.tensor([0] + list(accumulate(capacities))).long()
-
-            merged_index_remappings = [
-                mapping if mapping is not None else Tensor(list(range(row)))
-                for (mapping, row) in zip(index_remapping, rows)
-            ]
-            original_feature_rows = [
-                mapping.numel() for mapping in merged_index_remappings
-            ]
-            if len(original_feature_rows) == 0:
-                original_feature_rows = rows
-            self.original_rows_per_table = torch.tensor(
-                [original_feature_rows[t] for t in self.feature_table_map],
-                device=self.current_device,
-                dtype=torch.int64,
-            )
-            dense_indices = torch.cat(merged_index_remappings, dim=0).int()
-            indices = torch.cat(
-                [torch.arange(row) for row in original_feature_rows], dim=0
-            ).int()
-            offsets = torch.tensor([0] + list(accumulate(original_feature_rows))).int()
-
-            if self.use_cpu:
-                self.index_remapping_hash_table_cpu = (
-                    torch.classes.fbgemm.PrunedMapCPU()
-                )
-                self.index_remapping_hash_table_cpu.insert(
-                    indices, dense_indices, offsets, T
-                )
-            else:
-                # pruned_hashmap_insert only has cpu implementation: Move dense_indices to CPU
-                torch.ops.fbgemm.pruned_hashmap_insert(
-                    indices,
-                    dense_indices.cpu(),
-                    offsets,
-                    hash_table,
-                    hash_table_offsets,
-                )
-                self.index_remapping_hash_table = hash_table.to(self.current_device)
-                self.index_remapping_hash_table_offsets = hash_table_offsets.to(
-                    self.current_device
-                )
-                self.index_remapping_hash_table_cpu = None
-        # Array mapping pruning
-        else:
-            self.set_index_remappings_array(index_remapping)
-
-    def _embedding_inplace_update_per_table(
-        self,
-        update_table_idx: int,
-        update_row_indices: List[int],
-        update_weights: Tensor,
-    ) -> None:
-        row_size = len(update_row_indices)
-        if row_size == 0:
-            return
-        # pyre-fixme[9]: update_row_indices has type `List[int]`; used as `Tensor`.
-        update_row_indices = torch.tensor(
-            update_row_indices,
-            device=self.current_device,
-            dtype=torch.int64,
-        )
-        table_values = self.split_embedding_weights(split_scale_shifts=False)[
-            update_table_idx
-        ]
-        table_values[0].scatter_(
-            dim=0,
-            # pyre-fixme[16]: `List` has no attribute `view`.
-            index=update_row_indices.view(row_size, 1).expand_as(update_weights),
-            src=update_weights,
-        )
-
-    @torch.jit.export
-    def embedding_inplace_update(
-        self,
-        update_table_indices: List[int],
-        update_row_indices: List[List[int]],
-        update_weights: List[Tensor],
-    ) -> None:
-        for i in range(len(update_table_indices)):
-            self._embedding_inplace_update_per_table(
-                update_table_indices[i],
-                update_row_indices[i],
-                update_weights[i],
-            )
-
-    def embedding_inplace_update_internal(
-        self,
-        update_table_indices: List[int],
-        update_row_indices: List[int],
-        update_weights: Tensor,
-    ) -> None:
-        assert len(update_table_indices) == len(update_row_indices)
-        update_offsets = []
-        update_offset = 0
-        for table_idx in update_table_indices:
-            D_bytes = rounded_row_size_in_bytes(
-                self.embedding_specs[table_idx][2],
-                self.embedding_specs[table_idx][3],
-                self.row_alignment,
-                self.scale_bias_size_in_bytes,
-            )
-            update_offsets.append(update_offset)
-            update_offset += D_bytes
-        update_offsets.append(update_offset)
-
-        # pyre-fixme[9]: update_table_indices has type `List[int]`; used as `Tensor`.
-        update_table_indices = torch.tensor(
-            update_table_indices,
-            device=self.current_device,
-            dtype=torch.int32,
-        )
-        # pyre-fixme[9]: update_row_indices has type `List[int]`; used as `Tensor`.
-        update_row_indices = torch.tensor(
-            update_row_indices,
-            device=self.current_device,
-            dtype=torch.int64,
-        )
-        update_offsets = torch.tensor(
-            update_offsets,
-            device=self.current_device,
-            dtype=torch.int64,
-        )
-
-        # Only support array based pruning for now.
-        assert self.index_remapping_hash_table_cpu is None
-        assert self.index_remapping_hash_table.numel() == 0
-        assert self.index_remappings_array.numel() >= 0
-
-        if self.index_remappings_array.numel() > 0:
-            update_row_indices = torch.ops.fbgemm.pruned_array_lookup_from_row_idx(
-                update_row_indices,
-                update_table_indices,
-                self.index_remappings_array,
-                self.index_remappings_array_offsets,
-            )
-
-        lxu_cache_locations = None
-        # pyre-fixme[29]:
-        #  `Union[BoundMethod[typing.Callable(Tensor.numel)[[Named(self, Tensor)],
-        #  int], Tensor], Tensor, nn.Module]` is not a function.
-        if self.lxu_cache_weights.numel() > 0:
-            linear_cache_indices = (
-                torch.ops.fbgemm.linearize_cache_indices_from_row_idx(
-                    self.cache_hash_size_cumsum,
-                    update_table_indices,
-                    update_row_indices,
-                )
-            )
-
-            if self.cache_assoc in [32, 64]:
-                # 64 for AMD
-                self.prefetch_32way(linear_cache_indices)
-            elif self.cache_assoc == 1:
-                self.prefetch_1way(linear_cache_indices)
-            else:
-                raise ValueError(f"{self.cache_assoc} not in [1, 32, 64]")
-
-            lxu_cache_locations = self.lxu_cache_locations_list.pop()
-
-        torch.ops.fbgemm.emb_inplace_update(
-            dev_weights=self.weights_host if self.host_size > 0 else self.weights_dev,
-            uvm_weights=self.weights_uvm,
-            weights_placements=self.weights_placements,
-            weights_offsets=self.weights_offsets,
-            weights_tys=self.weights_tys,
-            D_offsets=self.D_offsets,
-            update_weights=update_weights,
-            update_table_indices=update_table_indices,
-            update_row_indices=update_row_indices,
-            update_offsets=update_offsets,
-            row_alignment=self.row_alignment,
-            lxu_cache_weights=self.lxu_cache_weights,
-            lxu_cache_locations=lxu_cache_locations,
-        )
-=======
 from fbgemm_gpu.split_embedding_configs import EmbOptimType as OptimType, SparseType
 from fbgemm_gpu.split_table_batched_embeddings_ops_common import (
     BoundsCheckMode,
@@ -3396,5 +64,4 @@
     modules as needed in their scripts.
     \033[0m""",
     DeprecationWarning,
-)
->>>>>>> f97fe45d
+)