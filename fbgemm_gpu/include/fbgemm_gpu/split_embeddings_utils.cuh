/*
 * Copyright (c) Meta Platforms, Inc. and affiliates.
 * All rights reserved.
 *
 * This source code is licensed under the BSD-style license found in the
 * LICENSE file in the root directory of this source tree.
 */

#pragma once

#include <ATen/ATen.h>
#include <cuda.h>
#include <cuda_runtime.h>
#include "fbgemm_gpu/embedding_common.h"

// These values are adjusted in backward based on B and T
constexpr int DEFAULT_INFO_NUM_BITS = 32;
constexpr int DEFAULT_INFO_B_NUM_BITS = 26;
constexpr uint32_t DEFAULT_INFO_B_MASK = (1u << DEFAULT_INFO_B_NUM_BITS) - 1;
constexpr uint32_t MAX_T =
    (1u << (DEFAULT_INFO_NUM_BITS - DEFAULT_INFO_B_NUM_BITS)) - 1;
constexpr uint32_t MAX_B = (1u << DEFAULT_INFO_B_NUM_BITS) - 1;

/**
 * "Transpose" embedding inputs by sorting indices by their values.
 * Logically this transpose compressed sparse row (CSR) representation
 * stored in indices and offsets to compressed sparse column (CSC).
 */
std::tuple<
    at::Tensor /*linear_indices*/,
    at::Tensor /*linear_indices_sorted*/,
    at::Tensor /*infos_sorted*/,
    at::Tensor /*sorted_linear_indices_run*/,
    at::Tensor /*sorted_linear_indices_run_lengths*/,
    at::Tensor /*sorted_linear_indices_num_runs*/,
    at::Tensor /*sorted_linear_indices_cumulative_run_lengths*/>
transpose_embedding_input(
    at::Tensor hash_size_cumsum,
    int64_t total_hash_size_bits,
    at::Tensor indices,
    at::Tensor offsets,
    bool nobag = false,
    const c10::optional<at::Tensor>& vbe_b_t_map = c10::optional<at::Tensor>(),
    const int64_t info_B_num_bits = 26,
    const int64_t info_B_mask = 0x2FFFFFF);
<<<<<<< HEAD
=======

std::tuple<int64_t, int64_t>
get_infos_metadata(at::Tensor unused, int64_t B, int64_t T);

std::tuple<int32_t, uint32_t> adjust_info_B_num_bits(int32_t B, int32_t T);
>>>>>>> f97fe45d

// Use these functions instead of directly calling cub functions
// to reduce code size and compilation time.
// Arguments are the same as cub::DeviceRadixSort::SortPairs
#define DECL_RADIX_SORT_PAIRS_FN(KeyT, ValueT) \
  cudaError_t radix_sort_pairs(                \
      void* d_temp_storage,                    \
      size_t& temp_storage_bytes,              \
      const KeyT* d_keys_in,                   \
      KeyT* d_keys_out,                        \
      const ValueT* d_values_in,               \
      ValueT* d_values_out,                    \
      int num_items,                           \
      int begin_bit = 0,                       \
      int end_bit = sizeof(KeyT) * 8,          \
      cudaStream_t stream = 0,                 \
      bool debug_synchronous = false)

DECL_RADIX_SORT_PAIRS_FN(int64_t, float);
DECL_RADIX_SORT_PAIRS_FN(int64_t, double);
DECL_RADIX_SORT_PAIRS_FN(int64_t, int64_t);
DECL_RADIX_SORT_PAIRS_FN(int64_t, int32_t);

#undef DECL_RADIX_SORT_PAIRS_FN

void populate_vbe_metadata_foreach_sample_inplace(
    fbgemm_gpu::VBEMetadata& vbe_metadata,
    const at::Tensor& D_offsets,
    const int32_t D,
    const bool nobag,
    const int32_t info_B_num_bits,
    const int64_t total_B);<|MERGE_RESOLUTION|>--- conflicted
+++ resolved
@@ -43,14 +43,11 @@
     const c10::optional<at::Tensor>& vbe_b_t_map = c10::optional<at::Tensor>(),
     const int64_t info_B_num_bits = 26,
     const int64_t info_B_mask = 0x2FFFFFF);
-<<<<<<< HEAD
-=======
 
 std::tuple<int64_t, int64_t>
 get_infos_metadata(at::Tensor unused, int64_t B, int64_t T);
 
 std::tuple<int32_t, uint32_t> adjust_info_B_num_bits(int32_t B, int32_t T);
->>>>>>> f97fe45d
 
 // Use these functions instead of directly calling cub functions
 // to reduce code size and compilation time.
