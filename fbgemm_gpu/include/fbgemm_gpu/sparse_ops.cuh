--- conflicted
+++ resolved
@@ -10,11 +10,8 @@
 #define HIPCUB_ARCH 1
 #endif
 
-<<<<<<< HEAD
-=======
 #include <ATen/ATen.h>
 #include <ATen/cuda/detail/KernelUtils.h>
->>>>>>> 5219dc42
 #include <cuda.h>
 
 // clang-format off
