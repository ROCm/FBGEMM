--- conflicted
+++ resolved
@@ -24,9 +24,6 @@
 
 #include <hip/hip_runtime.h>
 #include <hip/hip_fp16.h>
-<<<<<<< HEAD
-#include "split_tbe_common_hip.h"
-=======
 #include "../codegen/embedding_forward_template_helpers_hip.cuh"
 
 typedef int32_t  int32x4_t __attribute__((ext_vector_type(4)));
@@ -652,7 +649,6 @@
             llvm_amdgcn_raw_buffer_store_fp32x2(*reinterpret_cast<floatx2_t*>(&acc[14]), out_res, 64*2*sizeof(floatx4_t) + (lane_id + 64 * 3) * sizeof(floatx2_t), 0, 0);
     }
 };
->>>>>>> 739402e6
 
 template <
     typename emb_t,
