# Copyright (c) Meta Platforms, Inc. and affiliates.
# All rights reserved.
<<<<<<< HEAD
=======
#
>>>>>>> f97fe45d
# This source code is licensed under the BSD-style license found in the
# LICENSE file in the root directory of this source tree.

################################################################################
# CMake Prelude
################################################################################

cmake_minimum_required(VERSION 3.16 FATAL_ERROR)

list(APPEND CMAKE_MODULE_PATH "${CMAKE_CURRENT_SOURCE_DIR}/cmake/modules")

# Define function to extract filelists from defs.bzl file
function(get_filelist name outputvar)
  execute_process(
    COMMAND "${PYTHON_EXECUTABLE}" -c
            "exec(open('defs.bzl').read());print(';'.join(${name}))"
    WORKING_DIRECTORY "${CMAKE_CURRENT_SOURCE_DIR}"
    OUTPUT_VARIABLE _tempvar
    RESULT_VARIABLE _resvar
    ERROR_VARIABLE _errvar)
  if (NOT "${_resvar}" EQUAL "0")
    message(WARNING "Failed to execute Python (${PYTHON_EXECUTABLE})\n"
      "Result: ${_resvar}\n"
      "Error: ${_errvar}\n")
  endif()
  string(REPLACE "\n" "" _tempvar "${_tempvar}")
  set(${outputvar} ${_tempvar} PARENT_SCOPE)
endfunction()


################################################################################
# FBGEMM C++ Setup
################################################################################

# Set the default C++ standard to C++17
# Individual targets can have this value overridden; see
# https://cmake.org/cmake/help/latest/prop_tgt/CXX_STANDARD.html
set(CMAKE_CXX_STANDARD 17)
set(CMAKE_CXX_EXTENSIONS OFF)
set(CMAKE_CXX_STANDARD_REQUIRED ON)
set(CMAKE_CXX_VISIBILITY_PRESET hidden)

# Set the default C standard to C11
# Individual targets can have this value overridden; see
# https://cmake.org/cmake/help/latest/prop_tgt/C_STANDARD.html
set(CMAKE_C_STANDARD 11)
set(CMAKE_C_EXTENSIONS OFF)
set(CMAKE_C_STANDARD_REQUIRED ON)

# Check if given flag is supported and append it to provided outputvar
# Also define HAS_UPPER_CASE_FLAG_NAME variable
# From: https://github.com/pytorch/pytorch/blob/62c8d30f9f6715d0b60d78fb5f5913a2f3bd185b/cmake/public/utils.cmake#L579
# Usage:
#   append_cxx_flag_if_supported("-Werror" CMAKE_CXX_FLAGS)
function(append_cxx_flag_if_supported flag outputvar)
    string(TOUPPER "HAS${flag}" _FLAG_NAME)
    string(REGEX REPLACE "[=-]" "_" _FLAG_NAME "${_FLAG_NAME}")
    check_cxx_compiler_flag("${flag}" ${_FLAG_NAME})
    if(${_FLAG_NAME})
        string(APPEND ${outputvar} " ${flag}")
        set(${outputvar} "${${outputvar}}" PARENT_SCOPE)
    endif()
endfunction()

function(target_compile_options_if_supported target flag)
  set(_compile_options "")
  append_cxx_flag_if_supported("${flag}" _compile_options)
  if(NOT "${_compile_options}" STREQUAL "")
    target_compile_options(${target} PRIVATE ${flag})
  endif()
endfunction()


################################################################################
# FBGEMM Build Kickstart
################################################################################

project(fbgemm VERSION 0.1 LANGUAGES CXX C)

# Install libraries into correct locations on all platforms
include(GNUInstallDirs)

# Load Python
find_package(PythonInterp)

set(FBGEMM_LIBRARY_TYPE "default"
  CACHE STRING
  "Type of library (shared, static, or default) to build")

set_property(CACHE FBGEMM_LIBRARY_TYPE PROPERTY STRINGS default static shared)
option(FBGEMM_BUILD_TESTS "Build fbgemm unit tests" ON)
option(FBGEMM_BUILD_BENCHMARKS "Build fbgemm benchmarks" ON)
option(FBGEMM_BUILD_DOCS "Build fbgemm documentation" OFF)
option(FBGEMM_BUILD_FBGEMM_GPU "Build fbgemm_gpu library" OFF)

if(FBGEMM_BUILD_TESTS)
  enable_testing()
endif()

set(FBGEMM_SOURCE_DIR ${CMAKE_CURRENT_SOURCE_DIR})
set(FBGEMM_BINARY_DIR ${CMAKE_CURRENT_BINARY_DIR})
set(FBGEMM_THIRDPARTY_DIR ${FBGEMM_BINARY_DIR}/third_party)
set(CMAKE_EXPORT_COMPILE_COMMANDS ON)

# Add address sanitizer
set(USE_SANITIZER "" CACHE STRING "options include address, leak, ...")

# Check if compiler supports avx512
include(CheckCXXCompilerFlag)
if(MSVC)
  CHECK_CXX_COMPILER_FLAG(/arch:AVX512 COMPILER_SUPPORTS_AVX512)
  set(MSVC_BOOL True)
else(MSVC)
  CHECK_CXX_COMPILER_FLAG(-mavx512f COMPILER_SUPPORTS_AVX512)
  set(MSVC_BOOL False)
endif(MSVC)
if(NOT COMPILER_SUPPORTS_AVX512)
  message(FATAL_ERROR "A compiler with AVX512 support is required.")
endif()

# We should default to a Release build
if (NOT CMAKE_BUILD_TYPE OR CMAKE_BUILD_TYPE STREQUAL "")
    set(CMAKE_BUILD_TYPE "Release" CACHE STRING "" FORCE)
endif()

# Check if compiler supports OpenMP
find_package(OpenMP)
if (OpenMP_FOUND)
  message(WARNING "OpenMP found! OpenMP_C_INCLUDE_DIRS = ${OpenMP_C_INCLUDE_DIRS}")
  include_directories(${OpenMP_C_INCLUDE_DIRS})
  set (CMAKE_C_FLAGS "${CMAKE_C_FLAGS} ${OpenMP_C_FLAGS}")
  set (CMAKE_CXX_FLAGS "${CMAKE_CXX_FLAGS} ${OpenMP_CXX_FLAGS}")
  set (CMAKE_EXE_LINKER_FLAGS "${CMAKE_EXE_LINKER_FLAGS} ${OpenMP_EXE_LINKER_FLAGS}")
else()
  message(WARNING "OpenMP is not supported by the compiler")
endif()

# Define file lists
get_filelist("get_fbgemm_generic_srcs(with_base=True)" FBGEMM_GENERIC_SRCS)
get_filelist("get_fbgemm_avx2_srcs(msvc=${MSVC_BOOL})" FBGEMM_AVX2_SRCS)
get_filelist("get_fbgemm_inline_avx2_srcs(msvc=${MSVC_BOOL})"
  FBGEMM_AVX2_INLINE_SRCS)
get_filelist("get_fbgemm_avx512_srcs(msvc=${MSVC_BOOL})" FBGEMM_AVX512_SRCS)
get_filelist("get_fbgemm_inline_avx512_srcs(msvc=${MSVC_BOOL})"
  FBGEMM_AVX512_INLINE_SRCS)
get_filelist("get_fbgemm_public_headers()" FBGEMM_PUBLIC_HEADERS)

add_library(fbgemm_generic OBJECT ${FBGEMM_GENERIC_SRCS})
add_library(fbgemm_avx2 OBJECT ${FBGEMM_AVX2_SRCS} ${FBGEMM_AVX2_INLINE_SRCS})
add_library(fbgemm_avx512 OBJECT
  ${FBGEMM_AVX512_SRCS} ${FBGEMM_AVX512_INLINE_SRCS})

# Make libraries depend on defs.bzl
add_custom_target(defs.bzl DEPENDS defs.bzl)
add_dependencies(fbgemm_generic defs.bzl)
add_dependencies(fbgemm_avx2 defs.bzl)
add_dependencies(fbgemm_avx512 defs.bzl)

# On Windows:
# 1)  Adding definition of ASMJIT_STATIC to avoid generating asmjit function
#     calls with _dllimport attribute
# 2)  MSVC uses /MD in default cxx compiling flags,
# Need to change it to /MT in static case
if(MSVC)
  set (CMAKE_CXX_FLAGS "${CMAKE_CXX_FLAGS} /wd4244 /wd4267 /wd4305 /wd4309")
  if(FBGEMM_LIBRARY_TYPE STREQUAL "static")
    target_compile_definitions(fbgemm_generic PRIVATE ASMJIT_STATIC)
    target_compile_definitions(fbgemm_avx2 PRIVATE ASMJIT_STATIC)
    target_compile_definitions(fbgemm_avx512 PRIVATE ASMJIT_STATIC)
    foreach(flag_var
      CMAKE_CXX_FLAGS CMAKE_CXX_FLAGS_DEBUG CMAKE_CXX_FLAGS_RELEASE
      CMAKE_CXX_FLAGS_MINSIZEREL CMAKE_CXX_FLAGS_RELWITHDEBINFO)
      if(${flag_var} MATCHES "/MD")
        string(REGEX REPLACE "/MD" "/MT" ${flag_var} "${${flag_var}}")
      endif(${flag_var} MATCHES "/MD")
    endforeach(flag_var)
  endif()
  target_compile_options(fbgemm_avx2 PRIVATE "/arch:AVX2")
  target_compile_options(fbgemm_avx512 PRIVATE "/arch:AVX512")
else(MSVC)
  string(APPEND CMAKE_CXX_FLAGS " -Wall")
  string(APPEND CMAKE_CXX_FLAGS " -Wextra")
  string(APPEND CMAKE_CXX_FLAGS " -Werror")
  string(APPEND CMAKE_CXX_FLAGS " -Wno-deprecated-declarations")
  target_compile_options(fbgemm_avx2 PRIVATE
    "-m64" "-mavx2" "-mf16c" "-mfma")
  target_compile_options(fbgemm_avx512 PRIVATE
    "-m64" "-mavx2" "-mfma" "-mavx512f" "-mavx512bw" "-mavx512dq"
    "-mavx512vl")
  set_source_files_properties(
    src/FbgemmFP16UKernelsAvx2.cc
    src/FbgemmFP16UKernelsAvx512.cc
    src/FbgemmFP16UKernelsAvx512_256.cc
    PROPERTIES COMPILE_FLAGS "-masm=intel")
  set_source_files_properties(
    src/FbgemmI64.cc
    src/FbgemmI8Depthwise3DAvx2.cc
    src/FbgemmI8DepthwiseAvx2.cc
    src/UtilsAvx2.cc
    PROPERTIES COMPILE_FLAGS "-Wno-uninitialized")
  set_source_files_properties(src/PackMatrix.cc
    PROPERTIES COMPILE_FLAGS "-Wno-infinite-recursion")
  # Workaround for https://gcc.gnu.org/bugzilla/show_bug.cgi?id=80947
  if(CMAKE_COMPILER_IS_GNUCXX AND (CMAKE_CXX_COMPILER_VERSION VERSION_LESS 8.3.0))
    set_source_files_properties(
      src/GenerateKernelU8S8S32ACC32.cc
      src/GenerateKernelDirectConvU8S8S32ACC32.cc
      PROPERTIES COMPILE_FLAGS "-Wno-attributes")
  endif()

endif(MSVC)

if(USE_SANITIZER)
  target_compile_options(fbgemm_generic PRIVATE
    "-fsanitize=${USE_SANITIZER}" "-fno-omit-frame-pointer")
  target_compile_options(fbgemm_avx2 PRIVATE
    "-fsanitize=${USE_SANITIZER}" "-fno-omit-frame-pointer")
  target_compile_options(fbgemm_avx512 PRIVATE
    "-fsanitize=${USE_SANITIZER}" "-fno-omit-frame-pointer")
endif()

message(WARNING "==========")
message(WARNING "CMAKE_BUILD_TYPE = ${CMAKE_BUILD_TYPE}")
message(WARNING "CMAKE_CXX_FLAGS_DEBUG is ${CMAKE_CXX_FLAGS_DEBUG}")
message(WARNING "CMAKE_CXX_FLAGS_RELEASE is ${CMAKE_CXX_FLAGS_RELEASE}")
message(WARNING "==========")

if(NOT TARGET asmjit)
  #Download asmjit from github if ASMJIT_SRC_DIR is not specified.
  if(NOT DEFINED ASMJIT_SRC_DIR)
    set(ASMJIT_SRC_DIR "${FBGEMM_SOURCE_DIR}/third_party/asmjit"
      CACHE STRING "asmjit source directory from submodules")
  endif()

  #build asmjit
  #For MSVC shared build, asmjit needs to be shared also.
  if (MSVC AND (FBGEMM_LIBRARY_TYPE STREQUAL "shared"))
    set(ASMJIT_STATIC OFF)
  else()
    set(ASMJIT_STATIC ON)
  endif()

  add_subdirectory("${ASMJIT_SRC_DIR}" "${FBGEMM_BINARY_DIR}/asmjit")
  set_property(TARGET asmjit PROPERTY POSITION_INDEPENDENT_CODE ON)
  # add a flag required for mac build
  if(NOT MSVC)
    target_compile_options(asmjit PRIVATE "-Wno-sign-conversion")
  endif()

  if("${CMAKE_CXX_COMPILER_ID}" MATCHES "Clang" AND CMAKE_CXX_COMPILER_VERSION VERSION_GREATER 13.0.0)
    # See https://github.com/pytorch/pytorch/issues/74352, https://github.com/pytorch/FBGEMM/issues/1173
    target_compile_options_if_supported(asmjit -Wno-deprecated-copy)
    target_compile_options_if_supported(asmjit -Wno-unused-but-set-variable)
  endif()
endif()

if(NOT TARGET cpuinfo)
  #Download cpuinfo from github if CPUINFO_SOURCE_DIR is not specified.
  if(NOT DEFINED CPUINFO_SOURCE_DIR)
    set(CPUINFO_SOURCE_DIR "${FBGEMM_SOURCE_DIR}/third_party/cpuinfo"
      CACHE STRING "cpuinfo source directory from submodules")
  endif()

  #build cpuinfo
  set(CPUINFO_BUILD_UNIT_TESTS OFF CACHE BOOL "Do not build cpuinfo unit tests")
  set(CPUINFO_BUILD_MOCK_TESTS OFF CACHE BOOL "Do not build cpuinfo mock tests")
  set(CPUINFO_BUILD_BENCHMARKS OFF CACHE BOOL "Do not build cpuinfo benchmarks")
  set(CPUINFO_LIBRARY_TYPE static CACHE STRING "Set lib type to static")
  #Select static runtime, needed for static build for MSVC
  set(CPUINFO_RUNTIME_TYPE static CACHE STRING "Set runtime to static")
  add_subdirectory("${CPUINFO_SOURCE_DIR}" "${FBGEMM_BINARY_DIR}/cpuinfo")
  set_property(TARGET cpuinfo PROPERTY POSITION_INDEPENDENT_CODE ON)
endif()

target_include_directories(fbgemm_generic BEFORE
      PUBLIC $<BUILD_INTERFACE:${FBGEMM_SOURCE_DIR}>
      PUBLIC $<BUILD_INTERFACE:${FBGEMM_SOURCE_DIR}/include>
      PRIVATE "${ASMJIT_SRC_DIR}/src"
      PRIVATE "${CPUINFO_SOURCE_DIR}/include")

target_include_directories(fbgemm_avx2 BEFORE
      PUBLIC $<BUILD_INTERFACE:${FBGEMM_SOURCE_DIR}>
      PUBLIC $<BUILD_INTERFACE:${FBGEMM_SOURCE_DIR}/include>
      PRIVATE "${ASMJIT_SRC_DIR}/src"
      PRIVATE "${CPUINFO_SOURCE_DIR}/include")

target_include_directories(fbgemm_avx512 BEFORE
      PUBLIC $<BUILD_INTERFACE:${FBGEMM_SOURCE_DIR}>
      PUBLIC $<BUILD_INTERFACE:${FBGEMM_SOURCE_DIR}/include>
      PRIVATE "${ASMJIT_SRC_DIR}/src"
      PRIVATE "${CPUINFO_SOURCE_DIR}/include")

if(FBGEMM_LIBRARY_TYPE STREQUAL "default")
  add_library(fbgemm
    $<TARGET_OBJECTS:fbgemm_generic>
    $<TARGET_OBJECTS:fbgemm_avx2>
    $<TARGET_OBJECTS:fbgemm_avx512>)
elseif(FBGEMM_LIBRARY_TYPE STREQUAL "shared")
  add_library(fbgemm SHARED
    $<TARGET_OBJECTS:fbgemm_generic>
    $<TARGET_OBJECTS:fbgemm_avx2>
    $<TARGET_OBJECTS:fbgemm_avx512>)
  set_property(TARGET fbgemm_generic PROPERTY POSITION_INDEPENDENT_CODE ON)
  set_property(TARGET fbgemm_avx2 PROPERTY POSITION_INDEPENDENT_CODE ON)
  set_property(TARGET fbgemm_avx512 PROPERTY POSITION_INDEPENDENT_CODE ON)
elseif(FBGEMM_LIBRARY_TYPE STREQUAL "static")
  add_library(fbgemm STATIC
    $<TARGET_OBJECTS:fbgemm_generic>
    $<TARGET_OBJECTS:fbgemm_avx2>
    $<TARGET_OBJECTS:fbgemm_avx512>)
  #MSVC need to define FBGEMM_STATIC for fbgemm_generic also to
  #avoid generating _dllimport functions.
  target_compile_definitions(fbgemm_generic PRIVATE FBGEMM_STATIC)
  target_compile_definitions(fbgemm_avx2 PRIVATE FBGEMM_STATIC)
  target_compile_definitions(fbgemm_avx512 PRIVATE FBGEMM_STATIC)
  target_compile_definitions(fbgemm PRIVATE FBGEMM_STATIC)
else()
  message(FATAL_ERROR "Unsupported library type ${FBGEMM_LIBRARY_TYPE}")
endif()

if(USE_SANITIZER)
  target_link_options(fbgemm PRIVATE
    "-fsanitize=${USE_SANITIZER}" "-fno-omit-frame-pointer")
endif()

target_include_directories(fbgemm BEFORE
    PUBLIC $<BUILD_INTERFACE:${FBGEMM_SOURCE_DIR}>
    PUBLIC $<BUILD_INTERFACE:${FBGEMM_SOURCE_DIR}/include>)

target_link_libraries(fbgemm
  $<BUILD_INTERFACE:asmjit>
  $<BUILD_INTERFACE:cpuinfo>)
add_dependencies(fbgemm
  asmjit
  cpuinfo)

if(OpenMP_FOUND)
  target_link_libraries(fbgemm OpenMP::OpenMP_CXX)
endif()

install(
  TARGETS fbgemm
  EXPORT fbgemmLibraryConfig
  ARCHIVE DESTINATION ${CMAKE_INSTALL_LIBDIR}
  LIBRARY DESTINATION ${CMAKE_INSTALL_LIBDIR}
  RUNTIME DESTINATION ${CMAKE_INSTALL_BINDIR}) #For windows

install(
  FILES ${FBGEMM_PUBLIC_HEADERS}
  DESTINATION "${CMAKE_INSTALL_INCLUDEDIR}/fbgemm")

install(
  EXPORT fbgemmLibraryConfig
  DESTINATION share/cmake/fbgemm
  FILE fbgemmLibraryConfig.cmake)

if(MSVC)
  if(FBGEMM_LIBRARY_TYPE STREQUAL "shared")
    install(
      FILES $<TARGET_PDB_FILE:fbgemm> $<TARGET_PDB_FILE:asmjit>
      DESTINATION ${CMAKE_INSTALL_LIBDIR} OPTIONAL)
  endif()
  install(TARGETS fbgemm DESTINATION ${CMAKE_INSTALL_LIBDIR})
  install(TARGETS asmjit DESTINATION ${CMAKE_INSTALL_LIBDIR})
endif()

#Make project importable from the build directory
#export(TARGETS fbgemm asmjit FILE fbgemmLibraryConfig.cmake)

if(FBGEMM_BUILD_TESTS)
  add_subdirectory(test)
endif()

if(FBGEMM_BUILD_BENCHMARKS)
  add_subdirectory(bench)
  # add a flag to enable Clang 14
  set_source_files_properties(
    bench/GEMMsBenchmark.cc
    PROPERTIES COMPILE_FLAGS "-Wno-unused-variable")
endif()

if(FBGEMM_BUILD_DOCS)
  add_subdirectory(docs)
endif()

if(FBGEMM_BUILD_FBGEMM_GPU)
  add_subdirectory(fbgemm_gpu)
endif()<|MERGE_RESOLUTION|>--- conflicted
+++ resolved
@@ -1,9 +1,6 @@
 # Copyright (c) Meta Platforms, Inc. and affiliates.
 # All rights reserved.
-<<<<<<< HEAD
-=======
 #
->>>>>>> f97fe45d
 # This source code is licensed under the BSD-style license found in the
 # LICENSE file in the root directory of this source tree.
 
