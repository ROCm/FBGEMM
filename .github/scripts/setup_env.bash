--- conflicted
+++ resolved
@@ -134,19 +134,11 @@
 
   # https://stackoverflow.com/questions/4991707/how-to-find-my-current-compilers-standard-like-if-it-is-c90-etc
   echo "[INFO] Printing the default version of the C standard used by the compiler ..."
-<<<<<<< HEAD
-  print_exec conda run -n "${env_name}" cc -dM -E - | grep __STDC_VERSION__
-
-  # https://stackoverflow.com/questions/2324658/how-to-determine-the-version-of-the-c-standard-used-by-the-compiler
-  echo "[INFO] Printing the default version of the C++ standard used by the compiler ..."
-  print_exec conda run -n "${env_name}" c++ -dM -E -x c++ - | grep __cplusplus
-=======
   print_exec "conda run -n ${env_name} cc -dM -E - | grep __STDC_VERSION__"
 
   # https://stackoverflow.com/questions/2324658/how-to-determine-the-version-of-the-c-standard-used-by-the-compiler
   echo "[INFO] Printing the default version of the C++ standard used by the compiler ..."
   print_exec "conda run -n ${env_name} c++ -dM -E -x c++ - | grep __cplusplus"
->>>>>>> f97fe45d
 
   echo "[INSTALL] Successfully installed C/C++ compilers"
 }
