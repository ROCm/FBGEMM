--- conflicted
+++ resolved
@@ -37,7 +37,6 @@
 # Create a build directory
 mkdir build
 cd build
-<<<<<<< HEAD
 
 # Set up the build
 cmake -DUSE_SANITIZER=address -DFBGEMM_LIBRARY_TYPE=shared -DPYTHON_EXECUTABLE=/usr/bin/python3 ..
@@ -69,39 +68,6 @@
 
 ### Run Examples
 
-=======
-
-# Set up the build
-cmake -DUSE_SANITIZER=address -DFBGEMM_LIBRARY_TYPE=shared -DPYTHON_EXECUTABLE=/usr/bin/python3 ..
-
-# Run the build
-make -j VERBOSE=1
-
-# Run all tests
-make test
-
-# Install the package
-make install
-```
-
-##### Build Issues with GCC 12
-
-As of time of writing, compilation of FBGEMM on GCC 12 will fail due to a
-[known compiler regression](https://gcc.gnu.org/bugzilla/show_bug.cgi?id=105593).
-To work around the issue, simply add the following exports prior to running CMake:
-
-```sh
-export CFLAGS+=" -Wno-error=maybe-uninitialized -Wno-error=uninitialized -Wno-error=restrict"
-export CXXFLAGS+=" -Wno-error=maybe-uninitialized -Wno-error=uninitialized -Wno-error=restrict"
-```
-
-Please see GitHub issues [77939](https://github.com/pytorch/pytorch/issues/77939),
-[1094](https://github.com/pytorch/FBGEMM/issues/1094), and
-[1666](https://github.com/pytorch/FBGEMM/issues/1666) for more details.
-
-### Run Examples
-
->>>>>>> f50e294f
 The tests in the `test/` directory and benchmarks in the `bench/` directory are
 some great examples of using FBGEMM. For instance, the `SpMDMTest` test in
 `test/PackedRequantizeAcc16Test.cc` shows how to combine row offset calculations
@@ -179,14 +145,6 @@
 
 ## Join the FBGEMM community
 
-<<<<<<< HEAD
-For questions or feature requests, please file a ticket over on
-[GitHub Issues](https://github.com/pytorch/FBGEMM/issues) or reach out to us on
-the `#fbgemm` channel in [PyTorch Slack](https://bit.ly/ptslack).
-
-For contributions, please see the [`CONTRIBUTING`](../CONTRIBUTING.md) file for
-ways to help out.
-=======
 For questions, support, news updates, or feature requests, please feel free to:
 
 * File a ticket in [GitHub Issues](https://github.com/pytorch/FBGEMM/issues)
@@ -196,7 +154,6 @@
 For contributions, please see the [`CONTRIBUTING`](../CONTRIBUTING.md) file for
 ways to help out.
 
->>>>>>> f50e294f
 
 ## License
 
